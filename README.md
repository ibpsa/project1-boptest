# IBPSA Project 1 - BOPTEST

[![Build Status](https://travis-ci.com/ibpsa/project1-boptest.svg?branch=master)](https://travis-ci.com/ibpsa/project1-boptest)

Building Optimization Performance Tests

This repository contains code for the Building Optimization Performance Test framework (BOPTEST)
that is being developed as part of the IBPSA Project 1 (https://ibpsa.github.io/project1/).

## Structure
- ``/testcases`` contains test cases, including docs, models, and configuration settings.
- ``/examples`` contains code for interacting with a test case and running example tests with simple controllers.  Those controllers are implemented in Python (Version 2.7 and 3.9), Julia (Version 1.0.3), and JavaScript (Version ECMAScript 2018).
- ``/parsing`` contains code for a script that parses a Modelica model using signal exchange blocks and outputs a wrapper FMU and KPI json.
- ``/testing`` contains code for unit and functional testing of this software.  See the README there for more information about running these tests.
- ``/data`` contains code for generating and managing data associated with test cases.  This includes boundary conditions, such as weather, schedules, and energy prices, as well as a map of test case FMU outputs needed to calculate KPIs.
- ``/forecast`` contains code for returning boundary condition forecast, such as weather, schedules, and energy prices.
- ``/kpis`` contains code for calculating key performance indicators.
- ``/docs`` contains design requirements and guide documentation.

## Quick-Start to Run Test Cases
1) Install [Docker](https://docs.docker.com/get-docker/).
2) Build the test case by ``$ make build TESTCASE=<testcase_dir_name>`` where <testcase_dir_name> is the name of the test case subdirectory located in ``/testcases``.
3) Deploy the test case by ``$ make run TESTCASE=<testcase_dir_name>`` where <testcase_dir_name> is the name of the test case subdirectory located in ``/testcases``.
4) In a separate process, use the test case API defined below to interact with the test case using your test controller.  Alternatively, view and run an example test controller as described in the next step.
5) Run an example test controller:

* For Python-based example controllers:
  * Build and deploy ``testcase1``.  Then, in a separate terminal, use ``$ cd examples/python/ && python testcase1.py`` to test a simple proportional feedback controller on this test case over a two-day period.
  * Build and deploy ``testcase1``.  Then, in a separate terminal, use ``$ cd examples/python/ && python testcase1_scenario.py`` to test a simple proportional feedback controller on this test case over a test period defined using the ``/scenario`` API.
  * Build and deploy ``testcase2``.  Then, in a separate terminal, use ``$ cd examples/python/ && python testcase2.py`` to test a simple supervisory controller on this test case over a two-day period.

* For Julia-based example controllers:
  * Build and deploy ``testcase1``.  Then, in a separate terminal, use ``$ cd examples/julia && make build Script=testcase1 && make run Script=testcase1`` to test a simple proportional feedback controller on this test case over a two-day period.  Note that the Julia-based controller is run in a separate Docker container.
  * Build and deploy ``testcase2``.  Then, in a separate terminal, use ``$ cd examples/julia && make build Script=testcase2 && make run Script=testcase2`` to test a simple supervisory controller on this test case over a two-day period.  Note that the Julia-based controller is run in a separate Docker container.
  * Once either test is done, use ``$ make remove-image Script=testcase1`` or ``$ make remove-image Script=testcase2`` to removes containers, networks, volumes, and images associated with these Julia-based examples.

* For JavaScript based controllers:
  * In a separate terminal, use ``$ cd examples/javascript && make build Script=testcase1 && make run Script=testcase1`` to test a simple proportional feedback controller on the testcase1 over a two-day period.
  * In a separate terminal, use ``$ cd examples/javascript && make build Script=testcase2 && make run Script=testcase2`` to test a simple supervisory controller on the testcase2 over a two-day period.
  * Ince the test is done, use ``$ make remove-image Script=testcase1`` or ``$ make remove-image Script=testcase2`` to removes containers, networks, volumes, and images, and use ``$ cd examples/javascript && rm geckodriver`` to remove the geckodriver file.
  * Note that those two controllers can also be executed by web browers, such as chrome or firefox.

6) Shutdown a test case container by selecting the container terminal window, ``Ctrl+C`` to close port, and ``Ctrl+D`` to exit the Docker container.
7) Remove the test case Docker image by ``$ make remove-image TESTCASE=<testcase_dir_name>``.

## Test Case RESTful API
- To interact with a deployed test case, use the API defined in the table below by sending RESTful requests to: ``http://127.0.0.1:80/<request>``
- In BOPTEST Service, all API endpoints require a ``testid`` parameter because the service is designed to manage multiple test cases simultaneously. In order to receive a ``testid``, a testcase must be submitted using the submit method of the Python client https://github.com/ibpsa/project1-boptest/blob/f7f11dce574dc1bc91bbbb33dd2a3726d6f10cdc/boptest_client/boptest_client.py#L32. In the near future test cases will be prepopulated, and the ``initialize`` and ``scenario`` APIs will return a ``testid`` when given the name of a test case to initialize.

Example RESTful interaction:

- Receive a list of available measurement names and their metadata: ``$ curl http://127.0.0.1:5000/measurements``
- Receive a forecast of boundary condition data: ``$ curl http://127.0.0.1:5000/forecast``
- Advance simulation of test case 2 with new heating and cooling temperature setpoints: ``$ curl http://127.0.0.1:5000/advance -d '{"oveTSetRooHea_u":293.15,"oveTSetRooHea_activate":1, "oveTSetRooCoo_activate":1,"oveTSetRooCoo_u":298.15}' -H "Content-Type: application/json"``.  Leave an empty json to advance the simulation using the setpoints embedded in the model.

| Interaction                                                           | Request                                                   |
|-----------------------------------------------------------------------|-----------------------------------------------------------|
<<<<<<< HEAD
| Advance simulation with control input and receive measurements.        |  POST ``advance/{testid}`` with json data "{<input_name>:<value>}" |
| Initialize simulation to a start time using a warmup period in seconds.     |  PUT ``initialize/{testid}`` with arguments ``start_time=<value>``, ``warmup_time=<value>``|
| Receive communication step in seconds.                                 |  GET ``step/{testid}``                                             |
| Set communication step in seconds.                                     |  PUT ``step/{testid}`` with argument ``step=<value>``              |
| Receive sensor signal point names (y) and metadata.                          |  GET ``measurements/{testid}``                                     |
| Receive control signal point names (u) and metadata.                        |  GET ``inputs/{testid}``                                           |
| Receive test result data for the given point name between the start and final time in seconds. |  PUT ``results/{testid}`` with arguments ``point_name=<string>``, ``start_time=<value>``, ``final_time=<value>``|
| Receive test KPIs.                                                     |  GET ``kpi/{testid}``                                              |
| Receive test case name.                                                |  GET ``name/{testid}``                                             |
| Receive boundary condition forecast from current communication step.   |  GET ``forecast/{testid}``                                         |
| Receive boundary condition forecast parameters in seconds.             |  GET ``forecast_parameters/{testid}``                              |
| Set boundary condition forecast parameters in seconds.                 |  PUT ``forecast_parameters/{testid}`` with arguments ``horizon=<value>``, ``interval=<value>``|
| Receive current test scenario.                                         |  GET ``scenario/{testid}``                                   |
| Set test scenario. Setting the argument ``time_period`` performs an initialization with predefined start time and warmup period and will only simulate for predefined duration. |  PUT ``scenario/{testid}`` with optional arguments ``electricity_price=<string>``, ``time_period=<string>``.  See README in [/testcases](https://github.com/ibpsa/project1-boptest/tree/master/testcases) for options and test case documentation for details.|

=======
| Advance simulation with control input and receive measurements.        |  POST ``advance`` with json data "{<input_name>:<value>}" |
| Initialize simulation to a start time using a warmup period in seconds.     |  PUT ``initialize`` with arguments ``start_time=<value>``, ``warmup_time=<value>``|
| Receive communication step in seconds.                                 |  GET ``step``                                             |
| Set communication step in seconds.                                     |  PUT ``step`` with argument ``step=<value>``              |
| Receive sensor signal point names (y) and metadata.                          |  GET ``measurements``                                     |
| Receive control signal point names (u) and metadata.                        |  GET ``inputs``                                           |
| Receive test result data for the given point name between the start and final time in seconds. |  PUT ``results`` with arguments ``point_name=<string>``, ``start_time=<value>``, ``final_time=<value>``|
| Receive test KPIs.                                                     |  GET ``kpi``                                              |
| Receive test case name.                                                |  GET ``name``                                             |
| Receive boundary condition forecast from current communication step.   |  GET ``forecast``                                         |
| Receive boundary condition forecast parameters in seconds.             |  GET ``forecast_parameters``                              |
| Set boundary condition forecast parameters in seconds.                 |  PUT ``forecast_parameters`` with arguments ``horizon=<value>``, ``interval=<value>``|
| Receive current test scenario.                                         |  GET ``scenario``                                   |
| Set test scenario. Setting the argument ``time_period`` performs an initialization with predefined start time and warmup period and will only simulate for predefined duration. |  PUT ``scenario`` with optional arguments ``electricity_price=<string>``, ``time_period=<string>``.  See README in [/testcases](https://github.com/ibpsa/project1-boptest/tree/master/testcases) for options and test case documentation for details.|
| Receive BOPTEST version.                                               |  GET ``version``                                             |
>>>>>>> 8b65dee3
## Development

This repository uses pre-commit to ensure that the files meet standard formatting conventions (such as line spacing, layout, etc).
Presently only a handful of checks are enabled and will expanded in the near future. To run pre-commit first install
pre-commit into your Python version using pip `pip install pre-commit`. Pre-commit can either be manually by calling
`pre-commit run --all-files` from within the BOPTEST checkout directory, or you can install pre-commit to be run automatically
as a hook on all commits by calling `pre-commit install` in the root directory of the BOPTEST GitHub checkout.

## More Information
See the [wiki](https://github.com/ibpsa/project1-boptest/wiki) for use cases and development requirements.

BOPTEST can be deployed as a web service allowing a centralized host to support multiple simultaneous testing clients, much like a conventional web based application. The BOPTEST Service software is maintained in the `boptest-service` branch of this repository. The architecture of BOPTEST Service follows patterns defined by a related project called Alfalfa, and a description of the architecture is available here https://docs.google.com/presentation/d/1q5NzNkJOXVooEuLRElrdNbumxR_2c9Q60j4v-jLYCEQ/edit#slide=id.gbdec11e637_2_129. 

## Proposed Interface Design
A proposed BOPTEST home page and interface for creating accounts and sharing results is published here https://xd.adobe.com/view/0e0c63d4-3916-40a9-5e5c-cc03f853f40a-783d/.

## Publications
D. Blum, F. Jorissen, S. Huang, Y. Chen, J. Arroyo, K. Benne, Y. Li, V. Gavan, L. Rivalin, L. Helsen, D. Vrabie, M. Wetter, and M. Sofos. (2019). “Prototyping the BOPTEST framework for simulation-based testing of advanced control strategies in buildings.” In *Proc. of the 16th International Conference of IBPSA*, Sep 2 – 4. Rome, Italy.<|MERGE_RESOLUTION|>--- conflicted
+++ resolved
@@ -55,7 +55,6 @@
 
 | Interaction                                                           | Request                                                   |
 |-----------------------------------------------------------------------|-----------------------------------------------------------|
-<<<<<<< HEAD
 | Advance simulation with control input and receive measurements.        |  POST ``advance/{testid}`` with json data "{<input_name>:<value>}" |
 | Initialize simulation to a start time using a warmup period in seconds.     |  PUT ``initialize/{testid}`` with arguments ``start_time=<value>``, ``warmup_time=<value>``|
 | Receive communication step in seconds.                                 |  GET ``step/{testid}``                                             |
@@ -70,24 +69,7 @@
 | Set boundary condition forecast parameters in seconds.                 |  PUT ``forecast_parameters/{testid}`` with arguments ``horizon=<value>``, ``interval=<value>``|
 | Receive current test scenario.                                         |  GET ``scenario/{testid}``                                   |
 | Set test scenario. Setting the argument ``time_period`` performs an initialization with predefined start time and warmup period and will only simulate for predefined duration. |  PUT ``scenario/{testid}`` with optional arguments ``electricity_price=<string>``, ``time_period=<string>``.  See README in [/testcases](https://github.com/ibpsa/project1-boptest/tree/master/testcases) for options and test case documentation for details.|
-
-=======
-| Advance simulation with control input and receive measurements.        |  POST ``advance`` with json data "{<input_name>:<value>}" |
-| Initialize simulation to a start time using a warmup period in seconds.     |  PUT ``initialize`` with arguments ``start_time=<value>``, ``warmup_time=<value>``|
-| Receive communication step in seconds.                                 |  GET ``step``                                             |
-| Set communication step in seconds.                                     |  PUT ``step`` with argument ``step=<value>``              |
-| Receive sensor signal point names (y) and metadata.                          |  GET ``measurements``                                     |
-| Receive control signal point names (u) and metadata.                        |  GET ``inputs``                                           |
-| Receive test result data for the given point name between the start and final time in seconds. |  PUT ``results`` with arguments ``point_name=<string>``, ``start_time=<value>``, ``final_time=<value>``|
-| Receive test KPIs.                                                     |  GET ``kpi``                                              |
-| Receive test case name.                                                |  GET ``name``                                             |
-| Receive boundary condition forecast from current communication step.   |  GET ``forecast``                                         |
-| Receive boundary condition forecast parameters in seconds.             |  GET ``forecast_parameters``                              |
-| Set boundary condition forecast parameters in seconds.                 |  PUT ``forecast_parameters`` with arguments ``horizon=<value>``, ``interval=<value>``|
-| Receive current test scenario.                                         |  GET ``scenario``                                   |
-| Set test scenario. Setting the argument ``time_period`` performs an initialization with predefined start time and warmup period and will only simulate for predefined duration. |  PUT ``scenario`` with optional arguments ``electricity_price=<string>``, ``time_period=<string>``.  See README in [/testcases](https://github.com/ibpsa/project1-boptest/tree/master/testcases) for options and test case documentation for details.|
 | Receive BOPTEST version.                                               |  GET ``version``                                             |
->>>>>>> 8b65dee3
 ## Development
 
 This repository uses pre-commit to ensure that the files meet standard formatting conventions (such as line spacing, layout, etc).
