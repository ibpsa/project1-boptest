# IBPSA Project 1 - BOPTEST

[![Build Status](https://travis-ci.com/ibpsa/project1-boptest.svg?branch=master)](https://travis-ci.com/ibpsa/project1-boptest)

Building Optimization Performance Tests

Visit the [BOPTEST Home Page](https://ibpsa.github.io/project1-boptest/) for more information about the project, software, and documentation.

This repository contains code for the Building Optimization Performance Test framework (BOPTEST)
that is being developed as part of the [IBPSA Project 2](https://ibpsa.github.io/project1-boptest/ibpsa/index.html) and was previously developed as part of the [IBPSA Project 1](https://ibpsa.github.io/project1/).


## Structure
- ``/testcases`` contains test cases, including docs, models, and configuration settings.
<<<<<<< HEAD
- ``/service`` contains code for deploying BOPTEST framework as a web-service.
- ``/examples`` contains code for interacting with a test case and running example tests with simple controllers.  Those controllers are implemented in Python (Version 2.7 and 3.9), Julia (Version 1.0.3), and JavaScript (Version ECMAScript 2018).
=======
- ``/examples`` contains code for interacting with a test case and running example tests with simple controllers.  Those controllers are implemented in Python (3.9) and Julia (Version 1.0.3).
>>>>>>> 7deb826c
- ``/parsing`` contains code for a script that parses a Modelica model using signal exchange blocks and outputs a wrapper FMU and KPI json.
- ``/testing`` contains code for unit and functional testing of this software.  See the README there for more information about running these tests.
- ``/data`` contains code for generating and managing data associated with test cases.  This includes boundary conditions, such as weather, schedules, and energy prices, as well as a map of test case FMU outputs needed to calculate KPIs.
- ``/forecast`` contains code for returning boundary condition forecast, such as weather, schedules, and energy prices.
- ``/kpis`` contains code for calculating key performance indicators.
- ``/docs`` contains design documentation and delivered workshop content.
- ``/baselines`` contains scripts and data for baselining KPIs for test cases with their embedded control.
- ``/bacnet`` contains code for a bacnet interface.

## Quick-Start to Deploy BOPTEST on a Personal Computer
1) Download or Clone this repository.

2) Install [Docker](https://docs.docker.com/get-docker/).

3) Use Docker to build and run BOPTEST.  In the root of this repository, run: 

``docker compose up web worker provision``

4) In a separate process, use the API below to first select a test case, and then interact with it using your test controller.  Send API requests to ``http://127.0.0.1:80/<request>``

5) Shutdown BOPTEST by the command ``docker compose down`` executed in the root directory of this repository.

## RESTful HTTP API
- The API will return a JSON in the form ``{"status":<status_code_int>, "message":<message_str>, "payload":<relevant_return_data>}``. Status codes in ``"status"`` are integers: ``200`` for successful with or without warning, ``400`` for bad input error, or ``500`` for internal error.  Data returned in ``"payload"`` is the data of interest relvant to the specific API request, while the string in ``"message"`` will report any warnings or error messages to help debug encountered problems.

| Interaction                                                           | Request                                                   |
|-----------------------------------------------------------------------|-----------------------------------------------------------|
| List IBPSA BOPTEST test cases.                                                                                           | GET `testcases`                                            |
| Select an IBPSA BOPTEST test case and begin a new test (Auth optional). Returns a `testid` which is required by all APIs that interact with the test or provide test information.                                                            | POST ``testcases/{testcase_name}/select``                  |
| Advance simulation with control input and receive measurements.        |  POST ``advance/{testid}`` with optional arguments ``<input_name_u>:<value>``, and corresponding ``<input_name_activate>:<0 or 1>``, where 1 enables value overwrite and 0 disables (0 is default)  |
| Initialize simulation to a start time using a warmup period in seconds.  Also resets point data history and KPI calculations.     |  PUT ``initialize/{testid}`` with required arguments ``start_time=<value>``, ``warmup_period=<value>``|
| Receive communication step in seconds.                                 |  GET ``step/{testid}``                                             |
| Set communication step in seconds.                                     |  PUT ``step/{testid}`` with required argument ``step=<value>``              |
| Receive sensor signal point names (y) and metadata.                          |  GET ``measurements/{testid}``                                     |
| Receive control signal point names (u) and metadata.                        |  GET ``inputs/{testid}``                                           |
| Receive test result data for the given point names between the start and final time in seconds. |  PUT ``results/{testid}`` with required arguments ``point_names=<list of strings>``, ``start_time=<value>``, ``final_time=<value>``|
| Receive test KPIs.                                                     |  GET ``kpi/{testid}``                                              |
| Receive test case name.                                                |  GET ``name/{testid}``                                             |
| Receive boundary condition forecast from current communication step for the given point names for the horizon and at the interval in seconds.   |  PUT ``forecast/{testid}`` with required arguments ``point_names=<list of strings>``, ``horizon=<value>``, ``interval=<value>``|
| Receive boundary condition forecast available point names and metadata. |  GET ``forecast_points/{testid}``                              |
| Receive current test scenario.                                         |  GET ``scenario/{testid}``                                   |
| Set test scenario. Setting the argument ``time_period`` performs an initialization with predefined start time and warmup period and will only simulate for predefined duration. |  PUT ``scenario/{testid}`` with optional arguments ``electricity_price=<string>``, ``time_period=<string>``.  See README in [/testcases](https://github.com/ibpsa/project1-boptest/tree/master/testcases) for options and test case documentation for details.|
| Receive BOPTEST version.                                               |  GET ``version/{testid}``                                             |
| Submit KPIs, other test information, and optional string tags (up to 10) to online dashboard.  Requires a formal test scenario to be completed, initialized using the PUT ``scenario`` API. |  POST ``submit/{testid}`` with required argument ``api_key=<string>`` and optional arguments ``tag#=<string>`` where # is an integer between 1 and 10.  The API key can be obtained from the user account registered with the online dashboard.|
| Get test status as `Running` or `Queued`                                                                                    | GET ``status/{testid}``                                    |
| Stop a queued or running test.                                                                                              | PUT ``stop/{testid}``                                      |


## Run an example test controller:

* For Python-based example controllers:
  * Optionally, add the directory path to the root of this repository to the ``PYTHONPATH`` environment variable. Use ``export PYTHONPATH=$(pwd):$PYTHONPATH``. Note: The Python example updates the ``PYTHONPATH`` just in time.
  * Build and deploy ``testcase1``.  Then, in a separate terminal, use ``$ cd examples/python/ && python testcase1.py`` to test a simple proportional feedback controller on this test case over a two-day period.
  * Build and deploy ``testcase1``.  Then, in a separate terminal, use ``$ cd examples/python/ && python testcase1_scenario.py`` to test a simple proportional feedback controller on this test case over a test period defined using the ``/scenario`` API.
  * Build and deploy ``testcase2``.  Then, in a separate terminal, use ``$ cd examples/python/ && python testcase2.py`` to test a simple supervisory controller on this test case over a two-day period.

* For Julia-based example controllers:
  * Build and deploy ``testcase1``.  Then, in a separate terminal, use ``$ cd examples/julia && make build Script=testcase1 && make run Script=testcase1`` to test a simple proportional feedback controller on this test case over a two-day period.  Note that the Julia-based controller is run in a separate Docker container.
  * Build and deploy ``testcase2``.  Then, in a separate terminal, use ``$ cd examples/julia && make build Script=testcase2 && make run Script=testcase2`` to test a simple supervisory controller on this test case over a two-day period.  Note that the Julia-based controller is run in a separate Docker container.
  * Once either test is done, use ``$ make remove-image Script=testcase1`` or ``$ make remove-image Script=testcase2`` to removes containers, networks, volumes, and images associated with these Julia-based examples.

<<<<<<< HEAD
* For JavaScript-based example controllers:
  * In a separate terminal, use ``$ cd examples/javascript && make build Script=testcase1 && make run Script=testcase1`` to test a simple proportional feedback controller on the testcase1 over a two-day period.
  * In a separate terminal, use ``$ cd examples/javascript && make build Script=testcase2 && make run Script=testcase2`` to test a simple supervisory controller on the testcase2 over a two-day period.
  * Ince the test is done, use ``$ make remove-image Script=testcase1`` or ``$ make remove-image Script=testcase2`` to removes containers, networks, volumes, and images, and use ``$ cd examples/javascript && rm geckodriver`` to remove the geckodriver file.
  * Note that those two controllers can also be executed by web browers, such as chrome or firefox.
=======
## Test Case RESTful API
- To interact with a deployed test case, use the API defined in the table below by sending RESTful requests to: ``http://127.0.0.1:5000/<request>``
- The API will return a JSON in the form ``{"status":<status_code_int>, "message":<message_str>, "payload":<relevant_return_data>}``. Status codes in ``"status"`` are integers: ``200`` for successful with or without warning, ``400`` for bad input error, or ``500`` for internal error.  Data returned in ``"payload"`` is the data of interest relvant to the specific API request, while the string in ``"message"`` will report any warnings or error messages to help debug encountered problems.

Example RESTful interaction:

- Receive a list of available measurement names and their metadata: ``$ curl http://127.0.0.1:5000/measurements``
- Receive a forecast of boundary condition data: ``$ curl http://127.0.0.1:5000/forecast``
- Advance simulation of test case 2 with new heating and cooling temperature setpoints: ``$ curl http://127.0.0.1:5000/advance -d '{"oveTSetRooHea_u":293.15,"oveTSetRooHea_activate":1, "oveTSetRooCoo_activate":1,"oveTSetRooCoo_u":298.15}' -H "Content-Type: application/json"``.  Leave an empty json to advance the simulation using the setpoints embedded in the model.

| Interaction                                                           | Request                                                   |
|-----------------------------------------------------------------------|-----------------------------------------------------------|
| Advance simulation with control input and receive measurements.        |  POST ``advance`` with optional arguments ``<input_name_u>:<value>``, and corresponding ``<input_name_activate>:<0 or 1>``, where 1 enables value overwrite and 0 disables (0 is default)  |
| Initialize simulation to a start time using a warmup period in seconds.  Also resets point data history and KPI calculations.     |  PUT ``initialize`` with required arguments ``start_time=<value>``, ``warmup_period=<value>``|
| Receive communication step in seconds.                                 |  GET ``step``                                             |
| Set communication step in seconds.                                     |  PUT ``step`` with required argument ``step=<value>``              |
| Receive sensor signal point names (y) and metadata.                          |  GET ``measurements``                                     |
| Receive control signal point names (u) and metadata.                        |  GET ``inputs``                                           |
| Receive test result data for the given point names between the start and final time in seconds. |  PUT ``results`` with required arguments ``point_names=<list of strings>``, ``start_time=<value>``, ``final_time=<value>``|
| Receive test KPIs.                                                     |  GET ``kpi``                                              |
| Receive test case name.                                                |  GET ``name``                                             |
| Receive boundary condition forecast from current communication step for the given point names for the horizon and at the interval in seconds.   |  PUT ``forecast`` with required arguments ``point_names=<list of strings>``, ``horizon=<value>``, ``interval=<value>``|
| Receive boundary condition forecast available point names and metadata. |  GET ``forecast_points``                              |
| Receive current test scenario.                                         |  GET ``scenario``                                   |
| Set test scenario. Setting the argument ``time_period`` performs an initialization with predefined start time and warmup period and will only simulate for predefined duration. |  PUT ``scenario`` with optional arguments ``electricity_price=<string>``, ``time_period=<string>``.  See README in [/testcases](https://github.com/ibpsa/project1-boptest/tree/master/testcases) for options and test case documentation for details.|
| Receive BOPTEST version.                                               |  GET ``version``                                             |
| Submit KPIs, other test information, and optional string tags (up to 10) to online dashboard.  Requires a formal test scenario to be completed, initialized using the PUT ``scenario`` API. |  POST ``submit`` with required argument ``api_key=<string>`` and optional arguments ``tag#=<string>`` where # is an integer between 1 and 10.  The API key can be obtained from the user account registered with the online dashboard.|
>>>>>>> 7deb826c

## Development
Community development is welcome through reporting [issues](https://github.com/ibpsa/project1-boptest/issues) and/or making pull requests. If making a pull request,
make sure an issue is opened first, name the development branch according to the convention ``issue<issue#>_<descriptor>``, and cite in the pull request which issue is being addressed.

This repository uses pre-commit to ensure that the files meet standard formatting conventions (such as line spacing, layout, etc).
Presently only a handful of checks are enabled and will expanded in the near future. To run pre-commit first install
pre-commit into your Python version using pip `pip install pre-commit`. Pre-commit can either be manually by calling
`pre-commit run --all-files` from within the BOPTEST checkout directory, or you can install pre-commit to be run automatically
as a hook on all commits by calling `pre-commit install` in the root directory of the BOPTEST GitHub checkout.

## Additional Software

### OpenAI-Gym Environment
An OpenAI-Gym environment for BOPTEST is implemented in [ibpsa/project1-boptest-gym](https://github.com/ibpsa/project1-boptest-gym).
See the documentation there for getting started.

### BACnet Interface
A BACnet interface for BOPTEST is implemented in the ``/bacnet`` directory of this repository.  See the ``/bacnet/README.md`` there for getting started.

### Results Dashboard
A proposed BOPTEST home page and dashboard for creating accounts and sharing results is published here https://xd.adobe.com/view/0e0c63d4-3916-40a9-5e5c-cc03f853f40a-783d/.

## Use Cases and Development Requirements
See the [wiki](https://github.com/ibpsa/project1-boptest/wiki) for use cases and development requirements.

## Publications

### To cite, please use:
D. Blum, J. Arroyo, S. Huang, J. Drgona, F. Jorissen, H.T. Walnum, Y. Chen, K. Benne, D. Vrabie, M. Wetter, and L. Helsen. (2021). ["Building optimization testing framework (BOPTEST) for simulation-based benchmarking of control strategies in buildings."](https://doi.org/10.1080/19401493.2021.1986574) *Journal of Building Performance Simulation*, 14(5), 586-610.

### Additional publications:
See the [Publications](https://ibpsa.github.io/project1-boptest/publications/index.html) page.<|MERGE_RESOLUTION|>--- conflicted
+++ resolved
@@ -12,12 +12,8 @@
 
 ## Structure
 - ``/testcases`` contains test cases, including docs, models, and configuration settings.
-<<<<<<< HEAD
 - ``/service`` contains code for deploying BOPTEST framework as a web-service.
-- ``/examples`` contains code for interacting with a test case and running example tests with simple controllers.  Those controllers are implemented in Python (Version 2.7 and 3.9), Julia (Version 1.0.3), and JavaScript (Version ECMAScript 2018).
-=======
 - ``/examples`` contains code for interacting with a test case and running example tests with simple controllers.  Those controllers are implemented in Python (3.9) and Julia (Version 1.0.3).
->>>>>>> 7deb826c
 - ``/parsing`` contains code for a script that parses a Modelica model using signal exchange blocks and outputs a wrapper FMU and KPI json.
 - ``/testing`` contains code for unit and functional testing of this software.  See the README there for more information about running these tests.
 - ``/data`` contains code for generating and managing data associated with test cases.  This includes boundary conditions, such as weather, schedules, and energy prices, as well as a map of test case FMU outputs needed to calculate KPIs.
@@ -79,13 +75,6 @@
   * Build and deploy ``testcase2``.  Then, in a separate terminal, use ``$ cd examples/julia && make build Script=testcase2 && make run Script=testcase2`` to test a simple supervisory controller on this test case over a two-day period.  Note that the Julia-based controller is run in a separate Docker container.
   * Once either test is done, use ``$ make remove-image Script=testcase1`` or ``$ make remove-image Script=testcase2`` to removes containers, networks, volumes, and images associated with these Julia-based examples.
 
-<<<<<<< HEAD
-* For JavaScript-based example controllers:
-  * In a separate terminal, use ``$ cd examples/javascript && make build Script=testcase1 && make run Script=testcase1`` to test a simple proportional feedback controller on the testcase1 over a two-day period.
-  * In a separate terminal, use ``$ cd examples/javascript && make build Script=testcase2 && make run Script=testcase2`` to test a simple supervisory controller on the testcase2 over a two-day period.
-  * Ince the test is done, use ``$ make remove-image Script=testcase1`` or ``$ make remove-image Script=testcase2`` to removes containers, networks, volumes, and images, and use ``$ cd examples/javascript && rm geckodriver`` to remove the geckodriver file.
-  * Note that those two controllers can also be executed by web browers, such as chrome or firefox.
-=======
 ## Test Case RESTful API
 - To interact with a deployed test case, use the API defined in the table below by sending RESTful requests to: ``http://127.0.0.1:5000/<request>``
 - The API will return a JSON in the form ``{"status":<status_code_int>, "message":<message_str>, "payload":<relevant_return_data>}``. Status codes in ``"status"`` are integers: ``200`` for successful with or without warning, ``400`` for bad input error, or ``500`` for internal error.  Data returned in ``"payload"`` is the data of interest relvant to the specific API request, while the string in ``"message"`` will report any warnings or error messages to help debug encountered problems.
@@ -113,7 +102,6 @@
 | Set test scenario. Setting the argument ``time_period`` performs an initialization with predefined start time and warmup period and will only simulate for predefined duration. |  PUT ``scenario`` with optional arguments ``electricity_price=<string>``, ``time_period=<string>``.  See README in [/testcases](https://github.com/ibpsa/project1-boptest/tree/master/testcases) for options and test case documentation for details.|
 | Receive BOPTEST version.                                               |  GET ``version``                                             |
 | Submit KPIs, other test information, and optional string tags (up to 10) to online dashboard.  Requires a formal test scenario to be completed, initialized using the PUT ``scenario`` API. |  POST ``submit`` with required argument ``api_key=<string>`` and optional arguments ``tag#=<string>`` where # is an integer between 1 and 10.  The API key can be obtained from the user account registered with the online dashboard.|
->>>>>>> 7deb826c
 
 ## Development
 Community development is welcome through reporting [issues](https://github.com/ibpsa/project1-boptest/issues) and/or making pull requests. If making a pull request,
