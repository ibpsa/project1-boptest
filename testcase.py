# -*- coding: utf-8 -*-
"""
This module defines the API to the test case used by the REST requests to
perform functions such as advancing the simulation, retreiving test case
information, and calculating and reporting results.

"""

from pyfmi import load_fmu
import numpy as np
import copy
import config
import time
from data.data_manager import Data_Manager
from forecast.forecaster import Forecaster
from kpis.kpi_calculator import KPI_Calculator

class TestCase(object):
    '''Class that implements the test case.

    '''

    def __init__(self):
        '''Constructor.

        '''

        # Get configuration information
        con = config.get_config()
        # Define simulation model
        self.fmupath = con['fmupath']
        # Load fmu
        self.fmu = load_fmu(self.fmupath)
        self.fmu.set_log_level(7)
        # Get version and check is 2.0
        self.fmu_version = self.fmu.get_version()
        if self.fmu_version != '2.0':
            raise ValueError('FMU must be version 2.0.')
        # Instantiate a data manager for this test case
        self.data_manager = Data_Manager(testcase=self)
        # Load data and the kpis_json for the test case
        self.data_manager.load_data_and_kpisjson()
        # Instantiate a forecaster for this test case
        self.forecaster = Forecaster(testcase=self)
        # Instantiate a KPI calculator for the test case
        self.cal = KPI_Calculator(testcase=self)
        # Get available control inputs and outputs
        self.input_names = self.fmu.get_model_variables(causality = 2).keys()
        self.output_names = self.fmu.get_model_variables(causality = 3).keys()
        # Get input and output meta-data
        self.inputs_metadata = self._get_var_metadata(self.fmu, self.input_names, inputs=True)
        self.outputs_metadata = self._get_var_metadata(self.fmu, self.output_names)
        # Set default communication step
        self.set_step(con['step'])
        # Set default forecast parameters
        self.set_forecast_parameters(con['horizon'], con['interval'])
        # Set default price scenario
        self.set_scenario(con['scenario'])
        # Set default fmu simulation options
        self.options = self.fmu.simulate_options()
        self.options['CVode_options']['rtol'] = 1e-6
        # Set initial fmu simulation start
        self.start_time = 0
        self.initialize_fmu = True
        self.options['initialize'] = self.initialize_fmu
        # Initialize simulation data arrays
        self.__initilize_data()
        self.elapsed_control_time = []

    def __initilize_data(self):
        '''Initializes objects for simulation data storage.

        Uses self.output_names and self.input_names to create
        self.y, self.y_store, self.u, and self.u_store.

        Parameters
        ----------
        None

        Returns
        -------
        None

        '''

        # Outputs data
        self.y = {'time':np.array([])}
        for key in self.output_names:
            self.y[key] = np.array([])
        self.y_store = copy.deepcopy(self.y)
        # Inputs data
        self.u = {'time':np.array([])}
        for key in self.input_names:
            self.u[key] = np.array([])
        self.u_store = copy.deepcopy(self.u)

    def __simulation(self,start_time,end_time,input_object=None):
        '''Simulates the FMU using the pyfmi fmu.simulate function.

        Parameters
        ----------
        start_time: int
            Start time of simulation in seconds.
        final_time: int
            Final time of simulation in seconds.
        input_object: pyfmi input_object, optional
            Input object for simulation
            Default is None

        Returns
        -------
        res: pyfmi results object
            Results of the fmu simulation.

        '''

        # Set fmu initialization option
        self.options['initialize'] = self.initialize_fmu
        # Simulate fmu
        try:
             res = self.fmu.simulate(start_time = start_time,
                                     final_time = end_time,
                                     options=self.options,
                                     input=input_object)
        except Exception as e:
            return None
        # Set internal fmu initialization
        self.initialize_fmu = False

        return res

    def __get_results(self, res, store=True):
        '''Get results at the end of a simulation and throughout the
        simulation period for storage. This method assigns these results
        to `self.y` and, if `store=True`, also to `self.y_store` and
        to `self.u_store`.
        This method is used by `initialize()` and `advance()` to retrieve
        results. `initialize()` does not store results whereas `advance()`
        does.

        Parameters
        ----------
        res: pyfmi results object
            Results of the fmu simulation.
        store: boolean
            Set to true if desired to store results in `self.y_store` and
            `self.u_store`

        '''

        # Get result and store measurement
        for key in self.y.keys():
            self.y[key] = res[key][-1]
            if store:
                self.y_store[key] = np.append(self.y_store[key], res[key][1:])

        # Store control inputs
        if store:
            for key in self.u.keys():
                self.u_store[key] = np.append(self.u_store[key], res[key][1:])

    def advance(self,u):
        '''Advances the test case model simulation forward one step.

        Parameters
        ----------
        u : dict
            Defines the control input data to be used for the step.
            {<input_name> : <input_value>}

        Returns
        -------
        y : dict
            Contains the measurement data at the end of the step.
            {<measurement_name> : <measurement_value>}

        '''

        # Calculate and store the elapsed time
        if hasattr(self, 'tic_time'):
            self.tac_time = time.time()
            self.elapsed_control_time.append(self.tac_time-self.tic_time)

        # Set final time
        self.final_time = self.start_time + self.step
        # Set control inputs if they exist and are written
        # Check if possible to overwrite
        if u.keys():
            # If there are overwriting keys available
            # Check that any are overwritten
            written = False
            for key in u.keys():
                if u[key]:
                    written = True
                    break
            # If there are, create input object
            if written:
                u_list = []
                u_trajectory = self.start_time
                for key in u.keys():
                    if key != 'time' and u[key]:
                        value = float(u[key])
                        # Check min/max if not activation input
                        if '_activate' not in key:
                            checked_value = self._check_value_min_max(key, value)
                        else:
                            checked_value = value
                        u_list.append(key)
                        u_trajectory = np.vstack((u_trajectory, checked_value))
                input_object = (u_list, np.transpose(u_trajectory))
            # Otherwise, input object is None
            else:
                input_object = None
        # Otherwise, input object is None
        else:
            input_object = None
        # Simulate
        res = self.__simulation(self.start_time,self.final_time,input_object)
        # Process results
        if res is not None:
            # Get result and store measurement and control inputs
            self.__get_results(res, store=True)
            # Advance start time
            self.start_time = self.final_time
            # Raise the flag to compute time lapse
            self.tic_time = time.time()

            return self.y

        else:

            return None

    def initialize(self, start_time, warmup_period):
        '''Initialize the test simulation.

        Parameters
        ----------
        start_time: int
            Start time of simulation to initialize to in seconds.
        warmup_period: int
            Length of time before start_time to simulate for warmup in seconds.

        Returns
        -------
        y : dict
            Contains the measurement data at the end of the initialization.
            {<measurement_name> : <measurement_value>}

        '''

        # Reset fmu
        self.fmu.reset()
        # Reset simulation data storage
        self.__initilize_data()
        self.elapsed_control_time = []
<<<<<<< HEAD
        # Reset KPI Calculator
        self.cal.initialize()
        # Set fmu intitialization                
=======
        # Set fmu intitialization
>>>>>>> 57151911
        self.initialize_fmu = True
        # Simulate fmu for warmup period.
        # Do not allow negative starting time to avoid confusions
        res = self.__simulation(max(start_time-warmup_period,0), start_time)
        # Process result
        if res is not None:
            # Get result
            self.__get_results(res, store=False)
            # Set internal start time to start_time
            self.start_time = start_time

            return self.y

        else:

            return None

    def get_step(self):
        '''Returns the current simulation step in seconds.'''

        return self.step

    def set_step(self,step):
        '''Sets the simulation step in seconds.

        Parameters
        ----------
        step : int
            Simulation step in seconds.

        Returns
        -------
        None

        '''

        self.step = float(step)

        return None

    def get_inputs(self):
        '''Returns a dictionary of control inputs and their meta-data.

        Parameters
        ----------
        None

        Returns
        -------
        inputs : dict
            Dictionary of control inputs and their meta-data.

        '''

        inputs = self.inputs_metadata

        return inputs

    def get_measurements(self):
        '''Returns a dictionary of measurements and their meta-data.

        Parameters
        ----------
        None

        Returns
        -------
        measurements : dict
            Dictionary of measurements and their meta-data.

        '''

        measurements = self.outputs_metadata

        return measurements

    def get_results(self):
        '''Returns measurement and control input trajectories.

        Parameters
        ----------
        None

        Returns
        -------
        Y : dict
            Dictionary of measurement and control input names and their
            trajectories as lists.
            {'y':{<measurement_name>:<measurement_trajectory>},
             'u':{<input_name>:<input_trajectory>}
            }

        '''

        Y = {'y':self.y_store, 'u':self.u_store}

        return Y

    def get_kpis(self):
        '''Returns KPI data.

        Requires standard sensor signals.

        Parameters
        ----------
        None

        Returns
        -------
        kpis : dict
            Dictionary containing KPI names and values.
            {<kpi_name>:<kpi_value>}

        '''

        # Set correct price scenario for cost
        if self.scenario['electricity_price'] == 'constant':
            price_scenario = 'Constant'
        elif self.scenario['electricity_price'] == 'dynamic':
            price_scenario = 'Dynamic'
        elif self.scenario['electricity_price'] == 'highly_dynamic':
            price_scenario = 'HighlyDynamic'
        # Calculate the core kpis
        kpis = self.cal.get_core_kpis(price_scenario=price_scenario)

        return kpis

    def set_forecast_parameters(self,horizon,interval):
        '''Sets the forecast horizon and interval, both in seconds.

        Parameters
        ----------
        horizon : int
            Forecast horizon in seconds.
        interval : int
            Forecast interval in seconds.

        Returns
        -------
        None

        '''

        self.horizon = float(horizon)
        self.interval = float(interval)

        return None

    def get_forecast_parameters(self):
        '''Returns the current forecast horizon and interval parameters.'''

        forecast_parameters = dict()
        forecast_parameters['horizon'] = self.horizon
        forecast_parameters['interval'] = self.interval

        return forecast_parameters

    def get_forecast(self):
        '''Returns the test case data forecast

        Parameters
        ----------
        None

        Returns
        -------
        forecast : dict
            Dictionary with the requested forecast data
            {<variable_name>:<variable_forecast_trajectory>}
            where <variable_name> is a string with the variable
            key and <variable_forecast_trajectory> is a list with
            the forecasted values. 'time' is included as a variable

        '''

        # Get the forecast
        forecast = self.forecaster.get_forecast(horizon=self.horizon,
                                                interval=self.interval)

        return forecast

    def set_scenario(self, scenario):
        '''Sets the case scenario.

        Parameters
        ----------
        scenario : dict
            {'electricity_price': <'constant' or 'dynamic' or 'highly_dynamic'>}

        Returns
        -------
        None

        '''

        self.scenario = scenario

        return None

    def get_scenario(self):
        '''Returns the current case scenario.'''

        scenario = self.scenario

        return scenario

    def get_name(self):
        '''Returns the name of the test case fmu.

        Parameters
        ----------
        None

        Returns
        -------
        name : str
            Name of test case fmu.

        '''

        name = self.fmupath[7:-4]

        return name

    def get_elapsed_control_time(self):
        '''Returns the elapsed control time vector for the case.

        Parameters
        ----------
        None

        Returns
        -------
        elapsed_control_time : list of floats
            elapsed_control_time for each control step.

        '''

        elapsed_control_time = self.elapsed_control_time

        return elapsed_control_time

    def _get_var_metadata(self, fmu, var_list, inputs=False):
        '''Build a dictionary of variables and their metadata.

        Parameters
        ----------
        fmu : pyfmi fmu object
            FMU from which to get variable metadata
        var_list : list of str
            List of variable names

        Returns
        -------
        var_metadata : dict
            Dictionary of variable names as keys and metadata as fields.
            {<var_name_str> :
                "Unit" : str,
                "Description" : str,
                "Minimum" : float,
                "Maximum" : float
            }

        '''

        # Inititalize
        var_metadata = dict()
        # Get metadata
        for var in var_list:
            # Units
            if var == 'time':
                unit = 's'
                description = 'Time of simulation'
                mini = None
                maxi = None
            elif '_activate' in var:
                unit = None
                description = fmu.get_variable_description(var)
                mini = None
                maxi = None
            else:
                unit = fmu.get_variable_unit(var)
                description = fmu.get_variable_description(var)
                if inputs:
                    mini = fmu.get_variable_min(var)
                    maxi = fmu.get_variable_max(var)
                else:
                    mini = None
                    maxi = None
            var_metadata[var] = {'Unit':unit,
                                 'Description':description,
                                 'Minimum':mini,
                                 'Maximum':maxi}

        return var_metadata

    def _check_value_min_max(self, var, value):
        '''Check that the input value does not violate the min or max.

        Note that if it does, the value is truncated to the minimum or maximum.

        Parameters
        ----------
        var : str
            Name of variable
        value : numeric
            Specified value of variable

        Return
        ------
        checked_value : float
            Value of variable truncated by min and max.

        '''

        # Get minimum and maximum for variable
        mini = self.inputs_metadata[var]['Minimum']
        maxi = self.inputs_metadata[var]['Maximum']
        # Check the value and truncate if necessary
        if value > maxi:
            checked_value = maxi
            print('WARNING: Value of {0} for {1} is above maximum of {2}.  Using {2}.'.format(value, var, maxi))
        elif value < mini:
            checked_value = mini
            print('WARNING: Value of {0} for {1} is below minimum of {2}.  Using {2}.'.format(value, var, mini))
        else:
            checked_value = value

        return checked_value<|MERGE_RESOLUTION|>--- conflicted
+++ resolved
@@ -254,13 +254,9 @@
         # Reset simulation data storage
         self.__initilize_data()
         self.elapsed_control_time = []
-<<<<<<< HEAD
         # Reset KPI Calculator
         self.cal.initialize()
-        # Set fmu intitialization                
-=======
         # Set fmu intitialization
->>>>>>> 57151911
         self.initialize_fmu = True
         # Simulate fmu for warmup period.
         # Do not allow negative starting time to avoid confusions
