--- conflicted
+++ resolved
@@ -234,19 +234,6 @@
         # Otherwise, input object is None
         else:
             input_object = None
-<<<<<<< HEAD
-        # Simulate
-        res = self.__simulation(self.start_time,self.final_time,input_object)
-        # Process results
-        if res is not None:
-            # Get result and store measurement and control inputs
-            self.__get_results(res, store=True, store_initial=False)
-            # Advance start time
-            self.start_time = self.final_time
-            # Raise the flag to compute time lapse
-            self.tic_time = time.time()
-            return {'message':'success','error':None,'result':self.y}
-=======
         # Simulate if not end of test
         if self.start_time < self.end_time:
             # Make sure stop at end of test
@@ -267,7 +254,6 @@
             else:
                 # Error in simulation
                 return None
->>>>>>> f8f56464
         else:
             # Simulation at end time
             return dict()
@@ -696,10 +682,6 @@
             print('WARNING: Value of {0} for {1} is below minimum of {2}.  Using {2}.'.format(value, var, mini))
         else:
             checked_value = value
-<<<<<<< HEAD
-        return checked_value
-=======
-
         return checked_value
 
     def _get_area(self):
@@ -714,5 +696,4 @@
 
         area = self.area
 
-        return area
->>>>>>> f8f56464
+        return area