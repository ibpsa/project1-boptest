--- conflicted
+++ resolved
@@ -207,16 +207,12 @@
         for key in self.y.keys():
             self.y[key] = res[key][-1]
             if store:
-<<<<<<< HEAD
                 # Handle initialization of cs fmu generating multiple points for the same time
                 if res['time'][0] == res['time'][-1]:
-                    self.y_store[key] = np.append(self.y_store[key], res[key][-1])
+                    self.y_store[key].append(res[key][-1])
                 else:
-                    self.y_store[key] = np.append(self.y_store[key], res[key][i:])
-=======
-                for x in res[key][i:]:
-                    self.y_store[key].append(x)
->>>>>>> fef02e96
+                    for x in res[key][i:]:
+                        self.y_store[key].append(x)
         # Store control signals (will be baseline if not activated, test controller input if activated)
         for key in self.u.keys():
             # Replace '_u' and '_y' for key used to collect data and don't overwrite time
@@ -228,16 +224,12 @@
                 key_data = key
             self.u[key] = res[key_data][-1]
             if store:
-<<<<<<< HEAD
                 # Handle initialization of cs fmu generating multiple points for the same time
                 if res['time'][0] == res['time'][-1]:
-                    self.u_store[key] = np.append(self.u_store[key], res[key_data][-1])
+                    self.u_store[key].append(res[key_data][-1])
                 else:
-                    self.u_store[key] = np.append(self.u_store[key], res[key_data][i:])
-=======
-                for x in res[key_data][i:]:
-                    self.u_store[key].append(x)
->>>>>>> fef02e96
+                    for x in res[key_data][i:]:
+                        self.u_store[key].append(x)
 
     def advance(self, u):
         '''Advances the test case model simulation forward one step.
