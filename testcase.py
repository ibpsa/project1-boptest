# -*- coding: utf-8 -*-
"""
This module defines the API to the test case used by the REST requests to
perform functions such as advancing the simulation, retreiving test case
information, and calculating and reporting results.

"""

from pyfmi import load_fmu
import numpy as np
import copy
import config
import time
from data.data_manager import Data_Manager
from forecast.forecaster import Forecaster
from kpis.kpi_calculator import KPI_Calculator

class TestCase(object):
    '''Class that implements the test case.

    '''

    def __init__(self):
        '''Constructor.

        '''

        # Get configuration information
        con = config.get_config()
        # Define name
        self.name = con['name']
        # Define simulation model
        self.fmupath = con['fmupath']
        # Load fmu
        self.fmu = load_fmu(self.fmupath)                                
        self.fmu.set_log_level(7)
        # Get version and check is 2.0
        self.fmu_version = self.fmu.get_version()
        if self.fmu_version != '2.0':
            raise ValueError('FMU must be version 2.0.')
        # Instantiate a data manager for this test case
        self.data_manager = Data_Manager(testcase=self)
        # Load data and the kpis_json for the test case
        self.data_manager.load_data_and_kpisjson()
        # Instantiate a forecaster for this test case
        self.forecaster = Forecaster(testcase=self)
        # Get available control inputs and outputs
        self.input_names = self.fmu.get_model_variables(causality = 2).keys()
        self.output_names = self.fmu.get_model_variables(causality = 3).keys()
        # Get input and output meta-data
        self.inputs_metadata = self._get_var_metadata(self.fmu, self.input_names, inputs=True)
        self.outputs_metadata = self._get_var_metadata(self.fmu, self.output_names)
        # Initialize simulation data arrays
        self.__initilize_data()
        # Instantiate a KPI calculator for the test case
        self.cal = KPI_Calculator(testcase=self)
        # Set default communication step
        self.set_step(con['step'])
        # Set default forecast parameters
        self.set_forecast_parameters(con['horizon'], con['interval'])
        # Set default price scenario
        self.set_scenario(con['scenario'])
        # Set default fmu simulation options
        self.options = self.fmu.simulate_options()
        self.options['CVode_options']['rtol'] = 1e-6
        # Assign initial testing time
        self.initial_time = 0
        # Set initial fmu simulation start
        self.start_time = 0
        self.initialize_fmu = True
        self.options['initialize'] = self.initialize_fmu
        self.elapsed_control_time = []

    def __initilize_data(self):
        '''Initializes objects for simulation data storage.

        Uses self.output_names and self.input_names to create
        self.y, self.y_store, self.u, and self.u_store.

        Parameters
        ----------
        None

        Returns
        -------
        None

        '''

        # Outputs data
        self.y = {'time':np.array([])}
        for key in self.output_names:
            self.y[key] = np.array([])
        self.y_store = copy.deepcopy(self.y)
        # Inputs data
        self.u = {'time':np.array([])}
        for key in self.input_names:
            self.u[key] = np.array([])
        self.u_store = copy.deepcopy(self.u)

    def __simulation(self,start_time,end_time,input_object=None):
        '''Simulates the FMU using the pyfmi fmu.simulate function.

        Parameters
        ----------
        start_time: int
            Start time of simulation in seconds.
        final_time: int
            Final time of simulation in seconds.
        input_object: pyfmi input_object, optional
            Input object for simulation
            Default is None

        Returns
        -------
        res: pyfmi results object
            Results of the fmu simulation.

        '''

        # Set fmu initialization option
        self.options['initialize'] = self.initialize_fmu
        # Simulate fmu
        try:
             res = self.fmu.simulate(start_time = start_time,
                                     final_time = end_time,
                                     options=self.options,
                                     input=input_object)
        except Exception as e:
            return {'message':'failure','error':e,'result':res}
        # Set internal fmu initialization
        self.initialize_fmu = False
<<<<<<< HEAD
        return {'message':'success','error':None,'result':res}            
           
=======

        return res

    def __get_results(self, res, store=True, store_initial=False):
        '''Get results at the end of a simulation and throughout the
        simulation period for storage. This method assigns these results
        to `self.y` and, if `store=True`, also to `self.y_store` and
        to `self.u_store`.
        This method is used by `initialize()` and `advance()` to retrieve
        results. `initialize()` does not store results whereas `advance()`
        does.

        Parameters
        ----------
        res: pyfmi results object
            Results of the fmu simulation.
        store: boolean
            Set to true if desired to store results in `self.y_store` and
            `self.u_store`
        store_initial: boolean
            Set to true if desired to store initial point.

        '''

        # Determine if store initial point
        if store_initial:
            i = 0
        else:
            i = 1
        # Get result and store measurement
        for key in self.y.keys():
            self.y[key] = res[key][-1]
            if store:
                self.y_store[key] = np.append(self.y_store[key], res[key][i:])

        # Store control inputs
        if store:
            for key in self.u.keys():
                self.u_store[key] = np.append(self.u_store[key], res[key][i:])

>>>>>>> a7a33684
    def advance(self,u):
        '''Advances the test case model simulation forward one step.

        Parameters
        ----------
        u : dict
            Defines the control input data to be used for the step.
            {<input_name> : <input_value>}

        Returns
        -------
        y : dict
            Contains the measurement data at the end of the step.
            {<measurement_name> : <measurement_value>}

        '''

        # Calculate and store the elapsed time
        if hasattr(self, 'tic_time'):

            self.tac_time = time.time()
            self.elapsed_control_time.append(self.tac_time-self.tic_time)

        # Set final time
        self.final_time = self.start_time + self.step
        # Set control inputs if they exist and are written
        # Check if possible to overwrite
        if u.keys():
            # If there are overwriting keys available
            # Check that any are overwritten
            written = False
            for key in u.keys():
                if u[key]:
                    written = True
                    break
            # If there are, create input object
            if written:
                u_list = []
                u_trajectory = self.start_time
                for key in u.keys():
                    if key != 'time' and u[key]:
                        value = float(u[key])
                        # Check min/max if not activation input
                        if '_activate' not in key:
                            checked_value = self._check_value_min_max(key, value)
                        else:
                            checked_value = value
                        u_list.append(key)
                        u_trajectory = np.vstack((u_trajectory, checked_value))
                input_object = (u_list, np.transpose(u_trajectory))
            # Otherwise, input object is None
            else:
                input_object = None
        # Otherwise, input object is None
        else:
            input_object = None
        # Simulate
        res = self.__simulation(self.start_time,self.final_time,input_object)
        # Process results
<<<<<<< HEAD
        if res['message'] == 'success':        
            # Get result and store measurement
            for key in self.y.keys():
                self.y[key] = res['result'][key][-1]
                self.y_store[key] = self.y_store[key] + res['result'][key].tolist()[1:]
            # Store control inputs
            for key in self.u.keys():
                self.u_store[key] = self.u_store[key] + res['result'][key].tolist()[1:] 
=======
        if res is not None:
            # Get result and store measurement and control inputs
            self.__get_results(res, store=True, store_initial=False)
>>>>>>> a7a33684
            # Advance start time
            self.start_time = self.final_time
            # Raise the flag to compute time lapse
            self.tic_time = time.time()
            return {'message':'success','error':None,'result':self.y}
        else:
<<<<<<< HEAD
            return {'message':'failure','error':res['error'],'result':None}        
=======

            return None
>>>>>>> a7a33684

    def initialize(self, start_time, warmup_period):
        '''Initialize the test simulation.

        Parameters
        ----------
        start_time: int
            Start time of simulation to initialize to in seconds.
        warmup_period: int
            Length of time before start_time to simulate for warmup in seconds.

        Returns
        -------
        y : dict
            Contains the measurement data at the end of the initialization.
            {<measurement_name> : <measurement_value>}

        '''

        # Reset fmu
        self.fmu.reset()
        # Reset simulation data storage
        self.__initilize_data()
        self.elapsed_control_time = []
        # Record initial testing time
        self.initial_time = start_time
        # Set fmu intitialization
        self.initialize_fmu = True
        # Simulate fmu for warmup period.
        # Do not allow negative starting time to avoid confusions
        res = self.__simulation(max(start_time-warmup_period,0), start_time)
        # Process result
<<<<<<< HEAD
        if res['message'] == 'success': 
            # Set internal start time to start_time
            self.start_time = start_time
            return {'message':'success','error':None,'result':None}
        else:
            return {'message':'failure','error':res['error'],'result':None} 
        
=======
        if res is not None:
            # Get result
            self.__get_results(res, store=True, store_initial=True)
            # Set internal start time to start_time
            self.start_time = start_time
            # Initialize KPI Calculator
            self.cal.initialize()
            return self.y

        else:

            return None

>>>>>>> a7a33684
    def get_step(self):
        '''Returns the current simulation step in seconds.'''

        return self.step

    def set_step(self,step):
        '''Sets the simulation step in seconds.

        Parameters
        ----------
        step : int
            Simulation step in seconds.

        Returns
        -------
        None

        '''
<<<<<<< HEAD
      
        self.step = float(step)  
        
        return 
        
=======

        self.step = float(step)

        return None

>>>>>>> a7a33684
    def get_inputs(self):
        '''Returns a dictionary of control inputs and their meta-data.

        Parameters
        ----------
        None

        Returns
        -------
        inputs : dict
            Dictionary of control inputs and their meta-data.

        '''

        inputs = self.inputs_metadata

        return inputs

    def get_measurements(self):
        '''Returns a dictionary of measurements and their meta-data.

        Parameters
        ----------
        None

        Returns
        -------
        measurements : dict
            Dictionary of measurements and their meta-data.

        '''

        measurements = self.outputs_metadata

        return measurements

    def get_results(self, var, start_time, final_time):
        '''Returns measurement and control input trajectories.

        Parameters
        ----------
        var : str
            Name of variable.
        start_time : float
            Start time of data to return in seconds.
        final_time : float
            Start time of data to return in seconds.

        Returns
        -------
        Y : dict or None
            Dictionary of variable trajectories with time as lists.
            {'time':[<time_data>],
             'var':[<var_data>]
            }
            Returns None if no variable can be found

        '''

        # Get correct point
        if var in self.y_store.keys():
            Y = {'time':self.y_store['time'],
                 var:self.y_store[var]
                 }
        elif var in self.u_store.keys():
            Y = {'time':self.u_store['time'],
                 var:self.u_store[var]
                 }
        else:
            Y = None
            return Y

        # Get correct time
        time1 = Y['time']
        for key in [var,'time']:
            Y[key] = Y[key][time1>=start_time]
            time2 = time1[time1>=start_time]
            Y[key] = Y[key][time2<=final_time]

        return Y

    def get_kpis(self):
        '''Returns KPI data.

        Requires standard sensor signals.

        Parameters
        ----------
        None

        Returns
        -------
        kpis : dict
            Dictionary containing KPI names and values.
            {<kpi_name>:<kpi_value>}

        '''

        # Set correct price scenario for cost
        if self.scenario['electricity_price'] == 'constant':
            price_scenario = 'Constant'
        elif self.scenario['electricity_price'] == 'dynamic':
            price_scenario = 'Dynamic'
        elif self.scenario['electricity_price'] == 'highly_dynamic':
            price_scenario = 'HighlyDynamic'
        # Calculate the core kpis
        kpis = self.cal.get_core_kpis(price_scenario=price_scenario)

        return kpis

    def set_forecast_parameters(self,horizon,interval):
        '''Sets the forecast horizon and interval, both in seconds.

        Parameters
        ----------
        horizon : int
            Forecast horizon in seconds.
        interval : int
            Forecast interval in seconds.

        Returns
        -------
        None

        '''
<<<<<<< HEAD
        
        self.horizon = float(horizon)        
        self.interval = float(interval)
        
        return             
    
=======

        self.horizon = float(horizon)
        self.interval = float(interval)

        return None

>>>>>>> a7a33684
    def get_forecast_parameters(self):
        '''Returns the current forecast horizon and interval parameters.'''

        forecast_parameters = dict()
        forecast_parameters['horizon'] = self.horizon
        forecast_parameters['interval'] = self.interval

        return forecast_parameters

    def get_forecast(self):
        '''Returns the test case data forecast

        Parameters
        ----------
        None

        Returns
        -------
        forecast : dict
            Dictionary with the requested forecast data
            {<variable_name>:<variable_forecast_trajectory>}
            where <variable_name> is a string with the variable
            key and <variable_forecast_trajectory> is a list with
            the forecasted values. 'time' is included as a variable

        '''

        # Get the forecast
        forecast = self.forecaster.get_forecast(horizon=self.horizon,
                                                interval=self.interval)

        return forecast

    def set_scenario(self, scenario):
        '''Sets the case scenario.

        Parameters
        ----------
        scenario : dict
            {'electricity_price': <'constant' or 'dynamic' or 'highly_dynamic'>}

        Returns
        -------
        None

        '''

        self.scenario = scenario

        # It's needed to reset KPI Calculator when scenario is changed
        self.cal.initialize()

        return None

    def get_scenario(self):
        '''Returns the current case scenario.'''

        scenario = self.scenario

        return scenario

    def get_name(self):
        '''Returns the name of the test case fmu.

        Parameters
        ----------
        None

        Returns
        -------
        name : dict
            Name of test case as {'name': <str>}

        '''

        name = {'name':self.name}

        return name

    def get_elapsed_control_time(self):
        '''Returns the elapsed control time vector for the case.

        Parameters
        ----------
        None

        Returns
        -------
        elapsed_control_time : list of floats
            elapsed_control_time for each control step.

        '''

        elapsed_control_time = self.elapsed_control_time

        return elapsed_control_time

    def _get_var_metadata(self, fmu, var_list, inputs=False):
        '''Build a dictionary of variables and their metadata.

        Parameters
        ----------
        fmu : pyfmi fmu object
            FMU from which to get variable metadata
        var_list : list of str
            List of variable names

        Returns
        -------
        var_metadata : dict
            Dictionary of variable names as keys and metadata as fields.
            {<var_name_str> :
                "Unit" : str,
                "Description" : str,
                "Minimum" : float,
                "Maximum" : float
            }

        '''

        # Inititalize
        var_metadata = dict()
        # Get metadata
        for var in var_list:
            # Units
            if var == 'time':
                unit = 's'
                description = 'Time of simulation'
                mini = None
                maxi = None
            elif '_activate' in var:
                unit = None
                description = fmu.get_variable_description(var)
                mini = None
                maxi = None
            else:
                unit = fmu.get_variable_unit(var)
                description = fmu.get_variable_description(var)
                if inputs:
                    mini = fmu.get_variable_min(var)
                    maxi = fmu.get_variable_max(var)
                else:
                    mini = None
                    maxi = None
            var_metadata[var] = {'Unit':unit,
                                 'Description':description,
                                 'Minimum':mini,
                                 'Maximum':maxi}

        return var_metadata

    def _check_value_min_max(self, var, value):
        '''Check that the input value does not violate the min or max.

        Note that if it does, the value is truncated to the minimum or maximum.

        Parameters
        ----------
        var : str
            Name of variable
        value : numeric
            Specified value of variable

        Return
        ------
        checked_value : float
            Value of variable truncated by min and max.

        '''

        # Get minimum and maximum for variable
        mini = self.inputs_metadata[var]['Minimum']
        maxi = self.inputs_metadata[var]['Maximum']
        # Check the value and truncate if necessary
        if value > maxi:
            checked_value = maxi
            print('WARNING: Value of {0} for {1} is above maximum of {2}.  Using {2}.'.format(value, var, maxi))
        elif value < mini:
            checked_value = mini
            print('WARNING: Value of {0} for {1} is below minimum of {2}.  Using {2}.'.format(value, var, mini))
        else:
            checked_value = value
<<<<<<< HEAD
        return checked_value
            
=======

        return checked_value
>>>>>>> a7a33684
<|MERGE_RESOLUTION|>--- conflicted
+++ resolved
@@ -130,10 +130,6 @@
             return {'message':'failure','error':e,'result':res}
         # Set internal fmu initialization
         self.initialize_fmu = False
-<<<<<<< HEAD
-        return {'message':'success','error':None,'result':res}            
-           
-=======
 
         return res
 
@@ -174,7 +170,6 @@
             for key in self.u.keys():
                 self.u_store[key] = np.append(self.u_store[key], res[key][i:])
 
->>>>>>> a7a33684
     def advance(self,u):
         '''Advances the test case model simulation forward one step.
 
@@ -234,32 +229,17 @@
         # Simulate
         res = self.__simulation(self.start_time,self.final_time,input_object)
         # Process results
-<<<<<<< HEAD
-        if res['message'] == 'success':        
-            # Get result and store measurement
-            for key in self.y.keys():
-                self.y[key] = res['result'][key][-1]
-                self.y_store[key] = self.y_store[key] + res['result'][key].tolist()[1:]
-            # Store control inputs
-            for key in self.u.keys():
-                self.u_store[key] = self.u_store[key] + res['result'][key].tolist()[1:] 
-=======
         if res is not None:
             # Get result and store measurement and control inputs
             self.__get_results(res, store=True, store_initial=False)
->>>>>>> a7a33684
             # Advance start time
             self.start_time = self.final_time
             # Raise the flag to compute time lapse
             self.tic_time = time.time()
             return {'message':'success','error':None,'result':self.y}
         else:
-<<<<<<< HEAD
-            return {'message':'failure','error':res['error'],'result':None}        
-=======
 
             return None
->>>>>>> a7a33684
 
     def initialize(self, start_time, warmup_period):
         '''Initialize the test simulation.
@@ -292,15 +272,6 @@
         # Do not allow negative starting time to avoid confusions
         res = self.__simulation(max(start_time-warmup_period,0), start_time)
         # Process result
-<<<<<<< HEAD
-        if res['message'] == 'success': 
-            # Set internal start time to start_time
-            self.start_time = start_time
-            return {'message':'success','error':None,'result':None}
-        else:
-            return {'message':'failure','error':res['error'],'result':None} 
-        
-=======
         if res is not None:
             # Get result
             self.__get_results(res, store=True, store_initial=True)
@@ -314,7 +285,6 @@
 
             return None
 
->>>>>>> a7a33684
     def get_step(self):
         '''Returns the current simulation step in seconds.'''
 
@@ -333,19 +303,11 @@
         None
 
         '''
-<<<<<<< HEAD
-      
-        self.step = float(step)  
-        
-        return 
-        
-=======
 
         self.step = float(step)
 
         return None
 
->>>>>>> a7a33684
     def get_inputs(self):
         '''Returns a dictionary of control inputs and their meta-data.
 
@@ -471,21 +433,12 @@
         None
 
         '''
-<<<<<<< HEAD
-        
-        self.horizon = float(horizon)        
-        self.interval = float(interval)
-        
-        return             
-    
-=======
 
         self.horizon = float(horizon)
         self.interval = float(interval)
 
         return None
 
->>>>>>> a7a33684
     def get_forecast_parameters(self):
         '''Returns the current forecast horizon and interval parameters.'''
 
@@ -668,10 +621,4 @@
             print('WARNING: Value of {0} for {1} is below minimum of {2}.  Using {2}.'.format(value, var, mini))
         else:
             checked_value = value
-<<<<<<< HEAD
-        return checked_value
-            
-=======
-
-        return checked_value
->>>>>>> a7a33684
+        return checked_value