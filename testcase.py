--- conflicted
+++ resolved
@@ -96,16 +96,12 @@
         # Initialize test case
         self.initialize(self.config_json['start_time'], self.config_json['warmup_period'])
         # Set default scenario
-<<<<<<< HEAD
-        self.config_json['scenario']['solar_uncertainty']=None #todo issue719
-        self.config_json['scenario']['temperature_uncertainty']=None #todo issue719
-        self.config_json['scenario']['seed'] = None #todo issue719
-        self.set_scenario(self.config_json['scenario']) #todo issue719
-=======
         scenario_default = {'electricity_price':'constant',
-                            'time_period': None}
+                            'time_period': None,
+                            'temperature_uncertainty': None,
+                            'solar_uncertainty': None,
+                            'seed': None}
         self.set_scenario(scenario_default)
->>>>>>> 0140bc06
 
     def __initilize_data(self):
         '''Initializes objects for simulation data storage.
