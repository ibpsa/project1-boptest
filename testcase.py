--- conflicted
+++ resolved
@@ -13,12 +13,9 @@
 from data.data_manager import Data_Manager
 from forecast.forecaster import Forecaster
 from kpis.kpi_calculator import KPI_Calculator
-<<<<<<< HEAD
 import requests
-=======
 import traceback
 import logging
->>>>>>> 3553ad3f
 
 class TestCase(object):
     '''Class that implements the test case.
@@ -350,16 +347,12 @@
                 return status, message, payload
         else:
             # Simulation at end time
-<<<<<<< HEAD
             self.scenario_end = True
-            return dict()
-=======
             payload = dict()
             message = "End of test case scenario time period reached."
             logging.info(message)
 
             return status, message, payload
->>>>>>> 3553ad3f
 
     def initialize(self, start_time, warmup_period, end_time=np.inf):
         '''Initialize the test simulation.
