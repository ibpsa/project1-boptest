--- conflicted
+++ resolved
@@ -73,14 +73,9 @@
         # Get building area
         self.area = self.config_json['area']
         # Get available control inputs and outputs
-<<<<<<< HEAD
         self.input_names = list(self.fmu.get_model_variables(causality = 2).keys())
         self.output_names = list(self.fmu.get_model_variables(causality = 3).keys())
-=======
-        self.input_names = self.fmu.get_model_variables(causality = 2).keys()
-        self.output_names = self.fmu.get_model_variables(causality = 3).keys()
         self.forecast_names = list(self.data.keys())
->>>>>>> 0006789f
         # Set default communication step
         self.set_step(self.config_json['step'])
         # Initialize simulation data arrays
@@ -169,12 +164,6 @@
         elif (step < 30) and (step > 0):
             self.options['ncp'] = int((end_time-start_time)/step)
         # Simulate fmu
-<<<<<<< HEAD
-        res = self.fmu.simulate(start_time = start_time,
-                                 final_time = end_time,
-                                 options=self.options,
-                                 input=input_object)
-=======
         try:
             res = self.fmu.simulate(start_time=start_time,
                                     final_time=end_time,
@@ -182,7 +171,6 @@
                                     input=input_object)
         except:
             return traceback.format_exc()
->>>>>>> 0006789f
         # Set internal fmu initialization
         self.initialize_fmu = False
 
