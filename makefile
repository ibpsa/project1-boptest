IMG_NAME=boptest_${TESTCASE}
APP_PATH=/home/developer

COMMAND_RUN=docker run \
	  --name ${IMG_NAME} \
	  --rm \
 	  -it \
	  -p 127.0.0.1:5000:5000

COMMAND_COPY=docker cp ./testcases/${TESTCASE}/models/wrapped.fmu ${IMG_NAME}:${APP_PATH}/models/wrapped.fmu && \
      docker cp ./testcases/${TESTCASE}/doc/ ${IMG_NAME}:${APP_PATH}/doc/ && \
      docker cp restapi.py ${IMG_NAME}:${APP_PATH}/restapi.py && \
      docker cp testcase.py ${IMG_NAME}:${APP_PATH}/testcase.py && \
      docker cp version.txt ${IMG_NAME}:${APP_PATH}/version.txt && \
      docker cp  ./data ${IMG_NAME}:${APP_PATH}/data/ && \
      docker cp ./forecast ${IMG_NAME}:${APP_PATH}/forecast/ && \
      docker cp ./kpis ${IMG_NAME}:${APP_PATH}/kpis/

build:
	docker build --no-cache --rm -t ${IMG_NAME} -f Dockerfile . && \
	echo WARNING: Use of make for building and running BOPTEST test cases is deprecated.  Please use docker-compose as outlined in the README.md.

remove-image:
	docker rmi ${IMG_NAME}

run:
<<<<<<< HEAD
	$(COMMAND_RUN) --detach=false ${IMG_NAME} /bin/bash -c "python restapi.py --log INFO && bash"

run-detached:
	$(COMMAND_RUN) --detach=true ${IMG_NAME} /bin/bash -c "python restapi.py --log INFO && bash"
=======
	$(COMMAND_RUN) --detach=true ${IMG_NAME} /bin/bash -c "bash" && \
	$(COMMAND_COPY) && \
	docker exec -it ${IMG_NAME} python restapi.py && \
	docker stop ${IMG_NAME} && \
	echo WARNING: Use of make for building and running BOPTEST test cases is deprecated.  Please use docker-compose as outlined in the README.md.


run-detached:
	$(COMMAND_RUN) --detach=true ${IMG_NAME} /bin/bash -c "bash" && \
	$(COMMAND_COPY) && \
	docker exec -itd ${IMG_NAME} python restapi.py && \
	echo WARNING: Use of make for building and running BOPTEST test cases is deprecated.  Please use docker-compose as outlined in the README.md.
>>>>>>> 81b90c58

stop:
	docker stop ${IMG_NAME}<|MERGE_RESOLUTION|>--- conflicted
+++ resolved
@@ -24,12 +24,6 @@
 	docker rmi ${IMG_NAME}
 
 run:
-<<<<<<< HEAD
-	$(COMMAND_RUN) --detach=false ${IMG_NAME} /bin/bash -c "python restapi.py --log INFO && bash"
-
-run-detached:
-	$(COMMAND_RUN) --detach=true ${IMG_NAME} /bin/bash -c "python restapi.py --log INFO && bash"
-=======
 	$(COMMAND_RUN) --detach=true ${IMG_NAME} /bin/bash -c "bash" && \
 	$(COMMAND_COPY) && \
 	docker exec -it ${IMG_NAME} python restapi.py && \
@@ -42,7 +36,6 @@
 	$(COMMAND_COPY) && \
 	docker exec -itd ${IMG_NAME} python restapi.py && \
 	echo WARNING: Use of make for building and running BOPTEST test cases is deprecated.  Please use docker-compose as outlined in the README.md.
->>>>>>> 81b90c58
 
 stop:
 	docker stop ${IMG_NAME}