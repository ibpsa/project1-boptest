#!/usr/bin/env python2
# -*- coding: utf-8 -*-
"""
Created on Thu Jan  7 13:20:58 2021
@author: dhbubu18

Module to perform a test case yearly simulation and find the peak and
typical days for heating and cooling. These days are used to define
the test case scenarios. The case needs to be deployed if the data is
to be simulated.

"""

import subprocess
import pandas as pd
import os
import numpy as np

def find_days(heat, cool, data='simulate', img_name='boptest_bestest_air',
              plot = False, peak_cool_restriction_hour=None):
    '''Find the start and final times for the test case scenarios.

    Parameters
    ----------
    heat: string
        Column for heating load [W] that will be used to find the
        peak and typical heating days of the year
    cool: string
        Column for cooling load [W] that will be used to find the
        peak and typical cooling days of the year
    data: string
        Options are:
        `simulate` in which case the model is simulated for one year
        to generate the data.
        `path_to_data.csv` indicates path to .csv file with the yearly
        simulation data.
    img_name: string
        Image name of the container where the simulation is to be
        performed.
    plot: boolean
        Set to True to show an overview of the days found
    peak_cool_restriction_hour: integer, optional
        Hour if want peak cooling loads to only be considered equal to or after the hour
        each day.  This can be useful to avoid including hours with peak
        cooling loads due to morning start up, which may lead to the
        same peak load for many different days.  None will have no restrictions.
        Default is None.

    Returns
    -------
    days: dictionary
        Dictionary with days found

    '''

    days = {}

    if data=='simulate':

        length = 3.1536e+7
        start_time = 0

        # Simulate in container
        if heat is not None and cool is not None:
            points = heat+','+cool
        elif heat is not None and cool is None:
            points = heat
        elif heat is None and cool is not None:
            points = cool
        cmd_docker ='docker exec -t {} /bin/bash -c '.format(img_name).split()
        cmd_python = ['python data/simulate_skip_API.py {} {} {}'.format(start_time,length,points)]
        cmd = cmd_docker + cmd_python
        subprocess.call(cmd)

        # Copy results to host
        cmd='docker cp {}:/home/developer/simulation.csv .'.format(img_name)
        subprocess.call(cmd)

        # Read results to data frame
        df_raw = pd.read_csv('simulation.csv', index_col='Time')

    elif os.path.isfile(data) and data.endswith('.csv'):
        df_raw = pd.read_csv(data, index_col='Time')

    else:
        raise Exception('The data argument should be either the <simulate>'/
                        'string keyword or a path to a .csv file containing'/
                        'the yearly model simulation data. ')

    # Load data
    df_raw.index = pd.TimedeltaIndex(df_raw.index.values, unit='s')
    df = df_raw.resample('15T').mean()
    df.dropna(axis=0, inplace=True)
    # Since assume two-week test period with one-week warmup,
    # edges of year are not available to choose from
    df_available =  df.loc[pd.Timedelta(days=14):pd.Timedelta(days=365-7)]
    df_available_cool = df[cool].loc[pd.Timedelta(days=14):pd.Timedelta(days=365-7)]
    df_cool = df[cool]
    if peak_cool_restriction_hour is not None:
        # Limit available cooling hours to those after restriction
        df_available_cool = df_available_cool[df_available_cool.index.seconds/3600>=peak_cool_restriction_hour]
        df_cool = df_cool[df_cool.index.seconds/3600>=peak_cool_restriction_hour]
    df_available_heat = df[heat].loc[pd.Timedelta(days=14):pd.Timedelta(days=365-7)]
    df_heat = df[heat]


    # Find peak
    if heat is not None:
        peak_heat_day = df_available_heat.idxmax().days
        days['peak_heat_day'] = peak_heat_day
        print('Peak heat is day {0}.'.format(peak_heat_day))

    if cool is not None:
        peak_cool_day = df_available_cool.idxmax().days
        days['peak_cool_day'] = peak_cool_day
        print('Peak cool is day {0}.'.format(peak_cool_day))

    # Find typical
    df_daily_cool = df_cool.resample('D').max()
    df_available_daily_cool = df_available_cool.resample('D').max()
    df_daily_heat = df_heat.resample('D').max()
    df_available_daily_heat = df_available_heat.resample('D').max()

    if heat is not None:
        median_heat = df_daily_heat[df_daily_heat>1].median()
        typical_heat_day = df_available_daily_heat[df_available_daily_heat.values <= median_heat].sort_values(ascending=False).index[0].days
        days['typical_heat_day'] = typical_heat_day
        print('Typical heat is day {0}.'.format(typical_heat_day))

    if cool is not None:
        median_cool = df_daily_cool[df_daily_cool>1].median()
        typical_cool_day = df_available_daily_cool[df_available_daily_cool.values <= median_cool].sort_values(ascending=False).index[0].days
        days['typical_cool_day'] = typical_cool_day
        print('Typical cool is day {0}.'.format(typical_cool_day))

    # Find heat cool mix
<<<<<<< HEAD
    df_available_daily = df_available.resample('D').sum()
=======
>>>>>>> 45ee937a
    if (heat is not None) and (cool is not None):
        df_available_daily_sum = pd.DataFrame(index=df_available_daily.index, columns=df_available_daily.columns)
        # For every day, integrate heating and cooling load
        for d in df_available_daily.index:
            for c in df_available_daily_sum.columns:
                df_available_daily_sum.loc[d,c] = np.trapz(df_raw[c][df_raw.index.days==d.days], df_raw.index.seconds[df_raw.index.days==d.days])
        # Calculate mix day
        mix = df_available_daily_sum[heat]+df_available_daily_sum[cool]-abs(df_available_daily_sum[heat]-df_available_daily_sum[cool])
        mix_day = mix.astype(float).idxmax().days
        days['mix_day'] = mix_day
        print('Mix is day {0}.'.format(mix_day))

    if plot:
        from matplotlib import pyplot as plt
        time_days = df.index.total_seconds()/3600./24.
        if heat is not None:
            plt.figure()
            plt.title('Heating load')
            plt.plot(time_days, df[heat])
            plt.xlabel('Day of the year')
            plt.ylabel('[W]')
            plt.axvline(x=peak_heat_day, color='r', label='Peak')
            plt.axhline(y=df[heat].max(), color='r', label='_nolegend_')
            plt.axvline(x=typical_heat_day, color='r', linestyle='--', label='Typical')
            plt.axhline(y=median_heat, color='r', linestyle='--', label='_nolegend_')
            plt.legend()
            plt.show()

        if cool is not None:
            plt.figure()
            plt.title('Cooling load')
            plt.plot(time_days, df[cool])
            plt.xlabel('Day of the year')
            plt.ylabel('[W]')
            plt.axvline(x=peak_cool_day, color='r', label='Peak')
            plt.axhline(y=df[cool].max(), color='r', label='_nolegend_')
            plt.axvline(x=typical_cool_day, color='r', linestyle='--', label='Typical')
            plt.axhline(y=median_cool, color='r', linestyle='--', label='_nolegend_')
            plt.legend()
            plt.show()

    return days

if __name__ == "__main__":
    find_days(heat='reaPHeaPum_y', cool=None, data='simulate')<|MERGE_RESOLUTION|>--- conflicted
+++ resolved
@@ -134,10 +134,7 @@
         print('Typical cool is day {0}.'.format(typical_cool_day))
 
     # Find heat cool mix
-<<<<<<< HEAD
     df_available_daily = df_available.resample('D').sum()
-=======
->>>>>>> 45ee937a
     if (heat is not None) and (cool is not None):
         df_available_daily_sum = pd.DataFrame(index=df_available_daily.index, columns=df_available_daily.columns)
         # For every day, integrate heating and cooling load
