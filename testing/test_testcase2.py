--- conflicted
+++ resolved
@@ -91,16 +91,11 @@
         res_path = os.path.join(utilities.get_root_path(), 'examples', 'julia', 'result_testcase2.csv')
         # Check kpis
         kpi = pd.read_csv(kpi_path)
-<<<<<<< HEAD
-        self.assertAlmostEqual(kpi['energy'].get_values()[0], kpi_ref['energy'], places=2)
-        self.assertAlmostEqual(kpi['comfort'].get_values()[0], kpi_ref['comfort'], places=2)
-=======
         self.assertAlmostEqual(kpi['ener_tot'].get_values()[0], kpi_ref['ener_tot'], places=3)
         self.assertAlmostEqual(kpi['tdis_tot'].get_values()[0], kpi_ref['tdis_tot'], places=3)
         self.assertAlmostEqual(kpi['cost_tot'].get_values()[0], kpi_ref['cost_tot'], places=3)
         self.assertAlmostEqual(kpi['time_rat'].get_values()[0], kpi_ref['time_rat_julia'], places=3)
         self.assertAlmostEqual(kpi['emis_tot'].get_values()[0], kpi_ref['emis_tot'], places=3)
->>>>>>> bbf0d59c
         # Check trajectories
         df = pd.read_csv(res_path, index_col = 'time')
         # Set reference file path
