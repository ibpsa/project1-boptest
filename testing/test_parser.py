--- conflicted
+++ resolved
@@ -9,11 +9,7 @@
 import os
 import pandas as pd
 import utilities
-<<<<<<< HEAD
-from parser import parser_functions, simulate
-=======
 from parsing import parser, simulate
->>>>>>> 73320c3f
 
 root_dir = utilities.get_root_path()
 
@@ -37,7 +33,7 @@
         '''
 
         # Run the parse_instances method
-        self.instances, self.kpis = parser_functions.parse_instances(model_path, [mo_path])
+        self.instances, self.kpis = parser.parse_instances(model_path, [mo_path])
         
     def test_parse_instances(self):
         '''Tests that Read and Overwrite blocks identified correctly.
@@ -133,9 +129,9 @@
         '''
         
         # Get signal exchange instances
-        instances, kpis = parser_functions.parse_instances(model_path, [mo_path])
+        instances, kpis = parser.parse_instances(model_path, [mo_path])
         # Write wrapper and export as fmu
-        self.fmu_path, self.wrapped_path = parser_functions.write_wrapper(model_path, [mo_path], instances)
+        self.fmu_path, self.wrapped_path = parser.write_wrapper(model_path, [mo_path], instances)
         
     def test_create_wrapped(self):
         self.assertEqual(self.fmu_path, os.path.join(root_dir, 'testing', '.', 'wrapped.fmu'))
@@ -162,7 +158,7 @@
         '''
         
         # Parse and export fmu to working directory
-        self.fmu_path, self.kpi_path = parser_functions.export_fmu(model_path, [mo_path])
+        self.fmu_path, self.kpi_path = parser.export_fmu(model_path, [mo_path])
         
     def test_kpis_json(self):
         '''Test that kpi json exported correctly.
