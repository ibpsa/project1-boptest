--- conflicted
+++ resolved
@@ -217,17 +217,12 @@
         step = 7*24*3600
         requests.put('{0}/step/{1}'.format(self.url, self.testid), data={'step':step})
         for i in [0,1,2]:
-            y = requests.post('{0}/advance/{1}'.format(self.url, self.testid), data={}).json()
+            y = requests.post('{0}/advance/{1}'.format(self.url, self.testid), data={})
         # Check y[2] indicates no simulation (empty dict)
-        self.assertDictEqual(y,dict())
+        self.assertFalse(bool(y))
         # Check results
-<<<<<<< HEAD
-        measurements = requests.get('{0}/measurements/{1}'.format(self.url, self.testid)).json()
-        df = self.results_to_df(measurements.keys(), -np.inf, np.inf, self.url)
-=======
-        points = self.get_all_points(self.url)
+        points = self.get_all_points()
         df = self.results_to_df(points, -np.inf, np.inf, self.url)
->>>>>>> 155bbfb3
         ref_filepath = os.path.join(utilities.get_root_path(), 'testing', 'references', self.name, 'results_time_period_end_extra_step.csv')
         self.compare_ref_timeseries_df(df,ref_filepath)
 
@@ -243,13 +238,8 @@
         requests.put('{0}/step/{1}'.format(self.url, self.testid), data={'step':step})
         requests.post('{0}/advance/{1}'.format(self.url, self.testid), data={}).json()
         # Check results
-<<<<<<< HEAD
-        measurements = requests.get('{0}/measurements/{1}'.format(self.url, self.testid)).json()
-        df = self.results_to_df(measurements.keys(), -np.inf, np.inf, self.url)
-=======
-        points = self.get_all_points(self.url)
+        points = self.get_all_points()
         df = self.results_to_df(points, -np.inf, np.inf, self.url)
->>>>>>> 155bbfb3
         ref_filepath = os.path.join(utilities.get_root_path(), 'testing', 'references', self.name, 'results_time_period_end_larger_step.csv')
         self.compare_ref_timeseries_df(df,ref_filepath)
 
