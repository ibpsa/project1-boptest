# -*- coding: utf-8 -*-
"""
This module runs tests for testcase 1.  To run these tests, testcase 1 must
already be deployed.

"""

import unittest
import pandas as pd
import os
import utilities
import requests
import numpy as np
import time
from examples.python import testcase1
from examples.python import testcase1_scenario


class ExampleProportionalPython(unittest.TestCase, utilities.partialChecks):
    '''Tests the example test of proportional feedback controller in Python.

    '''

    def setUp(self):
        '''Setup for each test.

        '''

        pass

    def test_run(self):
        '''Runs the example and tests the kpi and trajectory results.

        '''

        # Run test
        kpi,df_res,customizedkpis_result = testcase1.run()
        # Check kpis
        df = pd.DataFrame.from_dict(kpi, orient='index', columns=['value'])
        df.index.name = 'keys'
        ref_filepath = os.path.join(utilities.get_root_path(), 'testing', 'references', 'testcase1', 'kpis_python.csv')
        self.compare_ref_values_df(df, ref_filepath)
        # Check trajectories
        # Set reference file path
        ref_filepath = os.path.join(utilities.get_root_path(), 'testing', 'references', 'testcase1', 'results_python.csv')
        self.compare_ref_timeseries_df(df_res,ref_filepath)
        # Check customized kpi trajectories
        df = pd.DataFrame()
        for x in customizedkpis_result.keys():
                if x != 'time':
                    df = pd.concat((df,pd.DataFrame(data=customizedkpis_result[x], index=customizedkpis_result['time'], columns=[x])), axis=1)
        df.index.name = 'time'
        # Set reference file path
        ref_filepath = os.path.join(utilities.get_root_path(), 'testing', 'references', 'testcase1', 'customizedkpis.csv')
        self.compare_ref_timeseries_df(df,ref_filepath)

class ExampleScenarioPython(unittest.TestCase, utilities.partialChecks):
    '''Tests the example test of feedback controller with scenario options in Python.

    '''

    def setUp(self):
        '''Setup for each test.

        '''

        pass

    def test_run(self):
        '''Runs the example and tests the kpi results.

        '''

        # Run test
        kpi, df_res, custom_kpi_result = testcase1_scenario.run(plot=False)
        # Check kpis
        df = pd.DataFrame.from_dict(kpi, orient='index', columns=['value'])
        df.index.name = 'keys'
        ref_filepath = os.path.join(utilities.get_root_path(), 'testing', 'references', 'testcase1', 'kpis_python_scenario.csv')
        self.compare_ref_values_df(df, ref_filepath)

class ExampleProportionalJulia(unittest.TestCase, utilities.partialChecks):
    '''Tests the example test of proportional feedback controller in Julia.

    '''

    def setUp(self):
        '''Setup for each test.

        '''

        pass

    def test_run(self):
        '''Runs the example and tests the kpi and trajectory results.

        '''

        # Run test
        kpi_path = os.path.join(utilities.get_root_path(), 'examples', 'julia', 'kpi_testcase1.csv')
        res_path = os.path.join(utilities.get_root_path(), 'examples', 'julia', 'result_testcase1.csv')
        # Check kpis
        df = pd.read_csv(kpi_path).transpose()
        # Check kpis
        df.columns = ['value']
        df.index.name = 'keys'
        ref_filepath = os.path.join(utilities.get_root_path(), 'testing', 'references', 'testcase1', 'kpis_julia.csv')
        self.compare_ref_values_df(df, ref_filepath)
        # Check trajectories
        df = pd.read_csv(res_path, index_col = 'time')
        # Set reference file path
        ref_filepath = os.path.join(utilities.get_root_path(), 'testing', 'references', 'testcase1', 'results_julia.csv')
        # Test
        self.compare_ref_timeseries_df(df,ref_filepath)

class ExampleProportionalJavaScript(unittest.TestCase, utilities.partialChecks):
    '''Tests the example test of proportional feedback controller in JavaScript.

    '''

    def setUp(self):
        '''Setup for each test.

        '''

        pass

    def test_run(self):
        '''Runs the example and tests the kpi and trajectory results.

        '''

        # Run test
        kpi_path = os.path.join(utilities.get_root_path(), 'examples', 'javascript', 'kpi_testcase1.csv')
        res_path = os.path.join(utilities.get_root_path(), 'examples', 'javascript', 'result_testcase1.csv')
        # Check kpis
        df = pd.read_csv(kpi_path, index_col = 'keys')
        ref_filepath = os.path.join(utilities.get_root_path(), 'testing', 'references', 'testcase1', 'kpis_javascript.csv')
        self.compare_ref_values_df(df, ref_filepath)
        # Check trajectories
        df = pd.read_csv(res_path, index_col = 'time')
        # Set reference file path
        ref_filepath = os.path.join(utilities.get_root_path(), 'testing', 'references', 'testcase1', 'results_javascript.csv')
        # Test
        self.compare_ref_timeseries_df(df,ref_filepath)


class MinMax(unittest.TestCase):
    '''Test the use of min/max attributes to truncate the controller input.

    '''

    def setUp(self):
        '''Setup for each test.

        '''

        self.url = 'http://127.0.0.1:5000'

    def test_min(self):
        '''Tests that if input is below min, input is set to min.

        '''

        # Run test
        requests.put('{0}/initialize'.format(self.url), data={'start_time':0, 'warmup_period':0})
        y = requests.post('{0}/advance'.format(self.url), data={"oveAct_activate":1,"oveAct_u":-500000}).json()
        # Check kpis
        value = float(y['PHea_y'])
        self.assertAlmostEqual(value, 10101.010101010103, places=3)

    def test_max(self):
        '''Tests that if input is above max, input is set to max.

        '''

        # Run test
        requests.put('{0}/initialize'.format(self.url), data={'start_time':0, 'warmup_period':0})
        y = requests.post('{0}/advance'.format(self.url), data={"oveAct_activate":1,"oveAct_u":500000}).json()
        # Check kpis
        value = float(y['PHea_y'])
        self.assertAlmostEqual(value, 10101.010101010103, places=3)

class Scenario(unittest.TestCase, utilities.partialChecks):
    '''Test details about setting the scenario.

    '''

    def setUp(self):
        '''Setup for each test.

        '''

        self.name = 'testcase1'
        self.url = 'http://127.0.0.1:5000'

    def test_extra_step(self):
        '''Test that simulation stops if try to take extra step than scenario.

        '''

        scenario = {'time_period': 'test_day'}
        requests.put('{0}/scenario'.format(self.url), data=scenario)
        # Try simulating past test period
        step = 7*24*3600
        requests.put('{0}/step'.format(self.url), data={'step':step})
        for i in [0, 1, 2]:
            y = requests.post('{0}/advance'.format(self.url), data={}).json()
        # Check y[2] indicates no simulation (empty dict)
        self.assertDictEqual(y,dict())
        # Check results
        points = self.get_all_points(self.url)
        df = self.results_to_df(points, -np.inf, np.inf, self.url)
        ref_filepath = os.path.join(utilities.get_root_path(), 'testing', 'references', self.name, 'results_time_period_end_extra_step.csv')
        self.compare_ref_timeseries_df(df, ref_filepath)

    def test_larger_step(self):
        '''Test that simulation stops if try to take larger step than scenario.

        '''

        scenario = {'time_period':'test_day'}
        requests.put('{0}/scenario'.format(self.url), data=scenario)
        # Try simulating past test period
        step = 5*7*24*3600
        requests.put('{0}/step'.format(self.url), data={'step':step})
        requests.post('{0}/advance'.format(self.url), data={})
        # Check results
        points = self.get_all_points(self.url)
        df = self.results_to_df(points, -np.inf, np.inf, self.url)
        ref_filepath = os.path.join(utilities.get_root_path(), 'testing', 'references', self.name, 'results_time_period_end_larger_step.csv')
        self.compare_ref_timeseries_df(df,ref_filepath)

    def test_longer_initialize(self):
        '''Test that simulation has no end time if use /initialize directly.

        '''
        start_time = 14*86400
        requests.put('{0}/initialize'.format(self.url), data={'start_time':start_time, 'warmup_period':0})
        # Try simulating past a typical test period
        step = 5*7*24*3600
        requests.put('{0}/step'.format(self.url), data={'step':step})
        y = requests.post('{0}/advance'.format(self.url), data={}).json()
        # Check results
        self.assertEqual(y['time'], start_time+step)

    def test_return(self):
        '''Test that scenario returns properly.

        '''

        scenario_both = {'time_period':'test_day',
                         'electricity_price':'dynamic'}
        scenario_time = {'time_period':'test_day'}
        scenario_elec = {'electricity_price':'dynamic'}
        # Both
        res = requests.put('{0}/scenario'.format(self.url), data=scenario_both).json()
        # Check return is valid for electricity price
        self.assertTrue(res['electricity_price'])
        # Check return is valid for time period
        df = pd.DataFrame.from_dict(res['time_period'], orient = 'index', columns=['value'])
        df.index.name = 'keys'
        ref_filepath = os.path.join(utilities.get_root_path(), 'testing', 'references', self.name, 'initial_values_set_scenario.csv')
        self.compare_ref_values_df(df, ref_filepath)
        # Time only
        res = (requests.put('{0}/scenario'.format(self.url), data=scenario_time).json())
        # Check return is valid for electricity price
        self.assertTrue(res['electricity_price'] is None)
        # Check return is valid for time period
        df = pd.DataFrame.from_dict(res['time_period'], orient = 'index', columns=['value'])
        df.index.name = 'keys'
        ref_filepath = os.path.join(utilities.get_root_path(), 'testing', 'references', self.name, 'initial_values_set_scenario.csv')
        self.compare_ref_values_df(df, ref_filepath)
        # Electricity price only
        res = requests.put('{0}/scenario'.format(self.url), data=scenario_elec).json()
        # Check return is valid for electricity price
        self.assertTrue(res['electricity_price'])
        # Check return is valid for time period
        self.assertTrue(res['time_period'] is None)

class ComputationalTimeRatio(unittest.TestCase):
    '''Test the computational time ratio KPI explicitly.

    '''

    def setUp(self):
        '''Setup for each test.

        '''

        self.url = 'http://127.0.0.1:5000'

    def test_constant_step(self):
        '''Tests the calculation of the kpi with a constant step.

        '''

        # Run test
        requests.put('{0}/initialize'.format(self.url), data={'start_time':0, 'warmup_period':0})
        step = requests.get('{0}/step'.format(self.url)).json()
<<<<<<< HEAD
        for i in range(5):
=======
        for i in range(10):
>>>>>>> e23c31b4
            requests.post('{0}/advance'.format(self.url), data={})
            time.sleep(2)
        # Check kpis
        kpi = requests.get('{0}/kpi'.format(self.url)).json()
        self.assertAlmostEqual(kpi['time_rat'], 2.0/step, places=2)
        requests.put('{0}/step'.format(self.url), data={'step':step})

    def test_variable_step(self):
        '''Tests the calculation of the kpi with a variable step.

        '''

        # Run test
        requests.put('{0}/initialize'.format(self.url), data={'start_time':0, 'warmup_period':0})
        step = requests.get('{0}/step'.format(self.url)).json()
        for i in range(5):
            if i > 2:
                requests.put('{0}/step'.format(self.url), data={'step':2*step})
            requests.post('{0}/advance'.format(self.url), data={})
            time.sleep(2)
        # Check kpis
        kpi = requests.get('{0}/kpi'.format(self.url)).json()
        self.assertAlmostEqual(kpi['time_rat'], (3*2.0/step+2*2.0/(2*step))/5, places=2)
        requests.put('{0}/step'.format(self.url), data={'step':step})

class API(unittest.TestCase, utilities.partialTestAPI):
    '''Tests the api for testcase 1.

    Actual test methods implemented in utilities.partialTestAPI.  Set self
    attributes defined there for particular testcase in setUp method here.

    '''

    def setUp(self):
        '''Setup for testcase.

        '''

        self.name = 'testcase1'
        self.url = 'http://127.0.0.1:5000'
        self.step_ref = 60
        self.test_time_period = 'test_day'
        requests.put('{0}/step'.format(self.url), data={'step': self.step_ref})

if __name__ == '__main__':
    utilities.run_tests(os.path.basename(__file__))<|MERGE_RESOLUTION|>--- conflicted
+++ resolved
@@ -298,11 +298,7 @@
         # Run test
         requests.put('{0}/initialize'.format(self.url), data={'start_time':0, 'warmup_period':0})
         step = requests.get('{0}/step'.format(self.url)).json()
-<<<<<<< HEAD
-        for i in range(5):
-=======
         for i in range(10):
->>>>>>> e23c31b4
             requests.post('{0}/advance'.format(self.url), data={})
             time.sleep(2)
         # Check kpis
