--- conflicted
+++ resolved
@@ -10,12 +10,7 @@
 import os
 import utilities
 import requests
-<<<<<<< HEAD
-#from examples.python import twoday_p
-from examples.python import twoday_p
-=======
 from examples.python import testcase1
->>>>>>> a7a33684
 
 class ExampleProportionalPython(unittest.TestCase, utilities.partialChecks):
     '''Tests the example test of proportional feedback controller in Python.
