--- conflicted
+++ resolved
@@ -166,13 +166,8 @@
         '''
 
         # Run test
-<<<<<<< HEAD
         requests.put('{0}/initialize/{1}'.format(self.url, self.testid), data={'start_time':0, 'warmup_period':0})
-        y = requests.post('{0}/advance/{1}'.format(self.url, self.testid), data={"oveAct_activate":1,"oveAct_u":-500000}).json()
-=======
-        requests.put('{0}/initialize'.format(self.url), data={'start_time':0, 'warmup_period':0})
-        y = requests.post('{0}/advance'.format(self.url), data={"oveAct_activate":1,"oveAct_u":-500000}).json()['payload']
->>>>>>> e39e0276
+        y = requests.post('{0}/advance/{1}'.format(self.url, self.testid), data={"oveAct_activate":1,"oveAct_u":-500000}).json()['payload']
         # Check kpis
         value = float(y['PHea_y'])
         self.assertAlmostEqual(value, 10101.010101010103, places=3)
@@ -183,13 +178,8 @@
         '''
 
         # Run test
-<<<<<<< HEAD
         requests.put('{0}/initialize/{1}'.format(self.url, self.testid), data={'start_time':0, 'warmup_period':0})
-        y = requests.post('{0}/advance/{1}'.format(self.url, self.testid), data={"oveAct_activate":1,"oveAct_u":500000}).json()
-=======
-        requests.put('{0}/initialize'.format(self.url), data={'start_time':0, 'warmup_period':0})
-        y = requests.post('{0}/advance'.format(self.url), data={"oveAct_activate":1,"oveAct_u":500000}).json()['payload']
->>>>>>> e39e0276
+        y = requests.post('{0}/advance/{1}'.format(self.url, self.testid), data={"oveAct_activate":1,"oveAct_u":500000}).json()['payload']
         # Check kpis
         value = float(y['PHea_y'])
         self.assertAlmostEqual(value, 10101.010101010103, places=3)
@@ -222,23 +212,13 @@
 
         '''
 
-<<<<<<< HEAD
-        scenario = {'time_period':'test_day'}
+        scenario = {'time_period': 'test_day'}
         requests.put('{0}/scenario/{1}'.format(self.url, self.testid), data=scenario)
         # Try simulating past test period
         step = 7*24*3600
         requests.put('{0}/step/{1}'.format(self.url, self.testid), data={'step':step})
-        for i in [0,1,2]:
-            y = requests.post('{0}/advance/{1}'.format(self.url, self.testid), data={})
-=======
-        scenario = {'time_period': 'test_day'}
-        requests.put('{0}/scenario'.format(self.url), data=scenario)
-        # Try simulating past test period
-        step = 7*24*3600
-        requests.put('{0}/step'.format(self.url), data={'step':step})
         for i in [0, 1, 2]:
-            y = requests.post('{0}/advance'.format(self.url), data={}).json()['payload']
->>>>>>> e39e0276
+            y = requests.post('{0}/advance/{1}'.format(self.url, self.testid), data={}).json()['payload']
         # Check y[2] indicates no simulation (empty dict)
         self.assertFalse(bool(y))
         # Check results
@@ -256,13 +236,8 @@
         requests.put('{0}/scenario/{1}'.format(self.url, self.testid), data=scenario)
         # Try simulating past test period
         step = 5*7*24*3600
-<<<<<<< HEAD
-        requests.put('{0}/step/{1}'.format(self.url, self.testid), data={'step':step})
-        requests.post('{0}/advance/{1}'.format(self.url, self.testid), data={}).json()
-=======
-        requests.put('{0}/step'.format(self.url), data={'step':step})
-        requests.post('{0}/advance'.format(self.url), data={})
->>>>>>> e39e0276
+        requests.put('{0}/step/{1}'.format(self.url, self.testid), data={'step':step})
+        requests.post('{0}/advance/{1}'.format(self.url, self.testid), data={})
         # Check results
         points = self.get_all_points()
         df = self.results_to_df(points, -np.inf, np.inf, self.url)
@@ -274,19 +249,11 @@
 
         '''
         start_time = 14*86400
-<<<<<<< HEAD
-        requests.put('{0}/initialize/{1}'.format(self.url, self.testid), data={'start_time':start_time, 'warmup_period':0}).json()
+        requests.put('{0}/initialize/{1}'.format(self.url, self.testid), data={'start_time':start_time, 'warmup_period':0})
         # Try simulating past a typical test period
         step = 5*7*24*3600
         requests.put('{0}/step/{1}'.format(self.url, self.testid), data={'step':step})
-        y = requests.post('{0}/advance/{1}'.format(self.url, self.testid), data={}).json()
-=======
-        requests.put('{0}/initialize'.format(self.url), data={'start_time':start_time, 'warmup_period':0})
-        # Try simulating past a typical test period
-        step = 5*7*24*3600
-        requests.put('{0}/step'.format(self.url), data={'step':step})
-        y = requests.post('{0}/advance'.format(self.url), data={}).json()['payload']
->>>>>>> e39e0276
+        y = requests.post('{0}/advance/{1}'.format(self.url, self.testid), data={}).json()['payload']
         # Check results
         self.assertEqual(y['time'], start_time+step)
 
@@ -300,11 +267,7 @@
         scenario_time = {'time_period':'test_day'}
         scenario_elec = {'electricity_price':'dynamic'}
         # Both
-<<<<<<< HEAD
-        res = requests.put('{0}/scenario/{1}'.format(self.url, self.testid), data=scenario_both).json()
-=======
-        res = requests.put('{0}/scenario'.format(self.url), data=scenario_both).json()['payload']
->>>>>>> e39e0276
+        res = requests.put('{0}/scenario/{1}'.format(self.url, self.testid), data=scenario_both).json()['payload']
         # Check return is valid for electricity price
         self.assertTrue(res['electricity_price'])
         # Check return is valid for time period
@@ -313,11 +276,7 @@
         ref_filepath = os.path.join(utilities.get_root_path(), 'testing', 'references', self.name, 'initial_values_set_scenario.csv')
         self.compare_ref_values_df(df, ref_filepath)
         # Time only
-<<<<<<< HEAD
-        res = requests.put('{0}/scenario/{1}'.format(self.url, self.testid), data=scenario_time).json()
-=======
-        res = (requests.put('{0}/scenario'.format(self.url), data=scenario_time).json()['payload'])
->>>>>>> e39e0276
+        res = (requests.put('{0}/scenario/{1}'.format(self.url, self.testid), data=scenario_time).json()['payload'])
         # Check return is valid for electricity price
         self.assertTrue(res['electricity_price'] is None)
         # Check return is valid for time period
@@ -326,11 +285,7 @@
         ref_filepath = os.path.join(utilities.get_root_path(), 'testing', 'references', self.name, 'initial_values_set_scenario.csv')
         self.compare_ref_values_df(df, ref_filepath)
         # Electricity price only
-<<<<<<< HEAD
-        res = requests.put('{0}/scenario/{1}'.format(self.url, self.testid), data=scenario_elec).json()
-=======
-        res = requests.put('{0}/scenario'.format(self.url), data=scenario_elec).json()['payload']
->>>>>>> e39e0276
+        res = requests.put('{0}/scenario/{1}'.format(self.url, self.testid), data=scenario_elec).json()['payload']
         # Check return is valid for electricity price
         self.assertTrue(res['electricity_price'])
         # Check return is valid for time period
@@ -365,23 +320,13 @@
         '''
 
         # Run test
-<<<<<<< HEAD
         requests.put('{0}/initialize/{1}'.format(self.url, self.testid), data={'start_time':0, 'warmup_period':0})
-        step = requests.get('{0}/step/{1}'.format(self.url, self.testid)).json()
-        for i in range(5):
-            requests.post('{0}/advance/{1}'.format(self.url, self.testid), data={}).json()
+        step = requests.get('{0}/step/{1}'.format(self.url, self.testid)).json()['payload']
+        for i in range(10):
+            requests.post('{0}/advance/{1}'.format(self.url, self.testid), data={})
             time.sleep(2)
         # Check kpis
-        kpi = requests.get('{0}/kpi/{1}'.format(self.url, self.testid)).json()
-=======
-        requests.put('{0}/initialize'.format(self.url), data={'start_time':0, 'warmup_period':0})
-        step = requests.get('{0}/step'.format(self.url)).json()['payload']
-        for i in range(10):
-            requests.post('{0}/advance'.format(self.url), data={})
-            time.sleep(2)
-        # Check kpis
-        kpi = requests.get('{0}/kpi'.format(self.url)).json()['payload']
->>>>>>> e39e0276
+        kpi = requests.get('{0}/kpi/{1}'.format(self.url, self.testid)).json()['payload']
         self.assertAlmostEqual(kpi['time_rat'], 2.0/step, places=2)
         requests.put('{0}/step/{1}'.format(self.url, self.testid), data={'step':step})
 
@@ -391,27 +336,15 @@
         '''
 
         # Run test
-<<<<<<< HEAD
         requests.put('{0}/initialize/{1}'.format(self.url, self.testid), data={'start_time':0, 'warmup_period':0})
-        step = requests.get('{0}/step/{1}'.format(self.url, self.testid)).json()
+        step = requests.get('{0}/step/{1}'.format(self.url, self.testid)).json()['payload']
         for i in range(5):
             if i > 2:
                 requests.put('{0}/step/{1}'.format(self.url, self.testid), data={'step':2*step})
-            requests.post('{0}/advance/{1}'.format(self.url, self.testid), data={}).json()
+            requests.post('{0}/advance/{1}'.format(self.url, self.testid), data={})
             time.sleep(2)
         # Check kpis
-        kpi = requests.get('{0}/kpi/{1}'.format(self.url, self.testid)).json()
-=======
-        requests.put('{0}/initialize'.format(self.url), data={'start_time':0, 'warmup_period':0})
-        step = requests.get('{0}/step'.format(self.url)).json()['payload']
-        for i in range(5):
-            if i > 2:
-                requests.put('{0}/step'.format(self.url), data={'step':2*step})
-            requests.post('{0}/advance'.format(self.url), data={})
-            time.sleep(2)
-        # Check kpis
-        kpi = requests.get('{0}/kpi'.format(self.url)).json()['payload']
->>>>>>> e39e0276
+        kpi = requests.get('{0}/kpi/{1}'.format(self.url, self.testid)).json()['payload']
         self.assertAlmostEqual(kpi['time_rat'], (3*2.0/step+2*2.0/(2*step))/5, places=2)
         requests.put('{0}/step/{1}'.format(self.url, self.testid), data={'step':step})
 
@@ -432,7 +365,6 @@
         '''Setup for testcase.
 
         '''
-<<<<<<< HEAD
         self.name = API.name
         self.url = API.url
         self.step_ref = 60.0
@@ -441,15 +373,7 @@
 
     @classmethod
     def tearDownClass(cls):
-        requests.put('{0}/stop/{1}'.format(cls.url, cls.testid))
-=======
-
-        self.name = 'testcase1'
-        self.url = 'http://127.0.0.1:5000'
-        self.step_ref = 60
-        self.test_time_period = 'test_day'
-        requests.put('{0}/step'.format(self.url), data={'step': self.step_ref})
->>>>>>> e39e0276
+        requests.put('{0}/step/{1}'.format(self.url, cls.testid), data={'step': self.step_ref})
 
 if __name__ == '__main__':
     utilities.run_tests(os.path.basename(__file__))