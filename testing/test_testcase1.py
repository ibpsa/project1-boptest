# -*- coding: utf-8 -*-
"""
This module runs tests for testcase 1.  To run these tests, testcase 1 must
already be deployed.

"""

import unittest
import pandas as pd
import os
import utilities
import requests
import numpy as np
import time
from examples.python import testcase1
from examples.python import testcase1_scenario


class ExampleProportionalPython(unittest.TestCase, utilities.partialChecks):
    '''Tests the example test of proportional feedback controller in Python.

    '''

    def setUp(self):
        '''Setup for each test.

        '''

        pass

    def test_run(self):
        '''Runs the example and tests the kpi and trajectory results.

        '''

        # Run test
        kpi,df_res,customizedkpis_result = testcase1.run()
        # Check kpis
        df = pd.DataFrame.from_dict(kpi, orient='index', columns=['value'])
        df.index.name = 'keys'
        ref_filepath = os.path.join(utilities.get_root_path(), 'testing', 'references', 'testcase1', 'kpis_python.csv')
        self.compare_ref_values_df(df, ref_filepath)
        # Check trajectories
        # Set reference file path
        ref_filepath = os.path.join(utilities.get_root_path(), 'testing', 'references', 'testcase1', 'results_python.csv')
        self.compare_ref_timeseries_df(df_res,ref_filepath)
        # Check customized kpi trajectories
        df = pd.DataFrame()
        for x in customizedkpis_result.keys():
                if x != 'time':
                    df = pd.concat((df,pd.DataFrame(data=customizedkpis_result[x], index=customizedkpis_result['time'], columns=[x])), axis=1)
        df.index.name = 'time'
        # Set reference file path
        ref_filepath = os.path.join(utilities.get_root_path(), 'testing', 'references', 'testcase1', 'customizedkpis.csv')
        self.compare_ref_timeseries_df(df,ref_filepath)

class ExampleScenarioPython(unittest.TestCase, utilities.partialChecks):
    '''Tests the example test of feedback controller with scenario options in Python.

    '''

    def setUp(self):
        '''Setup for each test.

        '''

        pass

    def test_run(self):
        '''Runs the example and tests the kpi results.

        '''

        # Run test
        kpi, df_res, custom_kpi_result = testcase1_scenario.run(plot=False)
        # Check kpis
        df = pd.DataFrame.from_dict(kpi, orient='index', columns=['value'])
        df.index.name = 'keys'
        ref_filepath = os.path.join(utilities.get_root_path(), 'testing', 'references', 'testcase1', 'kpis_python_scenario.csv')
        self.compare_ref_values_df(df, ref_filepath)

class ExampleProportionalJulia(unittest.TestCase, utilities.partialChecks):
    '''Tests the example test of proportional feedback controller in Julia.

    '''

    def setUp(self):
        '''Setup for each test.

        '''

        pass

    def test_run(self):
        '''Runs the example and tests the kpi and trajectory results.

        '''

        # Run test
        kpi_path = os.path.join(utilities.get_root_path(), 'examples', 'julia', 'kpi_testcase1.csv')
        res_path = os.path.join(utilities.get_root_path(), 'examples', 'julia', 'result_testcase1.csv')
        # Check kpis
        df = pd.read_csv(kpi_path).transpose()
        # Check kpis
        df.columns = ['value']
        df.index.name = 'keys'
        ref_filepath = os.path.join(utilities.get_root_path(), 'testing', 'references', 'testcase1', 'kpis_julia.csv')
        self.compare_ref_values_df(df, ref_filepath)
        # Check trajectories
        df = pd.read_csv(res_path, index_col = 'time')
        # Set reference file path
        ref_filepath = os.path.join(utilities.get_root_path(), 'testing', 'references', 'testcase1', 'results_julia.csv')
        # Test
        self.compare_ref_timeseries_df(df,ref_filepath)

class ExampleProportionalJavaScript(unittest.TestCase, utilities.partialChecks):
    '''Tests the example test of proportional feedback controller in JavaScript.

    '''

    def setUp(self):
        '''Setup for each test.

        '''

        pass

    def test_run(self):
        '''Runs the example and tests the kpi and trajectory results.

        '''

        # Run test
        kpi_path = os.path.join(utilities.get_root_path(), 'examples', 'javascript', 'kpi_testcase1.csv')
        res_path = os.path.join(utilities.get_root_path(), 'examples', 'javascript', 'result_testcase1.csv')
        # Check kpis
        df = pd.read_csv(kpi_path, index_col = 'keys')
        ref_filepath = os.path.join(utilities.get_root_path(), 'testing', 'references', 'testcase1', 'kpis_javascript.csv')
        self.compare_ref_values_df(df, ref_filepath)
        # Check trajectories
        df = pd.read_csv(res_path, index_col = 'time')
        # Set reference file path
        ref_filepath = os.path.join(utilities.get_root_path(), 'testing', 'references', 'testcase1', 'results_javascript.csv')
        # Test
        self.compare_ref_timeseries_df(df,ref_filepath)


class MinMax(unittest.TestCase):
    '''Test the use of min/max attributes to truncate the controller input.

    '''

    def setUp(self):
        '''Setup for each test.

        '''

        self.url = 'http://127.0.0.1:5000'

    def test_min(self):
        '''Tests that if input is below min, input is set to min.

        '''

        # Run test
        requests.put('{0}/initialize'.format(self.url), json={'start_time':0, 'warmup_period':0})
        y = requests.post('{0}/advance'.format(self.url), json={"oveAct_activate":1,"oveAct_u":-500000}).json()['payload']
        # Check kpis
        value = float(y['PHea_y'])
        self.assertAlmostEqual(value, 10101.010101010103, places=3)

    def test_max(self):
        '''Tests that if input is above max, input is set to max.

        '''

        # Run test
        requests.put('{0}/initialize'.format(self.url), json={'start_time':0, 'warmup_period':0})
        y = requests.post('{0}/advance'.format(self.url), json={"oveAct_activate":1,"oveAct_u":500000}).json()['payload']
        # Check kpis
        value = float(y['PHea_y'])
        self.assertAlmostEqual(value, 10101.010101010103, places=3)

class Scenario(unittest.TestCase, utilities.partialChecks):
    '''Test details about setting the scenario.

    '''

    def setUp(self):
        '''Setup for each test.

        '''

        self.name = 'testcase1'
        self.url = 'http://127.0.0.1:5000'

    def test_extra_step(self):
        '''Test that simulation stops if try to take extra step than scenario.

        '''

        scenario = {'time_period': 'test_day'}
        requests.put('{0}/scenario'.format(self.url), json=scenario)
        # Try simulating past test period
        step = 7*24*3600
        requests.put('{0}/step'.format(self.url), json={'step':step})
        for i in [0, 1, 2]:
            y = requests.post('{0}/advance'.format(self.url), json={}).json()['payload']
        # Check y[2] indicates no simulation (empty dict)
        self.assertDictEqual(y,dict())
        # Check results
        points = self.get_all_points(self.url)
        df = self.results_to_df(points, -np.inf, np.inf, self.url)
        ref_filepath = os.path.join(utilities.get_root_path(), 'testing', 'references', self.name, 'results_time_period_end_extra_step.csv')
        self.compare_ref_timeseries_df(df, ref_filepath)

    def test_larger_step(self):
        '''Test that simulation stops if try to take larger step than scenario.

        '''

        scenario = {'time_period':'test_day'}
        requests.put('{0}/scenario'.format(self.url), json=scenario)
        # Try simulating past test period
        step = 5*7*24*3600
        requests.put('{0}/step'.format(self.url), json={'step':step})
        requests.post('{0}/advance'.format(self.url), json={})
        # Check results
        points = self.get_all_points(self.url)
        df = self.results_to_df(points, -np.inf, np.inf, self.url)
        ref_filepath = os.path.join(utilities.get_root_path(), 'testing', 'references', self.name, 'results_time_period_end_larger_step.csv')
        self.compare_ref_timeseries_df(df,ref_filepath)

    def test_longer_initialize(self):
        '''Test that simulation has no end time if use /initialize directly.

        '''
        start_time = 14*86400
        requests.put('{0}/initialize'.format(self.url), json={'start_time':start_time, 'warmup_period':0})
        # Try simulating past a typical test period
        step = 5*7*24*3600
        requests.put('{0}/step'.format(self.url), json={'step':step})
        y = requests.post('{0}/advance'.format(self.url), json={}).json()['payload']
        # Check results
        self.assertEqual(y['time'], start_time+step)

    def test_return(self):
        '''Test that scenario returns properly.

        '''

        scenario_both = {'time_period':'test_day',
                         'electricity_price':'dynamic'}
        scenario_time = {'time_period':'test_day'}
        scenario_elec = {'electricity_price':'dynamic'}
        # Both
        res = requests.put('{0}/scenario'.format(self.url), json=scenario_both).json()['payload']
        # Check return is valid for electricity price
        self.assertTrue(res['electricity_price'])
        # Check return is valid for time period
        df = pd.DataFrame.from_dict(res['time_period'], orient = 'index', columns=['value'])
        df.index.name = 'keys'
        ref_filepath = os.path.join(utilities.get_root_path(), 'testing', 'references', self.name, 'initial_values_set_scenario.csv')
        self.compare_ref_values_df(df, ref_filepath)
        # Time only
        res = (requests.put('{0}/scenario'.format(self.url), json=scenario_time).json()['payload'])
        # Check return is valid for electricity price
        self.assertTrue(res['electricity_price'] is None)
        # Check return is valid for time period
        df = pd.DataFrame.from_dict(res['time_period'], orient = 'index', columns=['value'])
        df.index.name = 'keys'
        ref_filepath = os.path.join(utilities.get_root_path(), 'testing', 'references', self.name, 'initial_values_set_scenario.csv')
        self.compare_ref_values_df(df, ref_filepath)
        # Electricity price only
        res = requests.put('{0}/scenario'.format(self.url), json=scenario_elec).json()['payload']
        # Check return is valid for electricity price
        self.assertTrue(res['electricity_price'])
        # Check return is valid for time period
        self.assertTrue(res['time_period'] is None)

class ComputationalTimeRatio(unittest.TestCase):
    '''Test the computational time ratio KPI explicitly.

    '''

    def setUp(self):
        '''Setup for each test.

        '''

        self.url = 'http://127.0.0.1:5000'

    def test_constant_step(self):
        '''Tests the calculation of the kpi with a constant step.

        '''

        # Run test
        requests.put('{0}/initialize'.format(self.url), json={'start_time':0, 'warmup_period':0})
        step = requests.get('{0}/step'.format(self.url)).json()['payload']
        for i in range(10):
            requests.post('{0}/advance'.format(self.url), json={})
            time.sleep(2)
        # Check kpis
        kpi = requests.get('{0}/kpi'.format(self.url)).json()['payload']
        self.assertAlmostEqual(kpi['time_rat'], 2.0/step, places=2)
        requests.put('{0}/step'.format(self.url), json={'step':step})

    def test_variable_step(self):
        '''Tests the calculation of the kpi with a variable step.

        '''

        # Run test
        requests.put('{0}/initialize'.format(self.url), json={'start_time':0, 'warmup_period':0})
        step = requests.get('{0}/step'.format(self.url)).json()['payload']
        for i in range(5):
            if i > 2:
                requests.put('{0}/step'.format(self.url), json={'step':2*step})
            requests.post('{0}/advance'.format(self.url), json={})
            time.sleep(2)
        # Check kpis
        kpi = requests.get('{0}/kpi'.format(self.url)).json()['payload']
        self.assertAlmostEqual(kpi['time_rat'], (3*2.0/step+2*2.0/(2*step))/5, places=2)
        requests.put('{0}/step'.format(self.url), json={'step':step})

class API(unittest.TestCase, utilities.partialTestAPI):
    '''Tests the api for testcase 1.

    Actual test methods implemented in utilities.partialTestAPI.  Set self
    attributes defined there for particular testcase in setUp method here.

    '''

    def setUp(self):
        '''Setup for testcase.

        '''

        self.name = 'testcase1'
        self.url = 'http://127.0.0.1:5000'
        self.step_ref = 60
        self.test_time_period = 'test_day'
        #<u_variable>_activate is meant to be 0 for the test_advance_false_overwrite API test
        self.input = {'oveAct_activate': 0, 'oveAct_u': 1500}
        self.measurement = 'PHea_y'
<<<<<<< HEAD
        requests.put('{0}/step'.format(self.url), json={'step': self.step_ref})
=======
        self.forecast_point = 'EmissionsBiomassPower'
        requests.put('{0}/step'.format(self.url), data={'step': self.step_ref})
>>>>>>> 1ab6b16d

if __name__ == '__main__':
    utilities.run_tests(os.path.basename(__file__))<|MERGE_RESOLUTION|>--- conflicted
+++ resolved
@@ -344,12 +344,9 @@
         #<u_variable>_activate is meant to be 0 for the test_advance_false_overwrite API test
         self.input = {'oveAct_activate': 0, 'oveAct_u': 1500}
         self.measurement = 'PHea_y'
-<<<<<<< HEAD
+        self.forecast_point = 'EmissionsBiomassPower'
         requests.put('{0}/step'.format(self.url), json={'step': self.step_ref})
-=======
-        self.forecast_point = 'EmissionsBiomassPower'
-        requests.put('{0}/step'.format(self.url), data={'step': self.step_ref})
->>>>>>> 1ab6b16d
+
 
 if __name__ == '__main__':
     utilities.run_tests(os.path.basename(__file__))