--- conflicted
+++ resolved
@@ -574,11 +574,7 @@
             u = {
                 'oveTSetSup_activate': 0,
                 'oveTSetSup_u': 273.15+60,
-<<<<<<< HEAD
-                 'ovePum_activate': 0,
-=======
                 'ovePum_activate': 0,
->>>>>>> e23c31b4
                 'ovePum_u': 1
             }
         elif self.name == 'bestest_hydronic_heat_pump':
