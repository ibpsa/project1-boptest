--- conflicted
+++ resolved
@@ -657,18 +657,12 @@
         # Set scenario
         scenario_current = requests.get('{0}/scenario/{1}'.format(self.url,self.testid)).json()['payload']
         scenario = {'electricity_price':'highly_dynamic',
-<<<<<<< HEAD
                     'time_period':self.test_time_period,
                     'solar_uncertainty': None,
                     'temperature_uncertainty': None,
                     'seed': None}
-        requests.put('{0}/scenario'.format(self.url), json=scenario)
-        scenario_set = requests.get('{0}/scenario'.format(self.url)).json()['payload']
-=======
-                    'time_period':self.test_time_period}
         requests.put('{0}/scenario/{1}'.format(self.url,self.testid), json=scenario)
         scenario_set = requests.get('{0}/scenario/{1}'.format(self.url,self.testid)).json()['payload']
->>>>>>> c337b68f
         self.assertEqual(scenario, scenario_set)
         # Check initialized correctly
         points = self.get_all_points(self.testid, self.url)
