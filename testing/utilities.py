--- conflicted
+++ resolved
@@ -350,13 +350,8 @@
         '''
 
         name = requests.get('{0}/name'.format(self.url)).json()
-<<<<<<< HEAD
-        self.assertEqual(name['result'], self.name_ref)
-        
-=======
         self.assertEqual(name['name'], self.name)
 
->>>>>>> a7a33684
     def test_get_inputs(self):
         '''Test getting the input list of tests.
 
@@ -395,15 +390,9 @@
         step = 101
         requests.put('{0}/step'.format(self.url), data={'step':step})
         step_set = requests.get('{0}/step'.format(self.url)).json()
-<<<<<<< HEAD
-        self.assertEqual(step, step_set['result'])
-        requests.put('{0}/step'.format(self.url), data={'step':step_current['result']})
-        
-=======
         self.assertEqual(step, step_set)
         requests.put('{0}/step'.format(self.url), data={'step':step_current})
 
->>>>>>> a7a33684
     def test_initialize(self):
         '''Test initialization of test simulation.
 
@@ -414,15 +403,6 @@
         # Get current step
         step = requests.get('{0}/step'.format(self.url)).json()
         # Initialize
-<<<<<<< HEAD
-        requests.put('{0}/initialize'.format(self.url), data={'start_time':0.5*24*3600, 'warmup_period':0.5*24*3600})
-        # Check results are empty again
-        y = requests.get('{0}/results'.format(self.url)).json()
-        y=y['result']
-        for key in y.keys():
-            for var in y[key].keys():
-                self.assertEqual(len(y[key][var]), 0)
-=======
         start_time = 0.5*24*3600
         y = requests.put('{0}/initialize'.format(self.url), data={'start_time':start_time, 'warmup_period':0.5*24*3600}).json()
         # Check that initialize returns the right initial values and results
@@ -442,16 +422,10 @@
         df.index.name = 'keys'
         ref_filepath = os.path.join(get_root_path(), 'testing', 'references', self.name, 'kpis_initialize_initial.csv')
         self.compare_ref_values_df(df, ref_filepath)
->>>>>>> a7a33684
         # Advance
         step_advance = 1*24*3600
         requests.put('{0}/step'.format(self.url), data={'step':step_advance})
         y = requests.post('{0}/advance'.format(self.url),data = {}).json()
-<<<<<<< HEAD
-        res = requests.get('{0}/results'.format(self.url)).json()
-        res = res['result']
-=======
->>>>>>> a7a33684
         # Check trajectories
         df = self.results_to_df(points, start_time, start_time+step_advance, self.url)
         # Set reference file path
@@ -546,13 +520,8 @@
         # Check the forecast parameters
         self.assertDictEqual(forecast_parameters['result'], forecast_parameters_ref)
         # Check the return on the put request
-<<<<<<< HEAD
-        self.assertDictEqual(ret.json()['result'], forecast_parameters_ref)
-        
-=======
         self.assertDictEqual(ret.json(), forecast_parameters_ref)
 
->>>>>>> a7a33684
     def test_get_forecast_with_parameters(self):
         '''Check that the forecaster is able to retrieve the data.
 
