# -*- coding: utf-8 -*-
"""
This module contains testing utilities used throughout test scripts, including
common functions and partial classes.

"""

import os
import requests
import unittest
import numpy as np
import json
import pandas as pd
import re
import matplotlib.pyplot as plt
from datetime import datetime


def get_root_path():
    '''Returns the path to the root repository directory.

    '''

    testing_path = os.path.dirname(os.path.realpath(__file__));
    root_path = os.path.split(testing_path)[0]

    return root_path;

def clean_up(dir_path):
    '''Cleans up the .fmu, .mo, .txt, .mat, .json files from directory.

    Parameters
    ----------
    dir_path : str
        Directory path to clean up

    '''

    files = os.listdir(dir_path)
    for f in files:
        if f.endswith('.fmu') or f.endswith('.mo') or f.endswith('.txt') or f.endswith('.mat') or f.endswith('.json'):
            os.remove(os.path.join(dir_path, f))

def run_tests(test_file_name):
    '''Run tests and save results for specified test file.

    Parameters
    ----------
    test_file_name : str
        Test file name (ends in .py)

    '''

    # Load tests
    test_loader = unittest.TestLoader()
    suite = test_loader.discover(os.path.join(get_root_path(),'testing'), pattern = test_file_name)
    num_cases = suite.countTestCases()
    # Run tests
    print('\nFound {0} tests to run in {1}.\n\nRunning...'.format(num_cases, test_file_name))
    result = unittest.TextTestRunner(verbosity = 1).run(suite);
    # Parse and save results
    num_failures = len(result.failures)
    num_errors = len(result.errors)
    num_passed = num_cases - num_errors - num_failures
    log_json = {'TestFile':test_file_name, 'NCases':num_cases, 'NPassed':num_passed, 'NErrors':num_errors, 'NFailures':num_failures, 'Failures':{}, 'Errors':{}}
    for i, failure in enumerate(result.failures):
        log_json['Failures'][i]= failure[1]
    for i, error in enumerate(result.errors):
        log_json['Errors'][i]= error[1]
    log_file = os.path.splitext(test_file_name)[0] + '.log'
    with open(os.path.join(get_root_path(),'testing',log_file), 'w') as f:
        json.dump(log_json, f)


def compare_references(vars_timeseries = ['reaTRoo_y'],
                       refs_old = 'multizone_residential_hydronic_old',
                       refs_new = 'multizone_residential_hydronic'):
    '''Method to perform visual inspection on how references have changed
    with respect to a previous version.

    Parameters
    ----------
    vars_timeseries : list
        List with strings indicating the variables to be plotted in time
        series graphs.
    refs_old : str
        Name of the folder containing the old references.
    refs_new : str
        Name of the folder containing the new references.

    '''

    dir_old = os.path.join(get_root_path(), 'testing', 'references', refs_old)

    for subdir, _, files in os.walk(dir_old):
        for filename in files:
            f_old = os.path.join(subdir, filename)
            f_new = os.path.join(subdir.replace(refs_old,refs_new), filename)
            if not os.path.exists(f_new):
                print('File: {} has not been compared since it does not exist anymore.'.format(f_new))

            elif not f_old.endswith('.csv'):
                print('File: {} has not been compared since it is not a csv file.'.format(f_old))

            else:
                df_old = pd.read_csv(f_old)
                df_new = pd.read_csv(f_new)

                if not('time' in df_old.columns or 'keys' in df_old.columns):
                    print('File: {} has not been compared because the format is not recognized.'.format(f_old))
                else:
                    if 'time' in df_old.columns:
                        df_old.drop('time', axis=1, inplace=True)
                        df_new.drop('time', axis=1, inplace=True)
                        kind = 'line'
                        vars_to_plot = vars_timeseries
                    elif 'keys' in df_old.columns:
                        df_old = df_old.set_index('keys')
                        df_new = df_new.set_index('keys')
                        kind = 'bar'
                        vars_to_plot = df_old.columns

                    if 'kpis_' in filename:
                        fig, axs = plt.subplots(nrows=1, ncols=len(df_old.index), figsize=(10,8))
                        for i,k in enumerate(df_old.index):
                            axs[i].bar(0, df_old.loc[k,'value'], label='old', alpha=0.5, color='orange')
                            axs[i].bar(0, df_new.loc[k,'value'], label='new', alpha=0.5, color='blue')
                            axs[i].set_title(k)
                        fig.suptitle(str(f_new))
                        plt.legend()
                    else:
                        if any([v in df_old.keys() for v in vars_to_plot]):
                            for v in vars_to_plot:
                                if v in df_old.keys():
                                    _, ax = plt.subplots(1, figsize=(10,8))
                                    df_old[v].plot(ax=ax, label='old '+v, kind=kind, alpha=0.5, color='orange')
                                    df_new[v].plot(ax=ax, label='new '+v, kind=kind, alpha=0.5, color='blue')
                                    ax.set_title(str(f_new))
                                    ax.legend()
                        else:
                            print('File: {} has not been compared because it does not contain any of the variables to plot'.format(f_old))

    plt.show()

class partialChecks(object):
    '''This partial class implements common ref data check methods.

    '''

    def compare_ref_timeseries_df(self, df, ref_filepath):
        '''Compare a timeseries dataframe to a reference csv.

        Parameters
        ----------
        df : pandas DataFrame
            Test dataframe with "time" as index.
        ref_filepath : str
            Reference file path relative to testing directory.

        Returns
        -------
        None

        '''

        # Check time is index
        assert(df.index.name == 'time')
        # Perform test
        if os.path.exists(ref_filepath):
            # If reference exists, check it
            df_ref = pd.read_csv(ref_filepath, index_col='time')
            # Check all keys in reference are in test
            for key in df_ref.columns.to_list():
                self.assertTrue(key in df.columns.to_list(), 'Reference key {0} not in test data.'.format(key))
            # Check all keys in test are in reference
            for key in df.columns.to_list():
                self.assertTrue(key in df_ref.columns.to_list(), 'Test key {0} not in reference data.'.format(key))
            # Check trajectories
            for key in df.columns:
                y_test = self.create_test_points(df[key]).to_numpy()
                y_ref = self.create_test_points(df_ref[key]).to_numpy()
                results = self.check_trajectory(y_test, y_ref)
                self.assertTrue(results['Pass'], '{0} Key is {1}.'.format(results['Message'],key))
        else:
            # Otherwise, save as reference
            df.to_csv(ref_filepath)

        return None

    def compare_ref_json(self, json_test, ref_filepath):
            '''Compare a json to a reference json saved as .json.

            Parameters
            ----------
            json_test : Dict
                Test json in the form of a dictionary.
            ref_filepath : str
                Reference .json file path relative to testing directory.

            Returns
            -------
            None

            '''

            # Perform test
            if os.path.exists(ref_filepath):
                # If reference exists, check it
                with open(ref_filepath, 'r') as f:
                    json_ref = json.load(f)
                self.assertTrue(json_test==json_ref, 'json_test:\n{0}\ndoes not equal\njson_ref:\n{1}'.format(json_test, json_ref))
            else:
                # Otherwise, save as reference
                with open(ref_filepath, 'w') as f:
                    json.dump(json_test,f)

            return None

    def compare_ref_values_df(self, df, ref_filepath):
        '''Compare a values dataframe to a reference csv.

        Parameters
        ----------
        df : pandas DataFrame
            Test dataframe with a number of keys as index paired with values.
        ref_filepath : str
            Reference file path relative to testing directory.

        Returns
        -------
        None

        '''

        # Check keys is index
        assert(df.index.name == 'keys')
        assert(df.columns.to_list() == ['value'])
        # Perform test
        if os.path.exists(ref_filepath):
            # If reference exists, check it
            df_ref = pd.read_csv(ref_filepath, index_col='keys')
            for key in df.index.values:
                y_test = [df.loc[key,'value']]
                y_ref = [df_ref.loc[key,'value']]
                results = self.check_trajectory(y_test, y_ref)
                self.assertTrue(results['Pass'], '{0} Key is {1}.'.format(results['Message'],key))
        else:
            # Otherwise, save as reference
            df.to_csv(ref_filepath)

        return None

    def check_trajectory(self, y_test, y_ref):
        '''Check a numeric trajectory against a reference with a tolerance.

        Parameters
        ----------
        y_test : list-like of numerics
            Test trajectory
        y_ref : list-like of numerics
            Reference trajectory

        Returns
        -------
        result : dict
            Dictionary of result of check.
            {'Pass' : bool, True if ErrorMax <= tol, False otherwise.
             'ErrorMax' : float or None, Maximum error, None if fail length check
             'IndexMax' : int or None, Index of maximum error,None if fail length check
             'Message' : str or None, Message if failed check, None if passed.
            }

        '''

        # Set tolerance
        tol = 1e-3
        # Initialize return dictionary
        result =  {'Pass' : True,
                   'ErrorMax' : None,
                   'IndexMax' : None,
                   'Message' : None}
        # First, check that trajectories are same length
        if len(y_test) != len(y_ref):
            result['Pass'] = False
            result['Message'] = 'Test and reference trajectory not the same length.'
        else:
            # Initialize error arrays
            err_abs = np.zeros(len(y_ref))
            err_rel = np.zeros(len(y_ref))
            err_fun = np.zeros(len(y_ref))
            # Calculate errors
            for i in range(len(y_ref)):
                # Absolute error
                err_abs[i] = np.absolute(y_test[i] - y_ref[i])
                # Relative error
                if (abs(y_ref[i]) > 10 * tol):
                    err_rel[i] = err_abs[i] / abs(y_ref[i])
                else:
                    err_rel[i] = 0
                # Total error
                err_fun[i] = err_abs[i] + err_rel[i]
                # Assess error
                err_max = max(err_fun);
                i_max = np.argmax(err_fun);
                if err_max > tol:
                    result['Pass'] = False
                    result['ErrorMax'] = err_max,
                    result['IndexMax'] = i_max,
                    result['Message'] = 'Max error ({0}) in trajectory greater than tolerance ({1}) at index {2}. y_test: {3}, y_ref:{4}'.format(err_max, tol, i_max, y_test[i_max], y_ref[i_max])

        return result

    def create_test_points(self, s,n=500):
        '''Create interpolated points to test of a certain number.

        Useful to reduce number of points to test and to avoid failed tests from
        event times being slightly different.

        Parameters
        ----------
        s : pandas Series
            Series containing test points to create, with index as time floats.
        n : int, optional
            Number of points to create
            Default is 500

        Returns
        -------
        s_test : pandas Series
            Series containing interpolated data

        '''

        # Get data
        data = s.to_numpy()
        index = s.index.values
        # Make interpolated index
        t_min = index.min()
        t_max = index.max()
        t = np.linspace(t_min, t_max, n)
        # Interpolate data
        data_interp = np.interp(t,index,data)
        # Use at most 8 significant digits
        data_interp = [ float('{:.8g}'.format(x)) for x in data_interp ]
        # Make Series
        s_test = pd.Series(data=data_interp, index=t)

        return s_test

    def results_to_df(self, points, start_time, final_time, url='http://127.0.0.1:5000'):
        '''Convert results from boptest into pandas DataFrame timeseries.

        Parameters
        ----------
        points: list of str
            List of points to retrieve from boptest api.
        start_time: int
            Starting time of data to get in seconds.
        final_time: int
            Ending time of data to get in seconds.
        url: str
            URL pointing to deployed boptest test case.
            Default is http://127.0.0.1:5000.

        Returns
        -------
        df: pandas DataFrame
            Timeseries dataframe object with "time" as index in seconds.

        '''

        res = requests.put('{0}/results'.format(url), json={'point_names':points,'start_time':start_time, 'final_time':final_time}).json()['payload']
        df = pd.DataFrame.from_dict(res)
        df = df.set_index('time')

        return df

    def get_all_points(self, url='localhost:5000'):
        '''Get all of the input and measurement point names from boptest.

        Parameters
        ----------
        url: str, optional
            URL pointing to deployed boptest test case.
            Default is localhost:5000.

        Returns
        -------
        points: list of str
            List of available point names.

        '''

        measurements = requests.get('{0}/measurements'.format(url)).json()['payload']
        inputs = requests.get('{0}/inputs'.format(url)).json()['payload']
        points = list(measurements.keys()) + list(inputs.keys())

        return points

    def compare_error_code(self, response, message=None, code_ref=400):
        status_code = response.status_code
        if message is None:
            message = response.message
        self.assertEqual(status_code, code_ref, message)


class partialTestAPI(partialChecks):
    '''This partial class implements common API tests for test cases.

    References to self attributes for the tests should be set in the setUp
    method of the particular testclass test.  They are:

    url : str
        URL to deployed testcase.
    name : str
        Name given to test
    inputs_ref : list of str
        List of names of inputs
    measurements_ref : list of str
        List of names of measurements
    step_ref : numeric
        Default simulation step

    '''

    def test_get_version(self):
        '''Test getting the version of BOPTEST.

        '''

        # Get version from BOPTEST API
        version = requests.get('{0}/version'.format(self.url)).json()['payload']
        # Create a regex object as three decimal digits seperated by period
        r_num = re.compile('\d.\d.\d')
        r_dev = re.compile('0.4.0-dev\n')
        # Test that the returned version matches the expected string format
        if r_num.match(version['version']) or r_dev.match(version['version']):
            self.assertTrue(True)
        else:
            self.assertTrue(False, '/version did not return correctly. Returned {0}.'.format(version))

    def test_get_name(self):
        '''Test getting the name of test.

        '''

        name = requests.get('{0}/name'.format(self.url)).json()['payload']
        self.assertEqual(name['name'], self.name)

    def test_get_inputs(self):
        '''Test getting the input list of tests.

        '''

        inputs = requests.get('{0}/inputs'.format(self.url)).json()['payload']
        ref_filepath = os.path.join(get_root_path(), 'testing', 'references', self.name, 'get_inputs.json')
        self.compare_ref_json(inputs, ref_filepath)

    def test_get_measurements(self):
        '''Test getting the measurement list of test.

        '''

        measurements = requests.get('{0}/measurements'.format(self.url)).json()['payload']
        ref_filepath = os.path.join(get_root_path(), 'testing', 'references', self.name, 'get_measurements.json')
        self.compare_ref_json(measurements, ref_filepath)

    def test_get_step(self):
        '''Test getting the communication step of test.

        '''

        step = requests.get('{0}/step'.format(self.url)).json()['payload']
        df = pd.DataFrame(data=[step], index=['step'], columns=['value'])
        df.index.name = 'keys'
        ref_filepath = os.path.join(get_root_path(), 'testing', 'references', self.name, 'get_step.csv')
        self.compare_ref_values_df(df, ref_filepath)

    def test_set_step(self):
        '''Test setting the communication step of test.

        '''

        step_current = requests.get('{0}/step'.format(self.url)).json()['payload']
        step = 101
        requests.put('{0}/step'.format(self.url), json={'step':step})
        step_set = requests.get('{0}/step'.format(self.url)).json()['payload']
        self.assertEqual(step, step_set)
        requests.put('{0}/step'.format(self.url), json={'step':step_current})

    def test_initialize(self):
        '''Test initialization of test simulation.

        '''

        # Get measurements and inputs
        points = self.get_all_points(self.url)
        # Get current step
        step = requests.get('{0}/step'.format(self.url)).json()['payload']
        # Initialize
        start_time = 0.5*24*3600
        y = requests.put('{0}/initialize'.format(self.url), json={'start_time':start_time, 'warmup_period':0.5*24*3600}).json()['payload']
        # Check that initialize returns the right initial values and results
        df = pd.DataFrame.from_dict(y, orient = 'index', columns=['value'])
        df.index.name = 'keys'
        ref_filepath = os.path.join(get_root_path(), 'testing', 'references', self.name, 'initial_values.csv')
        self.compare_ref_values_df(df, ref_filepath)
        # Check trajectories
        df = self.results_to_df(points, 0, start_time, self.url)
        # Set reference file path
        ref_filepath = os.path.join(get_root_path(), 'testing', 'references', self.name, 'results_initialize_initial.csv')
        # Check results
        self.compare_ref_timeseries_df(df,ref_filepath)
        # Check kpis
        res_kpi = requests.get('{0}/kpi'.format(self.url)).json()['payload']
        df = pd.DataFrame.from_dict(res_kpi, orient='index', columns=['value'])
        df.index.name = 'keys'
        ref_filepath = os.path.join(get_root_path(), 'testing', 'references', self.name, 'kpis_initialize_initial.csv')
        self.compare_ref_values_df(df, ref_filepath)
        # Advance
        step_advance = 1*24*3600
        requests.put('{0}/step'.format(self.url), json={'step':step_advance})
        y = requests.post('{0}/advance'.format(self.url)).json()['payload']
        # Check trajectories
        df = self.results_to_df(points, start_time, start_time+step_advance, self.url)
        # Set reference file path
        ref_filepath = os.path.join(get_root_path(), 'testing', 'references', self.name, 'results_initialize_advance.csv')
        # Check results
        self.compare_ref_timeseries_df(df,ref_filepath)
        # Check kpis
        res_kpi = requests.get('{0}/kpi'.format(self.url)).json()['payload']
        df = pd.DataFrame.from_dict(res_kpi, orient='index', columns=['value'])
        df.index.name = 'keys'
        ref_filepath = os.path.join(get_root_path(), 'testing', 'references', self.name, 'kpis_initialize_advance.csv')
        self.compare_ref_values_df(df, ref_filepath)
        # Set step back to step
        requests.put('{0}/step'.format(self.url), json={'step':step})

    def test_advance_no_data(self):
        '''Test advancing of simulation with no input data.

        This is a basic test of functionality.
        Tests for advancing with overwriting are done in the example tests.

        '''

        requests.put('{0}/initialize'.format(self.url), json={'start_time':0, 'warmup_period':0})
        requests.put('{0}/step'.format(self.url), json={'step':self.step_ref})
        y = requests.post('{0}/advance'.format(self.url), json=dict()).json()['payload']
        df = pd.DataFrame.from_dict(y, orient = 'index', columns=['value'])
        df.index.name = 'keys'
        ref_filepath = os.path.join(get_root_path(), 'testing', 'references', self.name, 'advance_no_data.csv')
        self.compare_ref_values_df(df, ref_filepath)

    def test_advance_false_overwrite(self):
        '''Test advancing of simulation with overwriting as false.

        This is a basic test of functionality.
        Tests for advancing with overwriting are done in the example tests.

        '''

        u = self.input
        requests.put('{0}/initialize'.format(self.url), json={'start_time':0, 'warmup_period':0})
        requests.put('{0}/step'.format(self.url), json={'step': self.step_ref})
        y = requests.post('{0}/advance'.format(self.url), json=u).json()['payload']
        df = pd.DataFrame.from_dict(y, orient='index', columns=['value'])
        df.index.name = 'keys'
        ref_filepath = os.path.join(get_root_path(), 'testing', 'references', self.name, 'advance_false_overwrite.csv')
        self.compare_ref_values_df(df, ref_filepath)

    def test_get_forecast_all(self):
        '''Check that the forecaster is able to GET all the data.

        All available forecast points are checked.

        '''

        horizon = 7200
        interval = 1800
        # Initialize
        requests.put('{0}/initialize'.format(self.url), json={'start_time':0, 'warmup_period':0})
        # Test case forecast
        forecast_points = list(requests.get('{0}/forecast_points'.format(self.url)).json()['payload'].keys())
        forecast = requests.put('{0}/forecast'.format(self.url), json={'point_names':forecast_points, 'horizon':horizon, 'interval':interval}).json()['payload']
        df_forecaster = pd.DataFrame(forecast).set_index('time')
        # Set reference file path
        ref_filepath = os.path.join(get_root_path(), 'testing', 'references', self.name, 'put_forecast_all.csv')
        # Check the forecast
        self.compare_ref_timeseries_df(df_forecaster, ref_filepath)

    def test_get_forecast_one(self):
        '''Check that the forecaster is able to GET one variable.

        The first point retrieved is checked.

        '''

        horizon = 7200
        interval = 1800
        # Initialize
        requests.put('{0}/initialize'.format(self.url), json={'start_time':0, 'warmup_period':0})
        # Test case forecast
<<<<<<< HEAD
        forecast_points = list(requests.get('{0}/forecast_points'.format(self.url)).json()['payload'].keys())
        forecast = requests.put('{0}/forecast'.format(self.url), json={'point_names':[forecast_points[0]], 'horizon':horizon, 'interval':interval}).json()['payload']
=======
        forecast = requests.put('{0}/forecast'.format(self.url), data={'point_names':[self.forecast_point], 'horizon':horizon, 'interval':interval}).json()['payload']
>>>>>>> 1ab6b16d
        df_forecaster = pd.DataFrame(forecast).set_index('time')
        # Set reference file path
        ref_filepath = os.path.join(get_root_path(), 'testing', 'references', self.name, 'put_forecast_one.csv')
        # Check the forecast
        self.compare_ref_timeseries_df(df_forecaster, ref_filepath)

    def test_get_forecast_points(self):
        '''Check GET of forecast points.

        '''

        forecast_points = requests.get('{0}/forecast_points'.format(self.url)).json()['payload']
        ref_filepath = os.path.join(get_root_path(), 'testing', 'references', self.name, 'get_forecast_points.json')
        self.compare_ref_json(forecast_points, ref_filepath)

    def test_set_get_scenario(self):
        '''Test setting and getting the scenario of test.

        '''

        # Set scenario
        scenario_current = requests.get('{0}/scenario'.format(self.url)).json()['payload']
        scenario = {'electricity_price':'highly_dynamic',
                    'time_period':self.test_time_period}
        requests.put('{0}/scenario'.format(self.url), json=scenario)
        scenario_set = requests.get('{0}/scenario'.format(self.url)).json()['payload']
        self.assertEqual(scenario, scenario_set)
        # Check initialized correctly
        points = self.get_all_points(self.url)
        # Don't check weather
        points_check = []
        for key in points:
            if 'weaSta' not in key:
                points_check.append(key)
        df = self.results_to_df(points_check, -np.inf, np.inf, self.url)
        # Set reference file path
        ref_filepath = os.path.join(get_root_path(), 'testing', 'references', self.name, 'results_set_scenario.csv')
        # Check results
        self.compare_ref_timeseries_df(df,ref_filepath)
        # Return scenario to original
        requests.put('{0}/scenario'.format(self.url), json=scenario_current)

    def test_partial_results_inner(self):
        '''Test getting results for start time after and final time before.

        '''

        requests.put('{0}/initialize'.format(self.url), json={'start_time': 0, 'warmup_period': 0})
        requests.put('{0}/step'.format(self.url), json={'step': self.step_ref})
        measurements = requests.get('{0}/measurements'.format(self.url)).json()['payload']
        y = requests.post('{0}/advance'.format(self.url), json=dict()).json()['payload']
        point = self.measurement
        if point not in measurements:
            raise KeyError('Point {0} not in measurements list.'.format(point))
        res_inner = requests.put('{0}/results'.format(self.url), json={'point_names': [point],
                                                                       'start_time': self.step_ref*0.25,
                                                                       'final_time': self.step_ref*0.75}).json()['payload']
        df = pd.DataFrame.from_dict(res_inner).set_index('time')
        ref_filepath = os.path.join(get_root_path(), 'testing', 'references', self.name, 'partial_results_inner.csv')
        self.compare_ref_timeseries_df(df, ref_filepath)

    def test_partial_results_outer(self):
        '''Test getting results for start time before and final time after.

        '''

        requests.put('{0}/initialize'.format(self.url), json={'start_time': 0, 'warmup_period': 0})
        requests.put('{0}/step'.format(self.url), json={'step':self.step_ref})
        measurements = requests.get('{0}/measurements'.format(self.url)).json()['payload']
        y = requests.post('{0}/advance'.format(self.url), json=dict()).json()['payload']
        point = self.measurement
        if point not in measurements:
            raise KeyError('Point {0} not in measurements list.'.format(point))
        res_outer = requests.put('{0}/results'.format(self.url), json={'point_names': [point],
                                                                 'start_time': 0-self.step_ref,
                                                                 'final_time': self.step_ref*2}).json()['payload']
        df = pd.DataFrame.from_dict(res_outer).set_index('time')
        ref_filepath = os.path.join(get_root_path(), 'testing', 'references', self.name, 'partial_results_outer.csv')
        self.compare_ref_timeseries_df(df, ref_filepath)

    def test_submit(self):
        '''Test the submit API.

        '''

        # Get current scenario and step
        scenario_current = requests.get('{0}/scenario'.format(self.url)).json()['payload']
        step_current = requests.get('{0}/step'.format(self.url)).json()['payload']
        api_key = "valid_api_key"
        # Set testing scenario
        scenario = {"time_period":self.test_time_period,
                    "electricity_price":"dynamic"}
        # Set test case scenario
        y = requests.put("{0}/scenario".format(self.url),
                         data=scenario).json()["payload"]["time_period"]
        # Set step so doesn't take too long
        requests.put('{0}/step'.format(self.url), json={'step':86400})
        # Simulation Loop
        while y:
            # Compute control signal
            u = {}
            # Advance simulation with control signal
            y = requests.post("{0}/advance".format(self.url), json=u).json()["payload"]
        payload = requests.post("{0}/submit".format(self.url), json={"api_key": api_key,
                                                            "tag1":"baseline",
                                                            "tag2":"unit_test",
                                                            "unit_test":"True"}).json()['payload']
        payload['payload']['results'][0]['kpis']['time_rat'] = 0
        payload['payload']['results'][0]['uid'] = '1'
        payload['payload']['results'][0]['dateRun'] = str(datetime(2020, 5, 17))
        ref_filepath = os.path.join(get_root_path(), 'testing', 'references', self.name, 'submit.json')
        self.compare_ref_json(payload, ref_filepath)
        # Return scenario and step to original
        requests.put('{0}/scenario'.format(self.url), json=scenario_current)
        requests.put('{0}/step'.format(self.url), json={'step':step_current})

    def test_invalid_step(self):
        '''Test set step with invalid non-numeric and negative values returns a 400 error.

        '''

        # Try setting non-numeric step
        step = "5*7*24*3600"
        payload = requests.put('{0}/step'.format(self.url), json={'step': step})
        self.compare_error_code(payload, "Invalid step in set_step did not return 400 message.")
        # Try setting negative step
        step = -5*7*24*3600
        payload = requests.put('{0}/step'.format(self.url), json={'step': step})
        self.compare_error_code(payload, "Negative step int set_step did not return 400 message.")

    def test_invalid_forecast_parameters(self):
        '''Check that the setting forecast parameter with invalid start or horizon returns 400 error.

        '''

        forecast_points = requests.get('{0}/forecast_points'.format(self.url)).json()['payload']
        # Try setting non-numeric horizon
        forecast_parameters_ref = {'point_names':forecast_points,
                                   'horizon': 'foo',
                                   'interval': 300}
        payload = requests.put('{0}/forecast'.format(self.url),
                               data=forecast_parameters_ref)
        self.compare_error_code(payload, "Invalid non-numeric horizon in forecast request did not return 400 message.")
        # Try setting non-numeric interval
        forecast_parameters_ref = {'point_names':forecast_points,
                                   'horizon': 3600,
                                   'interval': 'foo'}
        payload = requests.put('{0}/forecast'.format(self.url),
                               data=forecast_parameters_ref)
        self.compare_error_code(payload, "Invalid non-numeric interval in forecast request did not return 400 message.")
        # Try setting negative horizon
        forecast_parameters_ref = {'point_names':forecast_points,
                                   'horizon': -3600,
                                   'interval': 300}
        payload = requests.put('{0}/forecast'.format(self.url),
                               data=forecast_parameters_ref)
        self.compare_error_code(payload, "Invalid negative horizon in forecast request did not return 400 message.")
        # Try setting negative interval
        forecast_parameters_ref = {'point_names':forecast_points,
                                   'horizon': 3600,
                                   'interval': -300}
        payload = requests.put('{0}/forecast'.format(self.url),
                               data=forecast_parameters_ref)
        self.compare_error_code(payload, "Invalid negative interval in forecast request did not return 400 message.")
        # Try setting invalid point name
        forecast_parameters_ref = {'point_names':['foo'],
                                   'horizon': 3600,
                                   'interval': 300}
        payload = requests.put('{0}/forecast'.format(self.url),
                               data=forecast_parameters_ref)
        self.compare_error_code(payload, "Invalid point_names in forecast request did not return 400 message.")

    def test_invalid_scenario(self):
        '''Test setting scenario with invalid identifier returns 400 error.

        '''

        # Set scenario
        scenario_current = requests.get('{0}/scenario'.format(self.url)).json()['payload']
        # Try setting invalid electricity price
        scenario = {'electricity_price': 'invalid_scenario', 'time_period': self.test_time_period}
        payload = requests.put('{0}/scenario'.format(self.url), json=scenario)
        self.compare_error_code(payload,
                                "Invalid value for electricity_price in set_scenario request did not return 400 message.")
        # Try setting invalid time period
        scenario = {'electricity_price': 'highly_dynamic', 'time_period': "invalid_time_period"}
        payload = requests.put('{0}/scenario'.format(self.url), json=scenario)
        self.compare_error_code(payload,
                               "Invalid value for time_period in set_scenario request did not return 400 message.")
        # Return scenario to original
        requests.put('{0}/scenario'.format(self.url), json=scenario_current)

    def test_invalid_initialize(self):
        '''Test initialization of test simulation with invalid start_time and warmup_period returns 400 error.

        '''

        # Try setting non-numeric start_time
        start_time = "0.5 * 24 * 3600"
        warmup_period = 0.5*24*3600
        y = requests.put('{0}/initialize'.format(self.url),
                         json={'start_time': start_time, 'warmup_period': warmup_period})
        self.compare_error_code(y,  "Invalid start_time to initialize request did not return 400 message.")
        # Try setting non-numeric warmup_period
        start_time = 0.5*24*3600
        warmup_period = "0.5 * 24 * 3600"
        y = requests.put('{0}/initialize'.format(self.url),
                         json={'start_time': start_time, 'warmup_period': warmup_period})
        self.compare_error_code(y, "Invalid warmup_period in initialize request did not return 400 message.")
        # Try setting negative start_time
        start_time = -0.5*24*3600
        warmup_period = 0.5*24*3600
        y = requests.put('{0}/initialize'.format(self.url),
                         json={'start_time': start_time, 'warmup_period': warmup_period})
        self.compare_error_code(y, "Negative start_time in initialize request did not return 400 message.")
        # Try setting negative warmup_period
        start_time = 0.5*24*3600
        warmup_period = -0.5*24*3600
        y = requests.put('{0}/initialize'.format(self.url),
                         json={'start_time': start_time, 'warmup_period': warmup_period})
        self.compare_error_code(y, "Negative warmup_period in initialize request did not return 400 message.")

    def test_invalid_advance_value(self):
        '''Test advancing of simulation with invalid input data type (non-numerical) will return 400 error.

        This is a basic test of functionality.

        '''

        u = self.input
        for key, value in u.items():
            if '_activate' in key:
                for value in ['invalid', 1.2, '1.2']:
                    u[key] = value
                    y = requests.post('{0}/advance'.format(self.url), json=u)
                    self.compare_error_code(y, "Invalid advance request for _activate did not return 400 message.")
            else:
                u[key] = "invalid"
                y = requests.post('{0}/advance'.format(self.url), json=u)
                self.compare_error_code(y, "Invalid advance request for _u did not return 400 message.")

    def test_invalid_advance_name(self):
        '''Test advancing of simulation with invalid input parameter name will return 400 error.

        This is a basic test of functionality.

        '''

        u = {'invalid': 0}
        y = requests.post('{0}/advance'.format(self.url), json=u)
        self.compare_error_code(y, "Invalid advance request for _u did not return 400 message.")


    def test_invalid_get_results(self):
        '''Test getting results for start time before and final time after.

        '''

        requests.put('{0}/initialize'.format(self.url), json={'start_time': 0, 'warmup_period': 0})
        requests.put('{0}/step'.format(self.url), json={'step':self.step_ref})
        measurements = requests.get('{0}/measurements'.format(self.url)).json()['payload']
        requests.post('{0}/advance'.format(self.url), json=dict()).json()['payload']
        point = self.measurement
        if point not in measurements:
            raise KeyError('Point {0} not in measurements list.'.format(point))
        # Try getting invalid start_time
        res = requests.put('{0}/results'.format(self.url), json={'point_names': [point],
                                                                 'start_time': "foo",
                                                                 'final_time': self.step_ref*2})
        self.compare_error_code(res, "Invalid start_time in get_results request did not return a 400 error.")
        # Try getting invalid final_time
        res = requests.put('{0}/results'.format(self.url), json={'point_names': [point],
                                                                 'start_time': 0.0 - self.step_ref,
                                                                 'final_time': "foo"})
        self.compare_error_code(res, "Invalid final_time in get_results request did not return a 400 error.")
        # Try getting invalid point_name
        res = requests.put('{0}/results'.format(self.url), json={'point_names': ["foo"],
                                                                 'start_time': 0.0 - self.step_ref,
                                                                 'final_time': self.step_ref*2.0})
        self.compare_error_code(res, "Invalid point_names in get_results request did not return a 400 error.")

    def test_invalid_submit(self):
        '''Test the submit API with invalid usage.

        '''

        # Get current scenario and step
        scenario_current = requests.get('{0}/scenario'.format(self.url)).json()['payload']
        step_current = requests.get('{0}/step'.format(self.url)).json()['payload']
        api_key = "valid_api_key"
        # Set testing scenario
        scenario = {"time_period":self.test_time_period,
                    "electricity_price":"dynamic"}
        # Set test case scenario
        y = requests.put("{0}/scenario".format(self.url),
                         data=scenario).json()["payload"]["time_period"]
        # Set step so doesn't take too long
        requests.put('{0}/step'.format(self.url), json={'step':86400})
        # Simulation Loop
        while y:
            # Compute control signal
            u = {}
            # Advance simulation with control signal but stop after one iteration
            y = requests.post("{0}/advance".format(self.url), json=u).json()["payload"]
            y = False
        res = requests.post("{0}/submit".format(self.url), json={"api_key": api_key,
                                                            "tag1":"baseline",
                                                            "tag2":"unit_test",
                                                            "unit_test":"True"})
        self.compare_error_code(res, "Invalid time run in submit request did not return a 500 error.", code_ref=500)
        # Continue simulation Loop
        y = True
        while y:
            # Compute control signal
            u = {}
            # Advance simulation to end of time period scenario
            y = requests.post("{0}/advance".format(self.url), json=u).json()["payload"]
        # Test invalid tag number
        res = requests.post("{0}/submit".format(self.url), json={"api_key": api_key,
                                                            "tag1":"1", "tag2":"2", "tag3":"3",
                                                            "tag4":"4", "tag5":"5", "tag6":"6",
                                                            "tag7":"7", "tag8":"2", "tag9":"3",
                                                            "tag10":"1", "tag11":"2",
                                                            "unit_test":"True"})
        self.compare_error_code(res, "Invalid tag number in submit request did not return a 400 error.")
        # Return scenario and step to original
        requests.put('{0}/scenario'.format(self.url), json=scenario_current)
        requests.put('{0}/step'.format(self.url), json={'step':step_current})

class partialTestTimePeriod(partialChecks):
    '''Partial class for testing the time periods for each test case

    '''

    def run_time_period(self, time_period):
        '''Runs the example and tests the kpi and trajectory results for time period.

        Parameters
        ----------
        time_period: str
            Name of test_period to run

        Returns
        -------
        None

        '''

        # Set time period scenario
        requests.put('{0}/scenario'.format(self.url), json={'time_period':time_period})
        # Simulation Loop
        y = 1
        while y:
            # Advance simulation
            y = requests.post('{0}/advance'.format(self.url), json={}).json()['payload']
        # Check results
        df = self.results_to_df(self.points_check, -np.inf, np.inf, self.url)
        ref_filepath = os.path.join(get_root_path(), 'testing', 'references', self.name, 'results_{0}.csv'.format(time_period))
        self.compare_ref_timeseries_df(df,ref_filepath)
        # For each price scenario
        for price_scenario in ['constant', 'dynamic', 'highly_dynamic']:
            # Set scenario
            requests.put('{0}/scenario'.format(self.url), json={'electricity_price':price_scenario})
            # Report kpis
            res_kpi = requests.get('{0}/kpi'.format(self.url)).json()['payload']
            # Check kpis
            df = pd.DataFrame.from_dict(res_kpi, orient='index', columns=['value'])
            df.index.name = 'keys'
            ref_filepath = os.path.join(get_root_path(), 'testing', 'references', self.name, 'kpis_{0}_{1}.csv'.format(time_period, price_scenario))
            self.compare_ref_values_df(df, ref_filepath)
        requests.put('{0}/scenario'.format(self.url), json={'electricity_price':'constant'})

class partialTestSeason(partialChecks):
    '''Partial class for testing the time periods for each test case

    '''

    def run_season(self, season):
        '''Runs the example and tests the kpi and trajectory results for a season.

        Parameters
        ----------
        season: str
            Name of season to run.
            'winter' or 'summer' or 'shoulder'

        Returns
        -------
        None

        '''

        if season == 'winter':
            start_time = 1*24*3600
        elif season == 'summer':
            start_time = 248*24*3600
        elif season == 'shoulder':
            start_time = 118*24*3600
        else:
            raise ValueError('Season {0} unknown.'.format(season))
        length = 48*3600
        # Initialize test case
        requests.put('{0}/initialize'.format(self.url), json={'start_time':start_time, 'warmup_period':0})
        # Get default simulation step
        step_def = requests.get('{0}/step'.format(self.url)).json()['payload']
        # Simulation Loop
        for i in range(int(length/step_def)):
            # Advance simulation
            requests.post('{0}/advance'.format(self.url), json={}).json()['payload']
        requests.put('{0}/scenario'.format(self.url), json={'electricity_price':'constant'})
        # Check results
        points = self.get_all_points(self.url)
        df = self.results_to_df(points, start_time, start_time+length, self.url)
        ref_filepath = os.path.join(get_root_path(), 'testing', 'references', self.name, 'results_{0}.csv'.format(season))
        self.compare_ref_timeseries_df(df,ref_filepath)
        # For each price scenario
        for price_scenario in ['constant', 'dynamic', 'highly_dynamic']:
            # Set scenario
            requests.put('{0}/scenario'.format(self.url), json={'electricity_price':price_scenario})
            # Report kpis
            res_kpi = requests.get('{0}/kpi'.format(self.url)).json()['payload']
            # Check kpis
            df = pd.DataFrame.from_dict(res_kpi, orient='index', columns=['value'])
            df.index.name = 'keys'
            ref_filepath = os.path.join(get_root_path(), 'testing', 'references', self.name, 'kpis_{0}_{1}.csv'.format(season, price_scenario))
            self.compare_ref_values_df(df, ref_filepath)<|MERGE_RESOLUTION|>--- conflicted
+++ resolved
@@ -601,12 +601,7 @@
         # Initialize
         requests.put('{0}/initialize'.format(self.url), json={'start_time':0, 'warmup_period':0})
         # Test case forecast
-<<<<<<< HEAD
-        forecast_points = list(requests.get('{0}/forecast_points'.format(self.url)).json()['payload'].keys())
-        forecast = requests.put('{0}/forecast'.format(self.url), json={'point_names':[forecast_points[0]], 'horizon':horizon, 'interval':interval}).json()['payload']
-=======
-        forecast = requests.put('{0}/forecast'.format(self.url), data={'point_names':[self.forecast_point], 'horizon':horizon, 'interval':interval}).json()['payload']
->>>>>>> 1ab6b16d
+        forecast = requests.put('{0}/forecast'.format(self.url), json={'point_names':[self.forecast_point], 'horizon':horizon, 'interval':interval}).json()['payload']
         df_forecaster = pd.DataFrame(forecast).set_index('time')
         # Set reference file path
         ref_filepath = os.path.join(get_root_path(), 'testing', 'references', self.name, 'put_forecast_one.csv')
