--- conflicted
+++ resolved
@@ -370,11 +370,7 @@
 
         df = pd.DataFrame()
         for point in points:
-<<<<<<< HEAD
-            res = requests.put('{0}/results/{1}'.format(self.url, self.testid), data={'point_name':point,'start_time':start_time, 'final_time':final_time}).json()
-=======
-            res = requests.put('{0}/results'.format(url), data={'point_name':point,'start_time':start_time, 'final_time':final_time}).json()['payload']
->>>>>>> e39e0276
+            res = requests.put('{0}/results/{1}'.format(self.url, self.testid), data={'point_name':point,'start_time':start_time, 'final_time':final_time}).json()['payload']
             df = pd.concat((df,pd.DataFrame(data=res[point], index=res['time'],columns=[point])), axis=1)
         df.index.name = 'time'
 
@@ -391,13 +387,8 @@
 
         '''
 
-<<<<<<< HEAD
-        measurements = requests.get('{0}/measurements/{1}'.format(self.url, self.testid)).json()
-        inputs = requests.get('{0}/inputs/{1}'.format(self.url, self.testid)).json()
-=======
-        measurements = requests.get('{0}/measurements'.format(url)).json()['payload']
-        inputs = requests.get('{0}/inputs'.format(url)).json()['payload']
->>>>>>> e39e0276
+        measurements = requests.get('{0}/measurements/{1}'.format(self.url, self.testid)).json()['payload']
+        inputs = requests.get('{0}/inputs/{1}'.format(self.url, self.testid)).json()['payload']
         points = list(measurements.keys()) + list(inputs.keys())
 
         return points
@@ -449,11 +440,7 @@
 
         '''
 
-<<<<<<< HEAD
-        name = requests.get('{0}/name/{1}'.format(self.url, self.testid)).json()
-=======
-        name = requests.get('{0}/name'.format(self.url)).json()['payload']
->>>>>>> e39e0276
+        name = requests.get('{0}/name/{1}'.format(self.url, self.testid)).json()['payload']
         self.assertEqual(name['name'], self.name)
 
     def test_get_inputs(self):
@@ -461,11 +448,7 @@
 
         '''
 
-<<<<<<< HEAD
-        inputs = requests.get('{0}/inputs/{1}'.format(self.url, self.testid)).json()
-=======
-        inputs = requests.get('{0}/inputs'.format(self.url)).json()['payload']
->>>>>>> e39e0276
+        inputs = requests.get('{0}/inputs/{1}'.format(self.url, self.testid)).json()['payload']
         ref_filepath = os.path.join(get_root_path(), 'testing', 'references', self.name, 'get_inputs.json')
         self.compare_ref_json(inputs, ref_filepath)
 
@@ -474,11 +457,7 @@
 
         '''
 
-<<<<<<< HEAD
-        measurements = requests.get('{0}/measurements/{1}'.format(self.url, self.testid)).json()
-=======
-        measurements = requests.get('{0}/measurements'.format(self.url)).json()['payload']
->>>>>>> e39e0276
+        measurements = requests.get('{0}/measurements/{1}'.format(self.url, self.testid)).json()['payload']
         ref_filepath = os.path.join(get_root_path(), 'testing', 'references', self.name, 'get_measurements.json')
         self.compare_ref_json(measurements, ref_filepath)
 
@@ -487,11 +466,7 @@
 
         '''
 
-<<<<<<< HEAD
-        step = requests.get('{0}/step/{1}'.format(self.url, self.testid)).json()
-=======
-        step = requests.get('{0}/step'.format(self.url)).json()['payload']
->>>>>>> e39e0276
+        step = requests.get('{0}/step/{1}'.format(self.url, self.testid)).json()['payload']
         df = pd.DataFrame(data=[step], index=['step'], columns=['value'])
         df.index.name = 'keys'
         ref_filepath = os.path.join(get_root_path(), 'testing', 'references', self.name, 'get_step.csv')
@@ -502,17 +477,10 @@
 
         '''
 
-<<<<<<< HEAD
-        step_current = requests.get('{0}/step/{1}'.format(self.url, self.testid)).json()
+        step_current = requests.get('{0}/step/{1}'.format(self.url, self.testid)).json()['payload']
         step = 101
         requests.put('{0}/step/{1}'.format(self.url, self.testid), data={'step':step})
-        step_set = requests.get('{0}/step/{1}'.format(self.url, self.testid)).json()
-=======
-        step_current = requests.get('{0}/step'.format(self.url)).json()['payload']
-        step = 101
-        requests.put('{0}/step'.format(self.url), data={'step':step})
-        step_set = requests.get('{0}/step'.format(self.url)).json()['payload']
->>>>>>> e39e0276
+        step_set = requests.get('{0}/step/{1}'.format(self.url, self.testid)).json()['payload']
         self.assertEqual(step, step_set)
         requests.put('{0}/step/{1}'.format(self.url, self.testid), data={'step':step_current})
 
@@ -524,17 +492,10 @@
         # Get measurements and inputs
         points = self.get_all_points()
         # Get current step
-<<<<<<< HEAD
-        step = requests.get('{0}/step/{1}'.format(self.url, self.testid)).json()
+        step = requests.get('{0}/step/{1}'.format(self.url, self.testid)).json()['payload']
         # Initialize
         start_time = 0.5*24*3600
-        y = requests.put('{0}/initialize/{1}'.format(self.url, self.testid), data={'start_time':start_time, 'warmup_period':0.5*24*3600}).json()
-=======
-        step = requests.get('{0}/step'.format(self.url)).json()['payload']
-        # Initialize
-        start_time = 0.5*24*3600
-        y = requests.put('{0}/initialize'.format(self.url), data={'start_time':start_time, 'warmup_period':0.5*24*3600}).json()['payload']
->>>>>>> e39e0276
+        y = requests.put('{0}/initialize/{1}'.format(self.url, self.testid), data={'start_time':start_time, 'warmup_period':0.5*24*3600}).json()['payload']
         # Check that initialize returns the right initial values and results
         df = pd.DataFrame.from_dict(y, orient = 'index', columns=['value'])
         df.index.name = 'keys'
@@ -547,24 +508,15 @@
         # Check results
         self.compare_ref_timeseries_df(df,ref_filepath)
         # Check kpis
-<<<<<<< HEAD
-        res_kpi = requests.get('{0}/kpi/{1}'.format(self.url, self.testid)).json()
-=======
-        res_kpi = requests.get('{0}/kpi'.format(self.url)).json()['payload']
->>>>>>> e39e0276
+        res_kpi = requests.get('{0}/kpi/{1}'.format(self.url, self.testid)).json()['payload']
         df = pd.DataFrame.from_dict(res_kpi, orient='index', columns=['value'])
         df.index.name = 'keys'
         ref_filepath = os.path.join(get_root_path(), 'testing', 'references', self.name, 'kpis_initialize_initial.csv')
         self.compare_ref_values_df(df, ref_filepath)
         # Advance
         step_advance = 1*24*3600
-<<<<<<< HEAD
         requests.put('{0}/step/{1}'.format(self.url, self.testid), data={'step':step_advance})
-        y = requests.post('{0}/advance/{1}'.format(self.url, self.testid),data = {}).json()
-=======
-        requests.put('{0}/step'.format(self.url), data={'step':step_advance})
-        y = requests.post('{0}/advance'.format(self.url),data = {}).json()['payload']
->>>>>>> e39e0276
+        y = requests.post('{0}/advance/{1}'.format(self.url, self.testid),data = {}).json()['payload']
         # Check trajectories
         df = self.results_to_df(points, start_time, start_time+step_advance)
         # Set reference file path
@@ -572,11 +524,7 @@
         # Check results
         self.compare_ref_timeseries_df(df,ref_filepath)
         # Check kpis
-<<<<<<< HEAD
-        res_kpi = requests.get('{0}/kpi/{1}'.format(self.url, self.testid)).json()
-=======
-        res_kpi = requests.get('{0}/kpi'.format(self.url)).json()['payload']
->>>>>>> e39e0276
+        res_kpi = requests.get('{0}/kpi/{1}'.format(self.url, self.testid)).json()['payload']
         df = pd.DataFrame.from_dict(res_kpi, orient='index', columns=['value'])
         df.index.name = 'keys'
         ref_filepath = os.path.join(get_root_path(), 'testing', 'references', self.name, 'kpis_initialize_advance.csv')
@@ -592,15 +540,9 @@
 
         '''
 
-<<<<<<< HEAD
         requests.put('{0}/initialize/{1}'.format(self.url, self.testid), data={'start_time':0, 'warmup_period':0})
         requests.put('{0}/step/{1}'.format(self.url, self.testid), data={'step':self.step_ref})
-        y = requests.post('{0}/advance/{1}'.format(self.url, self.testid), data=dict()).json()
-=======
-        requests.put('{0}/initialize'.format(self.url), data={'start_time':0, 'warmup_period':0})
-        requests.put('{0}/step'.format(self.url), data={'step':self.step_ref})
-        y = requests.post('{0}/advance'.format(self.url), data=dict()).json()['payload']
->>>>>>> e39e0276
+        y = requests.post('{0}/advance/{1}'.format(self.url, self.testid), data=dict()).json()['payload']
         df = pd.DataFrame.from_dict(y, orient = 'index', columns=['value'])
         df.index.name = 'keys'
         ref_filepath = os.path.join(get_root_path(), 'testing', 'references', self.name, 'advance_no_data.csv')
@@ -638,22 +580,15 @@
         elif self.name == 'singlezone_commercial_hydronic':
             u = {'oveTSupSet_activate':0, 'oveTSupSet_u':273.15+25,
                  'oveTZonSet_activate':0, 'oveTZonSet_u':273.15+25}
-<<<<<<< HEAD
-        requests.put('{0}/initialize/{1}'.format(self.url, self.testid), data={'start_time':0, 'warmup_period':0})
-        requests.put('{0}/step/{1}'.format(self.url, self.testid), data={'step':self.step_ref})
-        y = requests.post('{0}/advance/{1}'.format(self.url, self.testid), data=u).json()
-        df = pd.DataFrame.from_dict(y, orient = 'index', columns=['value'])
-=======
         elif self.name == 'multizone_office_simple_air':
             u = {'hvac_oveAhu_TSupSet_activate':0, 'hvac_oveAhu_TSupSet_u':273.15+22}
         else:
             raise Exception('Need to specify u for this test case')
 
-        requests.put('{0}/initialize'.format(self.url), data={'start_time':0, 'warmup_period':0})
-        requests.put('{0}/step'.format(self.url), data={'step': self.step_ref})
-        y = requests.post('{0}/advance'.format(self.url), data=u).json()['payload']
+        requests.put('{0}/initialize/{1}'.format(self.url, self.testid), data={'start_time':0, 'warmup_period':0})
+        requests.put('{0}/step/{1}'.format(self.url, self.testid), data={'step': self.step_ref})
+        y = requests.post('{0}/advance/{1}'.format(self.url, self.testid), data=u).json()['payload']
         df = pd.DataFrame.from_dict(y, orient='index', columns=['value'])
->>>>>>> e39e0276
         df.index.name = 'keys'
         ref_filepath = os.path.join(get_root_path(), 'testing', 'references', self.name, 'advance_false_overwrite.csv')
         self.compare_ref_values_df(df, ref_filepath)
@@ -668,11 +603,7 @@
         # Initialize
         requests.put('{0}/initialize/{1}'.format(self.url, self.testid), data={'start_time':0, 'warmup_period':0})
         # Test case forecast
-<<<<<<< HEAD
-        forecast = requests.get('{0}/forecast/{1}'.format(self.url, self.testid)).json()
-=======
-        forecast = requests.get('{0}/forecast'.format(self.url)).json()['payload']
->>>>>>> e39e0276
+        forecast = requests.get('{0}/forecast/{1}'.format(self.url, self.testid)).json()['payload']
         df_forecaster = pd.DataFrame(forecast).set_index('time')
         # Set reference file path
         ref_filepath = os.path.join(get_root_path(), 'testing', 'references', self.name, 'get_forecast_default.csv')
@@ -690,17 +621,10 @@
         # Define forecast parameters
         forecast_parameters_ref = {'horizon': 3600, 'interval':300}
         # Set forecast parameters
-<<<<<<< HEAD
         ret = requests.put('{0}/forecast_parameters/{1}'.format(self.url, self.testid),
-                           data=forecast_parameters_ref)
-        # Get forecast parameters
-        forecast_parameters = requests.get('{0}/forecast_parameters/{1}'.format(self.url, self.testid)).json()
-=======
-        ret = requests.put('{0}/forecast_parameters'.format(self.url),
                            data=forecast_parameters_ref).json()['payload']
         # Get forecast parameters
-        forecast_parameters = requests.get('{0}/forecast_parameters'.format(self.url)).json()['payload']
->>>>>>> e39e0276
+        forecast_parameters = requests.get('{0}/forecast_parameters/{1}'.format(self.url, self.testid)).json()['payload']
         # Check the forecast parameters
         self.assertDictEqual(forecast_parameters, forecast_parameters_ref)
         # Check the return on the put request
@@ -718,17 +642,10 @@
         # Initialize
         requests.put('{0}/initialize/{1}'.format(self.url, self.testid), data={'start_time':0, 'warmup_period':0})
         # Set forecast parameters
-<<<<<<< HEAD
         requests.put('{0}/forecast_parameters/{1}'.format(self.url, self.testid),
-                     data=forecast_parameters_ref)
-        # Test case forecast
-        forecast = requests.get('{0}/forecast/{1}'.format(self.url, self.testid)).json()
-=======
-        requests.put('{0}/forecast_parameters'.format(self.url),
                                 data=forecast_parameters_ref)
         # Test case forecast
-        forecast = requests.get('{0}/forecast'.format(self.url)).json()['payload']
->>>>>>> e39e0276
+        forecast = requests.get('{0}/forecast/{1}'.format(self.url, self.testid)).json()['payload']
         df_forecaster = pd.DataFrame(forecast).set_index('time')
         # Set reference file path
         ref_filepath = os.path.join(get_root_path(), 'testing', 'references', self.name, 'get_forecast_with_parameters.csv')
@@ -740,19 +657,11 @@
         '''
 
         # Set scenario
-<<<<<<< HEAD
-        scenario_current = requests.get('{0}/scenario/{1}'.format(self.url, self.testid)).json()
+        scenario_current = requests.get('{0}/scenario/{1}'.format(self.url, self.testid)).json()['payload']
         scenario = {'electricity_price':'highly_dynamic',
                     'time_period':self.test_time_period}
         requests.put('{0}/scenario/{1}'.format(self.url, self.testid), data=scenario)
-        scenario_set = requests.get('{0}/scenario/{1}'.format(self.url, self.testid)).json()
-=======
-        scenario_current = requests.get('{0}/scenario'.format(self.url)).json()['payload']
-        scenario = {'electricity_price':'highly_dynamic',
-                    'time_period':self.test_time_period}
-        requests.put('{0}/scenario'.format(self.url), data=scenario)
-        scenario_set = requests.get('{0}/scenario'.format(self.url)).json()['payload']
->>>>>>> e39e0276
+        scenario_set = requests.get('{0}/scenario/{1}'.format(self.url, self.testid)).json()['payload']
         self.assertEqual(scenario, scenario_set)
         # Check initialized correctly
         points = self.get_all_points()
@@ -773,16 +682,6 @@
         '''Test getting results for start time after and final time before.
 
         '''
-<<<<<<< HEAD
-
-        requests.put('{0}/initialize/{1}'.format(self.url, self.testid), data={'start_time':0, 'warmup_period':0})
-        requests.put('{0}/step/{1}'.format(self.url, self.testid), data={'step':self.step_ref})
-        measurements = requests.get('{0}/measurements/{1}'.format(self.url, self.testid)).json()
-        requests.post('{0}/advance/{1}'.format(self.url, self.testid), data=dict()).json()
-        res_inner = requests.put('{0}/results/{1}'.format(self.url, self.testid), data={'point_name':list(measurements.keys())[0], \
-                                                                 'start_time':self.step_ref*0.25, \
-                                                                 'final_time':self.step_ref*0.75}).json()
-=======
         measurement_list = {'testcase1': 'PHea_y',
                             'testcase2': 'PFan_y',
                             'testcase3': 'CO2RooAirSou_y',
@@ -792,17 +691,16 @@
                             'multizone_residential_hydronic':'weatherStation_reaWeaWinSpe_y',
                             'singlezone_commercial_hydronic':'ahu_reaTRetAir_y',
                             'multizone_office_simple_air':'hvac_reaAhu_PPumHea_y'}
-        requests.put('{0}/initialize'.format(self.url), data={'start_time': 0, 'warmup_period': 0})
-        requests.put('{0}/step'.format(self.url), data={'step': self.step_ref})
-        measurements = requests.get('{0}/measurements'.format(self.url)).json()['payload']
-        y = requests.post('{0}/advance'.format(self.url), data=dict()).json()['payload']
+        requests.put('{0}/initialize/{1}'.format(self.url, self.testid), data={'start_time': 0, 'warmup_period': 0})
+        requests.put('{0}/step/{1}'.format(self.url, self.testid), data={'step': self.step_ref})
+        measurements = requests.get('{0}/measurements/{1}'.format(self.url, self.testid)).json()['payload']
+        y = requests.post('{0}/advance/{1}'.format(self.url, self.testid), data=dict()).json()['payload']
         point = measurement_list[self.name]
         if point not in measurements:
             raise KeyError('Point {0} not in measurements list.'.format(point))
-        res_inner = requests.put('{0}/results'.format(self.url), data={'point_name': point,
+        res_inner = requests.put('{0}/results/{1}'.format(self.url, self.testid), data={'point_name': point,
                                                                        'start_time': self.step_ref*0.25,
                                                                        'final_time': self.step_ref*0.75}).json()['payload']
->>>>>>> e39e0276
         df = pd.DataFrame.from_dict(res_inner).set_index('time')
         ref_filepath = os.path.join(get_root_path(), 'testing', 'references', self.name, 'partial_results_inner.csv')
         self.compare_ref_timeseries_df(df, ref_filepath)
@@ -811,16 +709,6 @@
         '''Test getting results for start time before and final time after.
 
         '''
-<<<<<<< HEAD
-
-        requests.put('{0}/initialize/{1}'.format(self.url, self.testid), data={'start_time':0, 'warmup_period':0})
-        requests.put('{0}/step/{1}'.format(self.url, self.testid), data={'step':self.step_ref})
-        measurements = requests.get('{0}/measurements/{1}'.format(self.url, self.testid)).json()
-        requests.post('{0}/advance/{1}'.format(self.url, self.testid), data=dict()).json()
-        res_outer = requests.put('{0}/results/{1}'.format(self.url, self.testid), data={'point_name':list(measurements.keys())[0], \
-                                                                 'start_time':0-self.step_ref, \
-                                                                 'final_time':self.step_ref*2}).json()
-=======
         measurement_list = {'testcase1': 'PHea_y',
                             'testcase2': 'PFan_y',
                             'testcase3': 'CO2RooAirSou_y',
@@ -830,17 +718,16 @@
                             'multizone_residential_hydronic':'weatherStation_reaWeaWinSpe_y',
                             'singlezone_commercial_hydronic':'ahu_reaTRetAir_y',
                             'multizone_office_simple_air':'hvac_reaAhu_PPumHea_y'}
-        requests.put('{0}/initialize'.format(self.url), data={'start_time': 0, 'warmup_period': 0})
-        requests.put('{0}/step'.format(self.url), data={'step':self.step_ref})
-        measurements = requests.get('{0}/measurements'.format(self.url)).json()['payload']
-        y = requests.post('{0}/advance'.format(self.url), data=dict()).json()['payload']
+        requests.put('{0}/initialize/{1}'.format(self.url, self.testid), data={'start_time': 0, 'warmup_period': 0})
+        requests.put('{0}/step/{1}'.format(self.url, self.testid), data={'step':self.step_ref})
+        measurements = requests.get('{0}/measurements/{1}'.format(self.url, self.testid)).json()['payload']
+        y = requests.post('{0}/advance/{1}'.format(self.url, self.testid), data=dict()).json()['payload']
         point = measurement_list[self.name]
         if point not in measurements:
             raise KeyError('Point {0} not in measurements list.'.format(point))
-        res_outer = requests.put('{0}/results'.format(self.url), data={'point_name': point,
+        res_outer = requests.put('{0}/results/{1}'.format(self.url, self.testid), data={'point_name': point,
                                                                  'start_time': 0-self.step_ref,
                                                                  'final_time': self.step_ref*2}).json()['payload']
->>>>>>> e39e0276
         df = pd.DataFrame.from_dict(res_outer).set_index('time')
         ref_filepath = os.path.join(get_root_path(), 'testing', 'references', self.name, 'partial_results_outer.csv')
         self.compare_ref_timeseries_df(df, ref_filepath)
@@ -1051,13 +938,7 @@
         y = 1
         while y:
             # Advance simulation
-<<<<<<< HEAD
-            y = requests.post('{0}/advance/{1}'.format(self.url, self.testid), data={})
-            if y:
-                y = y.json()
-=======
-            y = requests.post('{0}/advance'.format(self.url), data={}).json()['payload']
->>>>>>> e39e0276
+            y = requests.post('{0}/advance/{1}'.format(self.url, self.testid), data={}).json()['payload']
         # Check results
         df = self.results_to_df(self.points_check, -np.inf, np.inf, self.url)
         ref_filepath = os.path.join(get_root_path(), 'testing', 'references', self.name, 'results_{0}.csv'.format(time_period))
@@ -1067,11 +948,7 @@
             # Set scenario
             requests.put('{0}/scenario/{1}'.format(self.url, self.testid), data={'electricity_price':price_scenario})
             # Report kpis
-<<<<<<< HEAD
-            res_kpi = requests.get('{0}/kpi/{1}'.format(self.url, self.testid)).json()
-=======
-            res_kpi = requests.get('{0}/kpi'.format(self.url)).json()['payload']
->>>>>>> e39e0276
+            res_kpi = requests.get('{0}/kpi/{1}'.format(self.url, self.testid)).json()['payload']
             # Check kpis
             df = pd.DataFrame.from_dict(res_kpi, orient='index', columns=['value'])
             df.index.name = 'keys'
@@ -1111,21 +988,12 @@
         # Initialize test case
         requests.put('{0}/initialize/{1}'.format(self.url, self.testid), data={'start_time':start_time, 'warmup_period':0})
         # Get default simulation step
-<<<<<<< HEAD
-        step_def = requests.get('{0}/step/{1}'.format(self.url, self.testid)).json()
+        step_def = requests.get('{0}/step/{1}'.format(self.url, self.testid)).json()['payload']
         # Simulation Loop
         for i in range(int(length/step_def)):
             # Advance simulation
-            requests.post('{0}/advance/{1}'.format(self.url, self.testid), data={}).json()
+            requests.post('{0}/advance/{1}'.format(self.url, self.testid), data={}).json()['payload']
         requests.put('{0}/scenario/{1}'.format(self.url, self.testid), data={'electricity_price':'constant'})
-=======
-        step_def = requests.get('{0}/step'.format(self.url)).json()['payload']
-        # Simulation Loop
-        for i in range(int(length/step_def)):
-            # Advance simulation
-            requests.post('{0}/advance'.format(self.url), data={}).json()['payload']
-        requests.put('{0}/scenario'.format(self.url), data={'electricity_price':'constant'})
->>>>>>> e39e0276
         # Check results
         points = self.get_all_points()
         df = self.results_to_df(points, start_time, start_time+length, self.url)
@@ -1136,11 +1004,7 @@
             # Set scenario
             requests.put('{0}/scenario/{1}'.format(self.url, self.testid), data={'electricity_price':price_scenario})
             # Report kpis
-<<<<<<< HEAD
-            res_kpi = requests.get('{0}/kpi/{1}'.format(self.url, self.testid)).json()
-=======
-            res_kpi = requests.get('{0}/kpi'.format(self.url)).json()['payload']
->>>>>>> e39e0276
+            res_kpi = requests.get('{0}/kpi/{1}'.format(self.url, self.testid)).json()['payload']
             # Check kpis
             df = pd.DataFrame.from_dict(res_kpi, orient='index', columns=['value'])
             df.index.name = 'keys'
