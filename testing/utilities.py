--- conflicted
+++ resolved
@@ -438,14 +438,11 @@
         elif self.name == 'bestest_hydronic':
             u = {'oveTSetSup_activate':0, 'oveTSetSup_u':273.15+60,
                  'ovePum_activate':0, 'ovePum_u':1}
-<<<<<<< HEAD
+        elif self.name == 'bestest_hydronic_heat_pump':
+            u = {'oveTSetHea_activate':0, 'oveTSetHea_u':273.15+22}
         elif self.name == 'multizone_residential_hydronic':
             u = {'conHeaSal_oveTsetHea_activate':0, 'conHeaSal_oveTsetHea_u':273.15+22,
                  'conPumHea_oveActHea_activate':0, 'conPumHea_oveActHea_u':1}
-=======
-        elif self.name == 'bestest_hydronic_heat_pump':
-            u = {'oveTSetHea_activate':0, 'oveTSetHea_u':273.15+22}
->>>>>>> d35dc5b8
         requests.put('{0}/initialize'.format(self.url), data={'start_time':0, 'warmup_period':0})
         requests.put('{0}/step'.format(self.url), data={'step':self.step_ref})
         y = requests.post('{0}/advance'.format(self.url), data=u).json()
