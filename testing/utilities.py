# -*- coding: utf-8 -*-
"""
This module contains testing utilities used throughout test scripts, including
common functions and partial classes.

"""

import os
import requests
import unittest
import numpy as np
import json
import pandas as pd
import re
import matplotlib.pyplot as plt


def get_root_path():
    '''Returns the path to the root repository directory.

    '''

    testing_path = os.path.dirname(os.path.realpath(__file__));
    root_path = os.path.split(testing_path)[0]

    return root_path;

def clean_up(dir_path):
    '''Cleans up the .fmu, .mo, .txt, .mat, .json files from directory.

    Parameters
    ----------
    dir_path : str
        Directory path to clean up

    '''

    files = os.listdir(dir_path)
    for f in files:
        if f.endswith('.fmu') or f.endswith('.mo') or f.endswith('.txt') or f.endswith('.mat') or f.endswith('.json'):
            os.remove(os.path.join(dir_path, f))

def run_tests(test_file_name):
    '''Run tests and save results for specified test file.

    Parameters
    ----------
    test_file_name : str
        Test file name (ends in .py)

    '''

    # Load tests
    test_loader = unittest.TestLoader()
    suite = test_loader.discover(os.path.join(get_root_path(),'testing'), pattern = test_file_name)
    num_cases = suite.countTestCases()
    # Run tests
    print('\nFound {0} tests to run in {1}.\n\nRunning...'.format(num_cases, test_file_name))
    result = unittest.TextTestRunner(verbosity = 1).run(suite);
    # Parse and save results
    num_failures = len(result.failures)
    num_errors = len(result.errors)
    num_passed = num_cases - num_errors - num_failures
    log_json = {'TestFile':test_file_name, 'NCases':num_cases, 'NPassed':num_passed, 'NErrors':num_errors, 'NFailures':num_failures, 'Failures':{}, 'Errors':{}}
    for i, failure in enumerate(result.failures):
        log_json['Failures'][i]= failure[1]
    for i, error in enumerate(result.errors):
        log_json['Errors'][i]= error[1]
    log_file = os.path.splitext(test_file_name)[0] + '.log'
    with open(os.path.join(get_root_path(),'testing',log_file), 'w') as f:
        json.dump(log_json, f)


def compare_references(vars_timeseries = ['reaTRoo_y'],
                       refs_old = 'multizone_residential_hydronic_old',
                       refs_new = 'multizone_residential_hydronic'):
    '''Method to perform visual inspection on how references have changed
    with respect to a previous version.

    Parameters
    ----------
    vars_timeseries : list
        List with strings indicating the variables to be plotted in time
        series graphs.
    refs_old : str
        Name of the folder containing the old references.
    refs_new : str
        Name of the folder containing the new references.

    '''

    dir_old = os.path.join(get_root_path(), 'testing', 'references', refs_old)

    for subdir, _, files in os.walk(dir_old):
        for filename in files:
            f_old = os.path.join(subdir, filename)
            f_new = os.path.join(subdir.replace(refs_old,refs_new), filename)
            if not os.path.exists(f_new):
                print('File: {} has not been compared since it does not exist anymore.'.format(f_new))

            elif not f_old.endswith('.csv'):
                print('File: {} has not been compared since it is not a csv file.'.format(f_old))

            else:
                df_old = pd.read_csv(f_old)
                df_new = pd.read_csv(f_new)

                if not('time' in df_old.columns or 'keys' in df_old.columns):
                    print('File: {} has not been compared because the format is not recognized.'.format(f_old))
                else:
                    if 'time' in df_old.columns:
                        df_old.drop('time', axis=1, inplace=True)
                        df_new.drop('time', axis=1, inplace=True)
                        kind = 'line'
                        vars_to_plot = vars_timeseries
                    elif 'keys' in df_old.columns:
                        df_old = df_old.set_index('keys')
                        df_new = df_new.set_index('keys')
                        kind = 'bar'
                        vars_to_plot = df_old.columns

                    if 'kpis_' in filename:
                        fig, axs = plt.subplots(nrows=1, ncols=len(df_old.index), figsize=(10,8))
                        for i,k in enumerate(df_old.index):
                            axs[i].bar(0, df_old.loc[k,'value'], label='old', alpha=0.5, color='orange')
                            axs[i].bar(0, df_new.loc[k,'value'], label='new', alpha=0.5, color='blue')
                            axs[i].set_title(k)
                        fig.suptitle(str(f_new))
                        plt.legend()
                    else:
                        if any([v in df_old.keys() for v in vars_to_plot]):
                            for v in vars_to_plot:
                                if v in df_old.keys():
                                    _, ax = plt.subplots(1, figsize=(10,8))
                                    df_old[v].plot(ax=ax, label='old '+v, kind=kind, alpha=0.5, color='orange')
                                    df_new[v].plot(ax=ax, label='new '+v, kind=kind, alpha=0.5, color='blue')
                                    ax.set_title(str(f_new))
                                    ax.legend()
                        else:
                            print('File: {} has not been compared because it does not contain any of the variables to plot'.format(f_old))

    plt.show()

class partialChecks(object):
    '''This partial class implements common ref data check methods.

    '''

    def compare_ref_timeseries_df(self, df, ref_filepath):
        '''Compare a timeseries dataframe to a reference csv.

        Parameters
        ----------
        df : pandas DataFrame
            Test dataframe with "time" as index.
        ref_filepath : str
            Reference file path relative to testing directory.

        Returns
        -------
        None

        '''

        # Check time is index
        assert(df.index.name == 'time')
        # Perform test
        if os.path.exists(ref_filepath):
            # If reference exists, check it
            df_ref = pd.read_csv(ref_filepath, index_col='time')
            # Check all keys in reference are in test
            for key in df_ref.columns.to_list():
                self.assertTrue(key in df.columns.to_list(), 'Reference key {0} not in test data.'.format(key))
            # Check all keys in test are in reference
            for key in df.columns.to_list():
                self.assertTrue(key in df_ref.columns.to_list(), 'Test key {0} not in reference data.'.format(key))
            # Check trajectories
            for key in df.columns:
                y_test = self.create_test_points(df[key]).to_numpy()
                y_ref = self.create_test_points(df_ref[key]).to_numpy()
                results = self.check_trajectory(y_test, y_ref)
                self.assertTrue(results['Pass'], '{0} Key is {1}.'.format(results['Message'],key))
        else:
            # Otherwise, save as reference
            df.to_csv(ref_filepath)

        return None

    def compare_ref_json(self, json_test, ref_filepath):
            '''Compare a json to a reference json saved as .json.

            Parameters
            ----------
            json_test : Dict
                Test json in the form of a dictionary.
            ref_filepath : str
                Reference .json file path relative to testing directory.

            Returns
            -------
            None

            '''

            # Perform test
            if os.path.exists(ref_filepath):
                # If reference exists, check it
                with open(ref_filepath, 'r') as f:
                    json_ref = json.load(f)
                self.assertTrue(json_test==json_ref, 'json_test:\n{0}\ndoes not equal\njson_ref:\n{1}'.format(json_test, json_ref))
            else:
                # Otherwise, save as reference
                with open(ref_filepath, 'w') as f:
                    json.dump(json_test,f)

            return None

    def compare_ref_values_df(self, df, ref_filepath):
        '''Compare a values dataframe to a reference csv.

        Parameters
        ----------
        df : pandas DataFrame
            Test dataframe with a number of keys as index paired with values.
        ref_filepath : str
            Reference file path relative to testing directory.

        Returns
        -------
        None

        '''

        # Check keys is index
        assert(df.index.name == 'keys')
        assert(df.columns.to_list() == ['value'])
        # Perform test
        if os.path.exists(ref_filepath):
            # If reference exists, check it
            df_ref = pd.read_csv(ref_filepath, index_col='keys')
            for key in df.index.values:
                y_test = [df.loc[key,'value']]
                y_ref = [df_ref.loc[key,'value']]
                results = self.check_trajectory(y_test, y_ref)
                self.assertTrue(results['Pass'], '{0} Key is {1}.'.format(results['Message'],key))
        else:
            # Otherwise, save as reference
            df.to_csv(ref_filepath)

        return None

    def check_trajectory(self, y_test, y_ref):
        '''Check a numeric trajectory against a reference with a tolerance.

        Parameters
        ----------
        y_test : list-like of numerics
            Test trajectory
        y_ref : list-like of numerics
            Reference trajectory

        Returns
        -------
        result : dict
            Dictionary of result of check.
            {'Pass' : bool, True if ErrorMax <= tol, False otherwise.
             'ErrorMax' : float or None, Maximum error, None if fail length check
             'IndexMax' : int or None, Index of maximum error,None if fail length check
             'Message' : str or None, Message if failed check, None if passed.
            }

        '''

        # Set tolerance
        tol = 1e-3
        # Initialize return dictionary
        result =  {'Pass' : True,
                   'ErrorMax' : None,
                   'IndexMax' : None,
                   'Message' : None}
        # First, check that trajectories are same length
        if len(y_test) != len(y_ref):
            result['Pass'] = False
            result['Message'] = 'Test and reference trajectory not the same length.'
        else:
            # Initialize error arrays
            err_abs = np.zeros(len(y_ref))
            err_rel = np.zeros(len(y_ref))
            err_fun = np.zeros(len(y_ref))
            # Calculate errors
            for i in range(len(y_ref)):
                # Absolute error
                err_abs[i] = np.absolute(y_test[i] - y_ref[i])
                # Relative error
                if (abs(y_ref[i]) > 10 * tol):
                    err_rel[i] = err_abs[i] / abs(y_ref[i])
                else:
                    err_rel[i] = 0
                # Total error
                err_fun[i] = err_abs[i] + err_rel[i]
                # Assess error
                err_max = max(err_fun);
                i_max = np.argmax(err_fun);
                if err_max > tol:
                    result['Pass'] = False
                    result['ErrorMax'] = err_max,
                    result['IndexMax'] = i_max,
                    result['Message'] = 'Max error ({0}) in trajectory greater than tolerance ({1}) at index {2}. y_test: {3}, y_ref:{4}'.format(err_max, tol, i_max, y_test[i_max], y_ref[i_max])

        return result

    def create_test_points(self, s,n=500):
        '''Create interpolated points to test of a certain number.

        Useful to reduce number of points to test and to avoid failed tests from
        event times being slightly different.

        Parameters
        ----------
        s : pandas Series
            Series containing test points to create, with index as time floats.
        n : int, optional
            Number of points to create
            Default is 500

        Returns
        -------
        s_test : pandas Series
            Series containing interpolated data

        '''

        # Get data
        data = s.to_numpy()
        index = s.index.values
        # Make interpolated index
        t_min = index.min()
        t_max = index.max()
        t = np.linspace(t_min, t_max, n)
        # Interpolate data
        data_interp = np.interp(t,index,data)
        # Use at most 8 significant digits
        data_interp = [ float('{:.8g}'.format(x)) for x in data_interp ]
        # Make Series
        s_test = pd.Series(data=data_interp, index=t)

        return s_test

    def results_to_df(self, points, start_time, final_time, url='http://127.0.0.1:5000'):
        '''Convert results from boptest into pandas DataFrame timeseries.

        Parameters
        ----------
        points: list of str
            List of points to retrieve from boptest api.
        start_time: float
            Starting time of data to get in seconds.
        final_time: float
            Ending time of data to get in seconds.
        url: str
            URL pointing to deployed boptest test case.
            Default is http://127.0.0.1:5000.

        Returns
        -------
        df: pandas DataFrame
            Timeseries dataframe object with "time" as index in seconds.

        '''

        df = pd.DataFrame()
        for point in points:
            res = requests.put('{0}/results'.format(url), data={'point_name':point,'start_time':start_time, 'final_time':final_time}).json()['result']
            df = pd.concat((df,pd.DataFrame(data=res[point], index=res['time'],columns=[point])), axis=1)
        df.index.name = 'time'

        return df

    def get_all_points(self, url='localhost:5000'):
        '''Get all of the input and measurement point names from boptest.

        Parameters
        ----------
        url: str, optional
            URL pointing to deployed boptest test case.
            Default is localhost:5000.

        Returns
        -------
        points: list of str
            List of available point names.

        '''

        measurements = requests.get('{0}/measurements'.format(url)).json()['result']
        inputs = requests.get('{0}/inputs'.format(url)).json()['result']
        points = list(measurements.keys()) + list(inputs.keys())

        return points


class partialTestAPI(partialChecks):
    '''This partial class implements common API tests for test cases.

    References to self attributes for the tests should be set in the setUp
    method of the particular testclass test.  They are:

    url : str
        URL to deployed testcase.
    name : str
        Name given to test
    inputs_ref : list of str
        List of names of inputs
    measurements_ref : list of str
        List of names of measurements
    step_ref : numeric
        Default simulation step

    '''

    def test_get_version(self):
        '''Test getting the version of BOPTEST.

        '''

        # Get version from BOPTEST API
        version = requests.get('{0}/version'.format(self.url)).json()['result']
        # Create a regex object as three decimal digits seperated by period
        r_num = re.compile('\d.\d.\d')
        r_x = re.compile('0.x.x')
        # Test that the returned version matches the expected string format
        if r_num.match(version['version']) or r_x.match(version['version']):
            self.assertTrue(True)
        else:
            self.assertTrue(False, '/version did not return correctly. Returned {0}.'.format(version))

    def test_get_name(self):
        '''Test getting the name of test.

        '''

        name = requests.get('{0}/name'.format(self.url)).json()
        self.assertEqual(name['result']['name'], self.name)

    def test_get_inputs(self):
        '''Test getting the input list of tests.

        '''

        inputs = requests.get('{0}/inputs'.format(self.url)).json()
        ref_filepath = os.path.join(get_root_path(), 'testing', 'references', self.name, 'get_inputs.json')
        self.compare_ref_json(inputs['result'], ref_filepath)

    def test_get_measurements(self):
        '''Test getting the measurement list of test.

        '''

        measurements = requests.get('{0}/measurements'.format(self.url)).json()
        ref_filepath = os.path.join(get_root_path(), 'testing', 'references', self.name, 'get_measurements.json')
        self.compare_ref_json(measurements['result'], ref_filepath)

    def test_get_step(self):
        '''Test getting the communication step of test.

        '''

        step = requests.get('{0}/step'.format(self.url)).json()
        df = pd.DataFrame(data=[step['result']], index=['step'], columns=['value'])
        df.index.name = 'keys'
        ref_filepath = os.path.join(get_root_path(), 'testing', 'references', self.name, 'get_step.csv')
        self.compare_ref_values_df(df, ref_filepath)

    def test_set_step(self):
        '''Test setting the communication step of test.

        '''

        step_current = requests.get('{0}/step'.format(self.url)).json()
        step = 101
        requests.put('{0}/step'.format(self.url), data={'step':step})
        step_set = requests.get('{0}/step'.format(self.url)).json()
        self.assertEqual(step, step_set['result'])
        requests.put('{0}/step'.format(self.url), data={'step':step_current['result']})

    def test_initialize(self):
        '''Test initialization of test simulation.

        '''

        # Get measurements and inputs
        points = self.get_all_points(self.url)
        # Get current step
        step = requests.get('{0}/step'.format(self.url)).json()['result']
        # Initialize
        start_time = 0.5*24*3600
        y = requests.put('{0}/initialize'.format(self.url), data={'start_time':start_time, 'warmup_period':0.5*24*3600}).json()
        y = y['result']
        # Check that initialize returns the right initial values and results
        df = pd.DataFrame.from_dict(y, orient = 'index', columns=['value'])
        df.index.name = 'keys'
        ref_filepath = os.path.join(get_root_path(), 'testing', 'references', self.name, 'initial_values.csv')
        self.compare_ref_values_df(df, ref_filepath)
        # Check trajectories
        df = self.results_to_df(points, 0, start_time, self.url)
        # Set reference file path
        ref_filepath = os.path.join(get_root_path(), 'testing', 'references', self.name, 'results_initialize_initial.csv')
        # Check results
        self.compare_ref_timeseries_df(df,ref_filepath)
        # Check kpis
        res_kpi = requests.get('{0}/kpi'.format(self.url)).json()
        df = pd.DataFrame.from_dict(res_kpi['result'], orient='index', columns=['value'])
        df.index.name = 'keys'
        ref_filepath = os.path.join(get_root_path(), 'testing', 'references', self.name, 'kpis_initialize_initial.csv')
        self.compare_ref_values_df(df, ref_filepath)
        # Advance
        step_advance = 1*24*3600
        requests.put('{0}/step'.format(self.url), data={'step':step_advance})
        y = requests.post('{0}/advance'.format(self.url),data = {}).json()
        # Check trajectories
        df = self.results_to_df(points, start_time, start_time+step_advance, self.url)
        # Set reference file path
        ref_filepath = os.path.join(get_root_path(), 'testing', 'references', self.name, 'results_initialize_advance.csv')
        # Check results
        self.compare_ref_timeseries_df(df,ref_filepath)
        # Check kpis
        res_kpi = requests.get('{0}/kpi'.format(self.url)).json()['result']
        df = pd.DataFrame.from_dict(res_kpi, orient='index', columns=['value'])
        df.index.name = 'keys'
        ref_filepath = os.path.join(get_root_path(), 'testing', 'references', self.name, 'kpis_initialize_advance.csv')
        self.compare_ref_values_df(df, ref_filepath)
        # Set step back to step
        requests.put('{0}/step'.format(self.url), data={'step':step})

    def test_advance_no_data(self):
        '''Test advancing of simulation with no input data.

        This is a basic test of functionality.
        Tests for advancing with overwriting are done in the example tests.

        '''

        requests.put('{0}/initialize'.format(self.url), data={'start_time':0, 'warmup_period':0})
        requests.put('{0}/step'.format(self.url), data={'step':self.step_ref})
        y = requests.post('{0}/advance'.format(self.url), data=dict()).json()
        df = pd.DataFrame.from_dict(y['result'], orient = 'index', columns=['value'])
        df.index.name = 'keys'
        ref_filepath = os.path.join(get_root_path(), 'testing', 'references', self.name, 'advance_no_data.csv')
        self.compare_ref_values_df(df, ref_filepath)

    def test_advance_false_overwrite(self):
        '''Test advancing of simulation with overwriting as false.

        This is a basic test of functionality.
        Tests for advancing with overwriting are done in the example tests.

        '''

        if self.name == 'testcase1':
            u = {'oveAct_activate': 0, 'oveAct_u': 1500}
        elif self.name == 'testcase2':
            u = {'oveTSetRooHea_activate': 0, 'oveTSetRooHea_u': 273.15+22}
        elif self.name == 'testcase3':
            u = {'oveActNor_activate': 0, 'oveActNor_u': 1500,
                 'oveActSou_activate': 0, 'oveActSou_u': 1500}
        elif self.name == 'bestest_air':
            u = {'fcu_oveTSup_activate': 0, 'fcu_oveTSup_u': 290}
        elif self.name == 'bestest_hydronic':
            u = {
                'oveTSetSup_activate': 0,
                'oveTSetSup_u': 273.15+60,
                 'ovePum_activate': 0,
                'ovePum_u': 1
            }
        elif self.name == 'bestest_hydronic_heat_pump':
            u = {'oveTSet_activate': 0, 'oveTSet_u': 273.15+22}
        elif self.name == 'multizone_residential_hydronic':
            u = {'conHeaRo1_oveTSetHea_activate':0, 'conHeaRo1_oveTSetHea_u':273.15+22,
                 'oveEmiPum_activate':0, 'oveEmiPum_u':1}
        elif self.name == 'singlezone_commercial_hydronic':
            u = {'oveTSupSet_activate':0, 'oveTSupSet_u':273.15+25,
                 'oveTZonSet_activate':0, 'oveTZonSet_u':273.15+25}
        requests.put('{0}/initialize'.format(self.url), data={'start_time':0, 'warmup_period':0})
        requests.put('{0}/step'.format(self.url), data={'step': self.step_ref})
        y = requests.post('{0}/advance'.format(self.url), data=u).json()
        df = pd.DataFrame.from_dict(y['result'], orient='index', columns=['value'])
        df.index.name = 'keys'
        ref_filepath = os.path.join(get_root_path(), 'testing', 'references', self.name, 'advance_false_overwrite.csv')
        self.compare_ref_values_df(df, ref_filepath)

    def test_get_forecast_default(self):
        '''Check that the forecaster is able to retrieve the data.

        Default forecast parameters for testcase used.

        '''

        # Initialize
        requests.put('{0}/initialize'.format(self.url), data={'start_time':0, 'warmup_period':0})
        # Test case forecast
        forecast = requests.get('{0}/forecast'.format(self.url)).json()
        df_forecaster = pd.DataFrame(forecast['result']).set_index('time')
        # Set reference file path
        ref_filepath = os.path.join(get_root_path(), 'testing', 'references', self.name, 'get_forecast_default.csv')
        # Check the forecast
        self.compare_ref_timeseries_df(df_forecaster, ref_filepath)

    def test_put_and_get_parameters(self):
        '''Check PUT and GET of forecast settings.

        '''

        # Define forecast parameters
        forecast_parameters_ref = {'horizon':3600, 'interval':300}
        # Set forecast parameters
        ret = requests.put('{0}/forecast_parameters'.format(self.url),
                           data=forecast_parameters_ref)
        # Get forecast parameters
        forecast_parameters = requests.get('{0}/forecast_parameters'.format(self.url)).json()
        # Check the forecast parameters
        self.assertDictEqual(forecast_parameters['result'], forecast_parameters_ref)
        # Check the return on the put request
        self.assertDictEqual(ret.json()['result'], forecast_parameters_ref)

    def test_get_forecast_with_parameters(self):
        '''Check that the forecaster is able to retrieve the data.

        Custom forecast parameters used.

        '''

        # Define forecast parameters
        forecast_parameters_ref = {'horizon':3600, 'interval':300}
        # Initialize
        requests.put('{0}/initialize'.format(self.url), data={'start_time':0, 'warmup_period':0})
        # Set forecast parameters
        requests.put('{0}/forecast_parameters'.format(self.url),
                     data=forecast_parameters_ref)
        # Test case forecast
        forecast = requests.get('{0}/forecast'.format(self.url)).json()
        df_forecaster = pd.DataFrame(forecast['result']).set_index('time')
        # Set reference file path
        ref_filepath = os.path.join(get_root_path(), 'testing', 'references', self.name, 'get_forecast_with_parameters.csv')
        # Check the forecast
        self.compare_ref_timeseries_df(df_forecaster, ref_filepath)

    def test_set_get_scenario(self):
        '''Test setting and getting the scenario of test.

        '''

        # Set scenario
        scenario_current = requests.get('{0}/scenario'.format(self.url)).json()['result']
        scenario = {'electricity_price':'highly_dynamic',
                    'time_period':self.test_time_period}
        requests.put('{0}/scenario'.format(self.url), data=scenario)
        scenario_set = requests.get('{0}/scenario'.format(self.url)).json()['result']
        self.assertEqual(scenario, scenario_set)
        # Check initialized correctly
<<<<<<< HEAD
        measurements = requests.get('{0}/measurements'.format(self.url)).json()['result']
=======
        points = self.get_all_points(self.url)
>>>>>>> 81b90c58
        # Don't check weather
        points_check = []
        for key in points:
            if 'weaSta' not in key:
                points_check.append(key)
        df = self.results_to_df(points_check, -np.inf, np.inf, self.url)
        # Set reference file path
        ref_filepath = os.path.join(get_root_path(), 'testing', 'references', self.name, 'results_set_scenario.csv')
        # Check results
        self.compare_ref_timeseries_df(df,ref_filepath)
        # Return scenario to original
        requests.put('{0}/scenario'.format(self.url), data=scenario_current)


    def test_partial_results_inner(self):
        '''Test getting results for start time after and final time before.

        '''
        measurement_list = {'testcase1': 'PHea_y', 
                            'testcase2': 'PFan_y', 
                            'testcase3': 'CO2RooAirSou_y',
                            'bestest_hydronic':'reaQHea_y',
                            'bestest_air':'zon_weaSta_reaWeaSolHouAng_y',
                            'bestest_hydronic_heat_pump':'weaSta_reaWeaPAtm_y',
                            'multizone_residential_hydronic':'weatherStation_reaWeaNTot_y',
                            'singlezone_commercial_hydronic':'ahu_reaTRetAir_y'}
        requests.put('{0}/initialize'.format(self.url), data={'start_time': 0, 'warmup_period': 0})
        requests.put('{0}/step'.format(self.url), data={'step': self.step_ref})
        measurements = requests.get('{0}/measurements'.format(self.url)).json()['result']
        requests.post('{0}/advance'.format(self.url), data=dict()).json()
        point = measurement_list[self.name]
        if point not in measurements:
            raise KeyError('Point {0} not in measurements list.'.format(point))
        res_inner = requests.put('{0}/results'.format(self.url), data={'point_name': point,
                                                                       'start_time': self.step_ref*0.25,
                                                                       'final_time': self.step_ref*0.75}).json()
        df = pd.DataFrame.from_dict(res_inner['result']).set_index('time')
        ref_filepath = os.path.join(get_root_path(), 'testing', 'references', self.name, 'partial_results_inner.csv')
        self.compare_ref_timeseries_df(df, ref_filepath)

    def test_partial_results_outer(self):
        '''Test getting results for start time before and final time after.

        '''
        measurement_list = {'testcase1': 'PHea_y', 
                            'testcase2': 'PFan_y', 
                            'testcase3': 'CO2RooAirSou_y',
                            'bestest_hydronic':'reaQHea_y',
                            'bestest_air':'zon_weaSta_reaWeaSolHouAng_y',
                            'bestest_hydronic_heat_pump':'weaSta_reaWeaPAtm_y',
                            'multizone_residential_hydronic':'weatherStation_reaWeaNTot_y',
                            'singlezone_commercial_hydronic':'ahu_reaTRetAir_y'}
        requests.put('{0}/initialize'.format(self.url), data={'start_time': 0, 'warmup_period': 0})
        requests.put('{0}/step'.format(self.url), data={'step':self.step_ref})
        measurements = requests.get('{0}/measurements'.format(self.url)).json()['result']
        requests.post('{0}/advance'.format(self.url), data=dict()).json()
        point = measurement_list[self.name]
        if point not in measurements:
            raise KeyError('Point {0} not in measurements list.'.format(point))
        res_outer = requests.put('{0}/results'.format(self.url), data={'point_name': point,
                                                                 'start_time': 0-self.step_ref,
                                                                 'final_time': self.step_ref*2}).json()
        df = pd.DataFrame.from_dict(res_outer['result']).set_index('time')
        ref_filepath = os.path.join(get_root_path(), 'testing', 'references', self.name, 'partial_results_outer.csv')
        self.compare_ref_timeseries_df(df, ref_filepath)

class partialTestTimePeriod(partialChecks):
    '''Partial class for testing the time periods for each test case

    '''

    def run_time_period(self, time_period):
        '''Runs the example and tests the kpi and trajectory results for time period.

        Parameters
        ----------
        time_period: str
            Name of test_period to run

        Returns
        -------
        None

        '''

        # Set time period scenario
        requests.put('{0}/scenario'.format(self.url), data={'time_period':time_period})
        # Simulation Loop
        y = 1
        while y:
            # Advance simulation
            y = requests.post('{0}/advance'.format(self.url), data={}).json()
            y = y['result']
        # Check results
        df = self.results_to_df(self.points_check, -np.inf, np.inf, self.url)
        ref_filepath = os.path.join(get_root_path(), 'testing', 'references', self.name, 'results_{0}.csv'.format(time_period))
        self.compare_ref_timeseries_df(df,ref_filepath)
        # For each price scenario
        for price_scenario in ['constant', 'dynamic', 'highly_dynamic']:
            # Set scenario
            requests.put('{0}/scenario'.format(self.url), data={'electricity_price':price_scenario})
            # Report kpis
            res_kpi = requests.get('{0}/kpi'.format(self.url)).json()['result']
            # Check kpis
            df = pd.DataFrame.from_dict(res_kpi, orient='index', columns=['value'])
            df.index.name = 'keys'
            ref_filepath = os.path.join(get_root_path(), 'testing', 'references', self.name, 'kpis_{0}_{1}.csv'.format(time_period, price_scenario))
            self.compare_ref_values_df(df, ref_filepath)
        requests.put('{0}/scenario'.format(self.url), data={'electricity_price':'constant'})

class partialTestSeason(partialChecks):
    '''Partial class for testing the time periods for each test case

    '''

    def run_season(self, season):
        '''Runs the example and tests the kpi and trajectory results for a season.

        Parameters
        ----------
        season: str
            Name of season to run.
            'winter' or 'summer' or 'shoulder'

        Returns
        -------
        None

        '''

        if season == 'winter':
            start_time = 1*24*3600
        elif season == 'summer':
            start_time = 248*24*3600
        elif season == 'shoulder':
            start_time = 118*24*3600
        else:
            raise ValueError('Season {0} unknown.'.format(season))
        length = 48*3600
        # Initialize test case
        requests.put('{0}/initialize'.format(self.url), data={'start_time':start_time, 'warmup_period':0})
        # Get default simulation step
        step_def = requests.get('{0}/step'.format(self.url)).json()['result']
        # Simulation Loop
        for i in range(int(length/step_def)):
            # Advance simulation
            requests.post('{0}/advance'.format(self.url), data={}).json()
        requests.put('{0}/scenario'.format(self.url), data={'electricity_price':'constant'})
        # Check results
        points = self.get_all_points(self.url)
        df = self.results_to_df(points, start_time, start_time+length, self.url)
        ref_filepath = os.path.join(get_root_path(), 'testing', 'references', self.name, 'results_{0}.csv'.format(season))
        self.compare_ref_timeseries_df(df,ref_filepath)
        # For each price scenario
        for price_scenario in ['constant', 'dynamic', 'highly_dynamic']:
            # Set scenario
            requests.put('{0}/scenario'.format(self.url), data={'electricity_price':price_scenario})
            # Report kpis
            res_kpi = requests.get('{0}/kpi'.format(self.url)).json()['result']
            # Check kpis
            df = pd.DataFrame.from_dict(res_kpi, orient='index', columns=['value'])
            df.index.name = 'keys'
            ref_filepath = os.path.join(get_root_path(), 'testing', 'references', self.name, 'kpis_{0}_{1}.csv'.format(season, price_scenario))
            self.compare_ref_values_df(df, ref_filepath)<|MERGE_RESOLUTION|>--- conflicted
+++ resolved
@@ -657,11 +657,7 @@
         scenario_set = requests.get('{0}/scenario'.format(self.url)).json()['result']
         self.assertEqual(scenario, scenario_set)
         # Check initialized correctly
-<<<<<<< HEAD
-        measurements = requests.get('{0}/measurements'.format(self.url)).json()['result']
-=======
         points = self.get_all_points(self.url)
->>>>>>> 81b90c58
         # Don't check weather
         points_check = []
         for key in points:
