# -*- coding: utf-8 -*-
"""
This module contains testing utilities used throughout test scripts, including
common functions and partial classes.

"""

import os
import requests
import unittest
import numpy as np
import json
import pandas as pd
import re
import matplotlib.pyplot as plt


def get_root_path():
    '''Returns the path to the root repository directory.

    '''

    testing_path = os.path.dirname(os.path.realpath(__file__));
    root_path = os.path.split(testing_path)[0]

    return root_path;

def clean_up(dir_path):
    '''Cleans up the .fmu, .mo, .txt, .mat, .json files from directory.

    Parameters
    ----------
    dir_path : str
        Directory path to clean up

    '''

    files = os.listdir(dir_path)
    for f in files:
        if f.endswith('.fmu') or f.endswith('.mo') or f.endswith('.txt') or f.endswith('.mat') or f.endswith('.json'):
            os.remove(os.path.join(dir_path, f))

def run_tests(test_file_name):
    '''Run tests and save results for specified test file.

    Parameters
    ----------
    test_file_name : str
        Test file name (ends in .py)

    '''

    # Load tests
    test_loader = unittest.TestLoader()
    suite = test_loader.discover(os.path.join(get_root_path(),'testing'), pattern = test_file_name)
    num_cases = suite.countTestCases()
    # Run tests
    print('\nFound {0} tests to run in {1}.\n\nRunning...'.format(num_cases, test_file_name))
    result = unittest.TextTestRunner(verbosity = 1).run(suite);
    # Parse and save results
    num_failures = len(result.failures)
    num_errors = len(result.errors)
    num_passed = num_cases - num_errors - num_failures
    log_json = {'TestFile':test_file_name, 'NCases':num_cases, 'NPassed':num_passed, 'NErrors':num_errors, 'NFailures':num_failures, 'Failures':{}, 'Errors':{}}
    for i, failure in enumerate(result.failures):
        log_json['Failures'][i]= failure[1]
    for i, error in enumerate(result.errors):
        log_json['Errors'][i]= error[1]
    log_file = os.path.splitext(test_file_name)[0] + '.log'
    with open(os.path.join(get_root_path(),'testing',log_file), 'w') as f:
        json.dump(log_json, f)


def compare_references(vars_timeseries = ['reaTRoo_y'],
                       refs_old = 'multizone_residential_hydronic_old',
                       refs_new = 'multizone_residential_hydronic'):
    '''Method to perform visual inspection on how references have changed
    with respect to a previous version.

    Parameters
    ----------
    vars_timeseries : list
        List with strings indicating the variables to be plotted in time
        series graphs.
    refs_old : str
        Name of the folder containing the old references.
    refs_new : str
        Name of the folder containing the new references.

    '''

    dir_old = os.path.join(get_root_path(), 'testing', 'references', refs_old)

    for subdir, _, files in os.walk(dir_old):
        for filename in files:
            f_old = os.path.join(subdir, filename)
            f_new = os.path.join(subdir.replace(refs_old,refs_new), filename)
            if not os.path.exists(f_new):
                print('File: {} has not been compared since it does not exist anymore.'.format(f_new))

            elif not f_old.endswith('.csv'):
                print('File: {} has not been compared since it is not a csv file.'.format(f_old))

            else:
                df_old = pd.read_csv(f_old)
                df_new = pd.read_csv(f_new)

                if not('time' in df_old.columns or 'keys' in df_old.columns):
                    print('File: {} has not been compared because the format is not recognized.'.format(f_old))
                else:
                    if 'time' in df_old.columns:
                        df_old.drop('time', axis=1, inplace=True)
                        df_new.drop('time', axis=1, inplace=True)
                        kind = 'line'
                        vars_to_plot = vars_timeseries
                    elif 'keys' in df_old.columns:
                        df_old = df_old.set_index('keys')
                        df_new = df_new.set_index('keys')
                        kind = 'bar'
                        vars_to_plot = df_old.columns

                    if 'kpis_' in filename:
                        fig, axs = plt.subplots(nrows=1, ncols=len(df_old.index), figsize=(10,8))
                        for i,k in enumerate(df_old.index):
                            axs[i].bar(0, df_old.loc[k,'value'], label='old', alpha=0.5, color='orange')
                            axs[i].bar(0, df_new.loc[k,'value'], label='new', alpha=0.5, color='blue')
                            axs[i].set_title(k)
                        fig.suptitle(str(f_new))
                        plt.legend()
                    else:
                        if any([v in df_old.keys() for v in vars_to_plot]):
                            for v in vars_to_plot:
                                if v in df_old.keys():
                                    _, ax = plt.subplots(1, figsize=(10,8))
                                    df_old[v].plot(ax=ax, label='old '+v, kind=kind, alpha=0.5, color='orange')
                                    df_new[v].plot(ax=ax, label='new '+v, kind=kind, alpha=0.5, color='blue')
                                    ax.set_title(str(f_new))
                                    ax.legend()
                        else:
                            print('File: {} has not been compared because it does not contain any of the variables to plot'.format(f_old))

    plt.show()

class partialChecks(object):
    '''This partial class implements common ref data check methods.

    '''

    def compare_ref_timeseries_df(self, df, ref_filepath):
        '''Compare a timeseries dataframe to a reference csv.

        Parameters
        ----------
        df : pandas DataFrame
            Test dataframe with "time" as index.
        ref_filepath : str
            Reference file path relative to testing directory.

        Returns
        -------
        None

        '''

        # Check time is index
        assert(df.index.name == 'time')
        # Perform test
        if os.path.exists(ref_filepath):
            # If reference exists, check it
            df_ref = pd.read_csv(ref_filepath, index_col='time')
            # Check all keys in reference are in test
            for key in df_ref.columns.to_list():
                self.assertTrue(key in df.columns.to_list(), 'Reference key {0} not in test data.'.format(key))
            # Check all keys in test are in reference
            for key in df.columns.to_list():
                self.assertTrue(key in df_ref.columns.to_list(), 'Test key {0} not in reference data.'.format(key))
            # Check trajectories
            for key in df.columns:
                y_test = self.create_test_points(df[key]).to_numpy()
                y_ref = self.create_test_points(df_ref[key]).to_numpy()
                results = self.check_trajectory(y_test, y_ref)
                self.assertTrue(results['Pass'], '{0} Key is {1}.'.format(results['Message'],key))
        else:
            # Otherwise, save as reference
            df.to_csv(ref_filepath)

        return None

    def compare_ref_json(self, json_test, ref_filepath):
            '''Compare a json to a reference json saved as .json.

            Parameters
            ----------
            json_test : Dict
                Test json in the form of a dictionary.
            ref_filepath : str
                Reference .json file path relative to testing directory.

            Returns
            -------
            None

            '''

            # Perform test
            if os.path.exists(ref_filepath):
                # If reference exists, check it
                with open(ref_filepath, 'r') as f:
                    json_ref = json.load(f)
                self.assertTrue(json_test==json_ref, 'json_test:\n{0}\ndoes not equal\njson_ref:\n{1}'.format(json_test, json_ref))
            else:
                # Otherwise, save as reference
                with open(ref_filepath, 'w') as f:
                    json.dump(json_test,f)

            return None

    def compare_ref_values_df(self, df, ref_filepath):
        '''Compare a values dataframe to a reference csv.

        Parameters
        ----------
        df : pandas DataFrame
            Test dataframe with a number of keys as index paired with values.
        ref_filepath : str
            Reference file path relative to testing directory.

        Returns
        -------
        None

        '''

        # Check keys is index
        assert(df.index.name == 'keys')
        assert(df.columns.to_list() == ['value'])
        # Perform test
        if os.path.exists(ref_filepath):
            # If reference exists, check it
            df_ref = pd.read_csv(ref_filepath, index_col='keys')
            for key in df.index.values:
                y_test = [df.loc[key,'value']]
                y_ref = [df_ref.loc[key,'value']]
                results = self.check_trajectory(y_test, y_ref)
                self.assertTrue(results['Pass'], '{0} Key is {1}.'.format(results['Message'],key))
        else:
            # Otherwise, save as reference
            df.to_csv(ref_filepath)

        return None

    def check_trajectory(self, y_test, y_ref):
        '''Check a numeric trajectory against a reference with a tolerance.

        Parameters
        ----------
        y_test : list-like of numerics
            Test trajectory
        y_ref : list-like of numerics
            Reference trajectory

        Returns
        -------
        result : dict
            Dictionary of result of check.
            {'Pass' : bool, True if ErrorMax <= tol, False otherwise.
             'ErrorMax' : float or None, Maximum error, None if fail length check
             'IndexMax' : int or None, Index of maximum error,None if fail length check
             'Message' : str or None, Message if failed check, None if passed.
            }

        '''

        # Set tolerance
        tol = 1e-3
        # Initialize return dictionary
        result =  {'Pass' : True,
                   'ErrorMax' : None,
                   'IndexMax' : None,
                   'Message' : None}
        # First, check that trajectories are same length
        if len(y_test) != len(y_ref):
            result['Pass'] = False
            result['Message'] = 'Test and reference trajectory not the same length.'
        else:
            # Initialize error arrays
            err_abs = np.zeros(len(y_ref))
            err_rel = np.zeros(len(y_ref))
            err_fun = np.zeros(len(y_ref))
            # Calculate errors
            for i in range(len(y_ref)):
                # Absolute error
                err_abs[i] = np.absolute(y_test[i] - y_ref[i])
                # Relative error
                if (abs(y_ref[i]) > 10 * tol):
                    err_rel[i] = err_abs[i] / abs(y_ref[i])
                else:
                    err_rel[i] = 0
                # Total error
                err_fun[i] = err_abs[i] + err_rel[i]
                # Assess error
                err_max = max(err_fun);
                i_max = np.argmax(err_fun);
                if err_max > tol:
                    result['Pass'] = False
                    result['ErrorMax'] = err_max,
                    result['IndexMax'] = i_max,
                    result['Message'] = 'Max error ({0}) in trajectory greater than tolerance ({1}) at index {2}. y_test: {3}, y_ref:{4}'.format(err_max, tol, i_max, y_test[i_max], y_ref[i_max])

        return result

    def create_test_points(self, s,n=500):
        '''Create interpolated points to test of a certain number.

        Useful to reduce number of points to test and to avoid failed tests from
        event times being slightly different.

        Parameters
        ----------
        s : pandas Series
            Series containing test points to create, with index as time floats.
        n : int, optional
            Number of points to create
            Default is 500

        Returns
        -------
        s_test : pandas Series
            Series containing interpolated data

        '''

        # Get data
        data = s.to_numpy()
        index = s.index.values
        # Make interpolated index
        t_min = index.min()
        t_max = index.max()
        t = np.linspace(t_min, t_max, n)
        # Interpolate data
        data_interp = np.interp(t,index,data)
        # Use at most 8 significant digits
        data_interp = [ float('{:.8g}'.format(x)) for x in data_interp ]
        # Make Series
        s_test = pd.Series(data=data_interp, index=t)

        return s_test

    def results_to_df(self, points, start_time, final_time, url='http://127.0.0.1:5000'):
        '''Convert results from boptest into pandas DataFrame timeseries.

        Parameters
        ----------
        points: list of str
            List of points to retrieve from boptest api.
        start_time: float
            Starting time of data to get in seconds.
        final_time: float
            Ending time of data to get in seconds.
        url: str
            URL pointing to deployed boptest test case.
            Default is http://127.0.0.1:5000.

        Returns
        -------
        df: pandas DataFrame
            Timeseries dataframe object with "time" as index in seconds.

        '''

        df = pd.DataFrame()
        for point in points:
            res = requests.put('{0}/results'.format(url), data={'point_name':point,'start_time':start_time, 'final_time':final_time}).json()
            df = pd.concat((df,pd.DataFrame(data=res[point], index=res['time'],columns=[point])), axis=1)
        df.index.name = 'time'

        return df

    def get_all_points(self, url='localhost:5000'):
        '''Get all of the input and measurement point names from boptest.

        Parameters
        ----------
        url: str, optional
            URL pointing to deployed boptest test case.
            Default is localhost:5000.

        Returns
        -------
        points: list of str
            List of available point names.

        '''

        measurements = requests.get('{0}/measurements'.format(url)).json()
        inputs = requests.get('{0}/inputs'.format(url)).json()
        points = list(measurements.keys()) + list(inputs.keys())

        return points


class partialTestAPI(partialChecks):
    '''This partial class implements common API tests for test cases.

    References to self attributes for the tests should be set in the setUp
    method of the particular testclass test.  They are:

    url : str
        URL to deployed testcase.
    name : str
        Name given to test
    inputs_ref : list of str
        List of names of inputs
    measurements_ref : list of str
        List of names of measurements
    step_ref : numeric
        Default simulation step

    '''

    def test_get_version(self):
        '''Test getting the version of BOPTEST.

        '''

        # Get version from BOPTEST API
        version = requests.get('{0}/version'.format(self.url)).json()
        # Create a regex object as three decimal digits seperated by period
        r_num = re.compile('\d.\d.\d')
        r_x = re.compile('0.x.x')
        # Test that the returned version matches the expected string format
        if r_num.match(version['version']) or r_x.match(version['version']):
            self.assertTrue(True)
        else:
            self.assertTrue(False, '/version did not return correctly. Returned {0}.'.format(version))

    def test_get_name(self):
        '''Test getting the name of test.

        '''

        name = requests.get('{0}/name'.format(self.url)).json()
        self.assertEqual(name['name'], self.name)

    def test_get_inputs(self):
        '''Test getting the input list of tests.

        '''

        inputs = requests.get('{0}/inputs'.format(self.url)).json()
        ref_filepath = os.path.join(get_root_path(), 'testing', 'references', self.name, 'get_inputs.json')
        self.compare_ref_json(inputs, ref_filepath)

    def test_get_measurements(self):
        '''Test getting the measurement list of test.

        '''

        measurements = requests.get('{0}/measurements'.format(self.url)).json()
        ref_filepath = os.path.join(get_root_path(), 'testing', 'references', self.name, 'get_measurements.json')
        self.compare_ref_json(measurements, ref_filepath)

    def test_get_step(self):
        '''Test getting the communication step of test.

        '''

        step = requests.get('{0}/step'.format(self.url)).json()
        df = pd.DataFrame(data=[step], index=['step'], columns=['value'])
        df.index.name = 'keys'
        ref_filepath = os.path.join(get_root_path(), 'testing', 'references', self.name, 'get_step.csv')
        self.compare_ref_values_df(df, ref_filepath)

    def test_set_step(self):
        '''Test setting the communication step of test.

        '''

        step_current = requests.get('{0}/step'.format(self.url)).json()
        step = 101
        requests.put('{0}/step'.format(self.url), data={'step':step})
        step_set = requests.get('{0}/step'.format(self.url)).json()
        self.assertEqual(step, step_set)
        requests.put('{0}/step'.format(self.url), data={'step':step_current})

    def test_initialize(self):
        '''Test initialization of test simulation.

        '''

        # Get measurements and inputs
        points = self.get_all_points(self.url)
        # Get current step
        step = requests.get('{0}/step'.format(self.url)).json()
        # Initialize
        start_time = 0.5*24*3600
        y = requests.put('{0}/initialize'.format(self.url), data={'start_time':start_time, 'warmup_period':0.5*24*3600}).json()
        # Check that initialize returns the right initial values and results
        df = pd.DataFrame.from_dict(y, orient = 'index', columns=['value'])
        df.index.name = 'keys'
        ref_filepath = os.path.join(get_root_path(), 'testing', 'references', self.name, 'initial_values.csv')
        self.compare_ref_values_df(df, ref_filepath)
        # Check trajectories
        df = self.results_to_df(points, 0, start_time, self.url)
        # Set reference file path
        ref_filepath = os.path.join(get_root_path(), 'testing', 'references', self.name, 'results_initialize_initial.csv')
        # Check results
        self.compare_ref_timeseries_df(df,ref_filepath)
        # Check kpis
        res_kpi = requests.get('{0}/kpi'.format(self.url)).json()
        df = pd.DataFrame.from_dict(res_kpi, orient='index', columns=['value'])
        df.index.name = 'keys'
        ref_filepath = os.path.join(get_root_path(), 'testing', 'references', self.name, 'kpis_initialize_initial.csv')
        self.compare_ref_values_df(df, ref_filepath)
        # Advance
        step_advance = 1*24*3600
        requests.put('{0}/step'.format(self.url), data={'step':step_advance})
        y = requests.post('{0}/advance'.format(self.url),data = {}).json()
        # Check trajectories
        df = self.results_to_df(points, start_time, start_time+step_advance, self.url)
        # Set reference file path
        ref_filepath = os.path.join(get_root_path(), 'testing', 'references', self.name, 'results_initialize_advance.csv')
        # Check results
        self.compare_ref_timeseries_df(df,ref_filepath)
        # Check kpis
        res_kpi = requests.get('{0}/kpi'.format(self.url)).json()
        df = pd.DataFrame.from_dict(res_kpi, orient='index', columns=['value'])
        df.index.name = 'keys'
        ref_filepath = os.path.join(get_root_path(), 'testing', 'references', self.name, 'kpis_initialize_advance.csv')
        self.compare_ref_values_df(df, ref_filepath)
        # Set step back to step
        requests.put('{0}/step'.format(self.url), data={'step':step})

    def test_advance_no_data(self):
        '''Test advancing of simulation with no input data.

        This is a basic test of functionality.
        Tests for advancing with overwriting are done in the example tests.

        '''

        requests.put('{0}/initialize'.format(self.url), data={'start_time':0, 'warmup_period':0})
        requests.put('{0}/step'.format(self.url), data={'step':self.step_ref})
        y = requests.post('{0}/advance'.format(self.url), data=dict()).json()
        df = pd.DataFrame.from_dict(y, orient = 'index', columns=['value'])
        df.index.name = 'keys'
        ref_filepath = os.path.join(get_root_path(), 'testing', 'references', self.name, 'advance_no_data.csv')
        self.compare_ref_values_df(df, ref_filepath)

    def test_advance_false_overwrite(self):
        '''Test advancing of simulation with overwriting as false.

        This is a basic test of functionality.
        Tests for advancing with overwriting are done in the example tests.

        '''

        if self.name == 'testcase1':
            u = {'oveAct_activate':0, 'oveAct_u':1500}
        elif self.name == 'testcase2':
            u = {'oveTSetRooHea_activate':0, 'oveTSetRooHea_u':273.15+22}
        elif self.name == 'testcase3':
            u = {'oveActNor_activate':0, 'oveActNor_u':1500,
                 'oveActSou_activate':0, 'oveActSou_u':1500}
        elif self.name == 'bestest_air':
            u = {'fcu_oveTSup_activate':0, 'fcu_oveTSup_u':290}
        elif self.name == 'bestest_hydronic':
            u = {'oveTSetSup_activate':0, 'oveTSetSup_u':273.15+60,
                 'ovePum_activate':0, 'ovePum_u':1}
        elif self.name == 'bestest_hydronic_heat_pump':
            u = {'oveTSet_activate':0, 'oveTSet_u':273.15+22}
        elif self.name == 'multizone_residential_hydronic':
            u = {'conHeaRo1_oveTSetHea_activate':0, 'conHeaRo1_oveTSetHea_u':273.15+22,
                 'oveEmiPum_activate':0, 'oveEmiPum_u':1}
<<<<<<< HEAD
        elif self.name == 'multizone_office_simple_air':
            u = {'hvac_oveAhu_TSupSet_activate':0, 'hvac_oveAhu_TSupSet_u':273.15+22}
        else:
            raise Exception('Need to specify u for this test case')
=======
        elif self.name == 'singlezone_commercial_hydronic':
            u = {'oveTSupSet_activate':0, 'oveTSupSet_u':273.15+25,
                 'oveTZonSet_activate':0, 'oveTZonSet_u':273.15+25}
>>>>>>> 45ee937a
        requests.put('{0}/initialize'.format(self.url), data={'start_time':0, 'warmup_period':0})
        requests.put('{0}/step'.format(self.url), data={'step':self.step_ref})
        y = requests.post('{0}/advance'.format(self.url), data=u).json()
        df = pd.DataFrame.from_dict(y, orient = 'index', columns=['value'])
        df.index.name = 'keys'
        ref_filepath = os.path.join(get_root_path(), 'testing', 'references', self.name, 'advance_false_overwrite.csv')
        self.compare_ref_values_df(df, ref_filepath)

    def test_get_forecast_default(self):
        '''Check that the forecaster is able to retrieve the data.

        Default forecast parameters for testcase used.

        '''

        # Initialize
        requests.put('{0}/initialize'.format(self.url), data={'start_time':0, 'warmup_period':0})
        # Test case forecast
        forecast = requests.get('{0}/forecast'.format(self.url)).json()
        df_forecaster = pd.DataFrame(forecast).set_index('time')
        # Set reference file path
        ref_filepath = os.path.join(get_root_path(), 'testing', 'references', self.name, 'get_forecast_default.csv')
        # Check the forecast
        self.compare_ref_timeseries_df(df_forecaster, ref_filepath)

    def test_put_and_get_parameters(self):
        '''Check PUT and GET of forecast settings.

        '''

        # Define forecast parameters
        forecast_parameters_ref = {'horizon':3600, 'interval':300}
        # Set forecast parameters
        ret = requests.put('{0}/forecast_parameters'.format(self.url),
                           data=forecast_parameters_ref)
        # Get forecast parameters
        forecast_parameters = requests.get('{0}/forecast_parameters'.format(self.url)).json()
        # Check the forecast parameters
        self.assertDictEqual(forecast_parameters, forecast_parameters_ref)
        # Check the return on the put request
        self.assertDictEqual(ret.json(), forecast_parameters_ref)

    def test_get_forecast_with_parameters(self):
        '''Check that the forecaster is able to retrieve the data.

        Custom forecast parameters used.

        '''

        # Define forecast parameters
        forecast_parameters_ref = {'horizon':3600, 'interval':300}
        # Initialize
        requests.put('{0}/initialize'.format(self.url), data={'start_time':0, 'warmup_period':0})
        # Set forecast parameters
        requests.put('{0}/forecast_parameters'.format(self.url),
                     data=forecast_parameters_ref)
        # Test case forecast
        forecast = requests.get('{0}/forecast'.format(self.url)).json()
        df_forecaster = pd.DataFrame(forecast).set_index('time')
        # Set reference file path
        ref_filepath = os.path.join(get_root_path(), 'testing', 'references', self.name, 'get_forecast_with_parameters.csv')
        # Check the forecast
        self.compare_ref_timeseries_df(df_forecaster, ref_filepath)

    def test_set_get_scenario(self):
        '''Test setting and getting the scenario of test.

        '''

        # Set scenario
        scenario_current = requests.get('{0}/scenario'.format(self.url)).json()
        scenario = {'electricity_price':'highly_dynamic',
                    'time_period':self.test_time_period}
        requests.put('{0}/scenario'.format(self.url), data=scenario)
        scenario_set = requests.get('{0}/scenario'.format(self.url)).json()
        self.assertEqual(scenario, scenario_set)
        # Check initialized correctly
        points = self.get_all_points(self.url)
        # Don't check weather
        points_check = []
        for key in points:
            if 'weaSta' not in key:
                points_check.append(key)
        df = self.results_to_df(points_check, -np.inf, np.inf, self.url)
        # Set reference file path
        ref_filepath = os.path.join(get_root_path(), 'testing', 'references', self.name, 'results_set_scenario.csv')
        # Check results
        self.compare_ref_timeseries_df(df,ref_filepath)
        # Return scenario to original
        requests.put('{0}/scenario'.format(self.url), data=scenario_current)


    def test_partial_results_inner(self):
        '''Test getting results for start time after and final time before.

        '''

        requests.put('{0}/initialize'.format(self.url), data={'start_time':0, 'warmup_period':0})
        requests.put('{0}/step'.format(self.url), data={'step':self.step_ref})
        measurements = requests.get('{0}/measurements'.format(self.url)).json()
        requests.post('{0}/advance'.format(self.url), data=dict()).json()
        res_inner = requests.put('{0}/results'.format(self.url), data={'point_name':list(measurements.keys())[0], \
                                                                 'start_time':self.step_ref*0.25, \
                                                                 'final_time':self.step_ref*0.75}).json()
        df = pd.DataFrame.from_dict(res_inner).set_index('time')
        ref_filepath = os.path.join(get_root_path(), 'testing', 'references', self.name, 'partial_results_inner.csv')
        self.compare_ref_timeseries_df(df, ref_filepath)

    def test_partial_results_outer(self):
        '''Test getting results for start time before and final time after.

        '''

        requests.put('{0}/initialize'.format(self.url), data={'start_time':0, 'warmup_period':0})
        requests.put('{0}/step'.format(self.url), data={'step':self.step_ref})
        measurements = requests.get('{0}/measurements'.format(self.url)).json()
        requests.post('{0}/advance'.format(self.url), data=dict()).json()
        res_outer = requests.put('{0}/results'.format(self.url), data={'point_name':list(measurements.keys())[0], \
                                                                 'start_time':0-self.step_ref, \
                                                                 'final_time':self.step_ref*2}).json()
        df = pd.DataFrame.from_dict(res_outer).set_index('time')
        ref_filepath = os.path.join(get_root_path(), 'testing', 'references', self.name, 'partial_results_outer.csv')
        self.compare_ref_timeseries_df(df, ref_filepath)

class partialTestTimePeriod(partialChecks):
    '''Partial class for testing the time periods for each test case

    '''

    def run_time_period(self, time_period):
        '''Runs the example and tests the kpi and trajectory results for time period.

        Parameters
        ----------
        time_period: str
            Name of test_period to run

        Returns
        -------
        None

        '''

        # Set time period scenario
        requests.put('{0}/scenario'.format(self.url), data={'time_period':time_period})
        # Simulation Loop
        y = 1
        while y:
            # Advance simulation
            y = requests.post('{0}/advance'.format(self.url), data={}).json()
        # Check results
        df = self.results_to_df(self.points_check, -np.inf, np.inf, self.url)
        ref_filepath = os.path.join(get_root_path(), 'testing', 'references', self.name, 'results_{0}.csv'.format(time_period))
        self.compare_ref_timeseries_df(df,ref_filepath)
        # For each price scenario
        for price_scenario in ['constant', 'dynamic', 'highly_dynamic']:
            # Set scenario
            requests.put('{0}/scenario'.format(self.url), data={'electricity_price':price_scenario})
            # Report kpis
            res_kpi = requests.get('{0}/kpi'.format(self.url)).json()
            # Check kpis
            df = pd.DataFrame.from_dict(res_kpi, orient='index', columns=['value'])
            df.index.name = 'keys'
            ref_filepath = os.path.join(get_root_path(), 'testing', 'references', self.name, 'kpis_{0}_{1}.csv'.format(time_period, price_scenario))
            self.compare_ref_values_df(df, ref_filepath)
        requests.put('{0}/scenario'.format(self.url), data={'electricity_price':'constant'})

class partialTestSeason(partialChecks):
    '''Partial class for testing the time periods for each test case

    '''

    def run_season(self, season):
        '''Runs the example and tests the kpi and trajectory results for a season.

        Parameters
        ----------
        season: str
            Name of season to run.
            'winter' or 'summer' or 'shoulder'

        Returns
        -------
        None

        '''

        if season == 'winter':
            start_time = 1*24*3600
        elif season == 'summer':
            start_time = 248*24*3600
        elif season == 'shoulder':
            start_time = 118*24*3600
        else:
            raise ValueError('Season {0} unknown.'.format(season))
        length = 48*3600
        # Initialize test case
        requests.put('{0}/initialize'.format(self.url), data={'start_time':start_time, 'warmup_period':0})
        # Get default simulation step
        step_def = requests.get('{0}/step'.format(self.url)).json()
        # Simulation Loop
        for i in range(int(length/step_def)):
            # Advance simulation
            requests.post('{0}/advance'.format(self.url), data={}).json()
        requests.put('{0}/scenario'.format(self.url), data={'electricity_price':'constant'})
        # Check results
        points = self.get_all_points(self.url)
        df = self.results_to_df(points, start_time, start_time+length, self.url)
        ref_filepath = os.path.join(get_root_path(), 'testing', 'references', self.name, 'results_{0}.csv'.format(season))
        self.compare_ref_timeseries_df(df,ref_filepath)
        # For each price scenario
        for price_scenario in ['constant', 'dynamic', 'highly_dynamic']:
            # Set scenario
            requests.put('{0}/scenario'.format(self.url), data={'electricity_price':price_scenario})
            # Report kpis
            res_kpi = requests.get('{0}/kpi'.format(self.url)).json()
            # Check kpis
            df = pd.DataFrame.from_dict(res_kpi, orient='index', columns=['value'])
            df.index.name = 'keys'
            ref_filepath = os.path.join(get_root_path(), 'testing', 'references', self.name, 'kpis_{0}_{1}.csv'.format(season, price_scenario))
            self.compare_ref_values_df(df, ref_filepath)<|MERGE_RESOLUTION|>--- conflicted
+++ resolved
@@ -572,16 +572,14 @@
         elif self.name == 'multizone_residential_hydronic':
             u = {'conHeaRo1_oveTSetHea_activate':0, 'conHeaRo1_oveTSetHea_u':273.15+22,
                  'oveEmiPum_activate':0, 'oveEmiPum_u':1}
-<<<<<<< HEAD
+        elif self.name == 'singlezone_commercial_hydronic':
+            u = {'oveTSupSet_activate':0, 'oveTSupSet_u':273.15+25,
+                 'oveTZonSet_activate':0, 'oveTZonSet_u':273.15+25}
         elif self.name == 'multizone_office_simple_air':
             u = {'hvac_oveAhu_TSupSet_activate':0, 'hvac_oveAhu_TSupSet_u':273.15+22}
         else:
             raise Exception('Need to specify u for this test case')
-=======
-        elif self.name == 'singlezone_commercial_hydronic':
-            u = {'oveTSupSet_activate':0, 'oveTSupSet_u':273.15+25,
-                 'oveTZonSet_activate':0, 'oveTZonSet_u':273.15+25}
->>>>>>> 45ee937a
+
         requests.put('{0}/initialize'.format(self.url), data={'start_time':0, 'warmup_period':0})
         requests.put('{0}/step'.format(self.url), data={'step':self.step_ref})
         y = requests.post('{0}/advance'.format(self.url), data=u).json()
