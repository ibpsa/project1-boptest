# -*- coding: utf-8 -*-
"""
This module contains testing utilities used throughout test scripts, including
common functions and partial classes.

"""

import os
import requests
import unittest
import numpy as np
import json
import pandas as pd

def get_root_path():
    '''Returns the path to the root repository directory.
    
    '''
    
    testing_path = os.path.dirname(os.path.realpath(__file__));
    root_path = os.path.split(testing_path)[0]
    
    return root_path;

def clean_up(dir_path):
    '''Cleans up the .fmu, .mo, .txt, .mat, .json files from directory.

    Parameters
    ----------
    dir_path : str
        Directory path to clean up
        
    '''

    files = os.listdir(dir_path)
    for f in files:
        if f.endswith('.fmu') or f.endswith('.mo') or f.endswith('.txt') or f.endswith('.mat') or f.endswith('.json'):
            os.remove(os.path.join(dir_path, f))
            
def run_tests(test_file_name):
    '''Run tests and save results for specified test file.
    
    Parameters
    ----------
    test_file_name : str
        Test file name (ends in .py)
    
    '''

    # Load tests
    test_loader = unittest.TestLoader()
    suite = test_loader.discover(os.path.join(get_root_path(),'testing'), pattern = test_file_name)
    num_cases = suite.countTestCases()
    # Run tests
    print('\nFound {0} tests to run in {1}.\n\nRunning...'.format(num_cases, test_file_name))
    result = unittest.TextTestRunner(verbosity = 1).run(suite);
    # Parse and save results
    num_failures = len(result.failures)
    num_errors = len(result.errors)
    num_passed = num_cases - num_errors - num_failures
    log_json = {'TestFile':test_file_name, 'NCases':num_cases, 'NPassed':num_passed, 'NErrors':num_errors, 'NFailures':num_failures, 'Failures':{}, 'Errors':{}}
    for i, failure in enumerate(result.failures):
        log_json['Failures'][i]= failure[1]
    for i, error in enumerate(result.errors):
        log_json['Errors'][i]= error[1]
    log_file = os.path.splitext(test_file_name)[0] + '.log'
    with open(os.path.join(get_root_path(),'testing',log_file), 'w') as f:
        json.dump(log_json, f)
                
class partialChecks(object):
    '''This partial class implements common ref data check methods.
    
    '''
    
    def compare_ref_timeseries_df(self, df, ref_filepath):
        '''Compare a timeseries dataframe to a reference csv.
        
        Parameters
        ----------
        df : pandas DataFrame
            Test dataframe with "time" as index.
        ref_filepath : str
            Reference file path relative to testing directory.
            
        Returns
        -------
        None
        
        '''
        
        # Check time is index
        assert(df.index.name == 'time')
        # Perform test
        if os.path.exists(ref_filepath):
            # If reference exists, check it
            df_ref = pd.read_csv(ref_filepath, index_col='time')           
            for key in df.columns:
                y_test = self.create_test_points(df[key]).get_values()
                y_ref = self.create_test_points(df_ref[key]).get_values()
                results = self.check_trajectory(y_test, y_ref)
                self.assertTrue(results['Pass'], '{0} Key is {1}.'.format(results['Message'],key))
        else:
            # Otherwise, save as reference
            df.to_csv(ref_filepath)
            
        return None
    
    def compare_ref_json(self, json_test, ref_filepath):
            '''Compare a json to a reference json saved as .json.
            
            Parameters
            ----------
            json_test : Dict
                Test json in the form of a dictionary.
            ref_filepath : str
                Reference .json file path relative to testing directory.
                
            Returns
            -------
            None
            
            '''
            
            # Perform test
            if os.path.exists(ref_filepath):
                # If reference exists, check it
                with open(ref_filepath, 'r') as f:
                    json_ref = json.load(f)               
                self.assertTrue(json_test==json_ref, 'json_test:\n{0}\ndoes not equal\njson_ref:\n{1}'.format(json_test, json_ref))
            else:
                # Otherwise, save as reference
                with open(ref_filepath, 'w') as f:
                    json.dump(json_test,f)
                
            return None
        
    def compare_ref_values_df(self, df, ref_filepath):
        '''Compare a values dataframe to a reference csv.
        
        Parameters
        ----------
        df : pandas DataFrame
            Test dataframe with a number of keys as index paired with values.
        ref_filepath : str
            Reference file path relative to testing directory.
            
        Returns
        -------
        None
        
        '''
        
        # Check keys is index
        assert(df.index.name == 'keys')
        assert(df.columns.to_list() == ['value'])
        # Perform test
        if os.path.exists(ref_filepath):
            # If reference exists, check it
            df_ref = pd.read_csv(ref_filepath, index_col='keys')           
            for key in df.index.values:
                y_test = [df.loc[key,'value']]
                y_ref = [df_ref.loc[key,'value']]
                results = self.check_trajectory(y_test, y_ref)
                self.assertTrue(results['Pass'], '{0} Key is {1}.'.format(results['Message'],key))
        else:
            # Otherwise, save as reference
            df.to_csv(ref_filepath)
            
        return None
    
    def check_trajectory(self, y_test, y_ref):
        '''Check a numeric trajectory against a reference with a tolerance.
        
        Parameters
        ----------
        y_test : list-like of numerics
            Test trajectory
        y_ref : list-like of numerics
            Reference trajectory
            
        Returns
        -------
        result : dict
            Dictionary of result of check.
            {'Pass' : bool, True if ErrorMax <= tol, False otherwise.
             'ErrorMax' : float or None, Maximum error, None if fail length check
             'IndexMax' : int or None, Index of maximum error,None if fail length check
             'Message' : str or None, Message if failed check, None if passed.
            }
        
        '''
    
        # Set tolerance
        tol = 1e-3
        # Initialize return dictionary
        result =  {'Pass' : True,
                   'ErrorMax' : None,
                   'IndexMax' : None,
                   'Message' : None}
        # First, check that trajectories are same length
        if len(y_test) != len(y_ref):
            result['Pass'] = False
            result['Message'] = 'Test and reference trajectory not the same length.'
        else:
            # Initialize error arrays
            err_abs = np.zeros(len(y_ref))
            err_rel = np.zeros(len(y_ref))
            err_fun = np.zeros(len(y_ref))
            # Calculate errors
            for i in range(len(y_ref)):
                # Absolute error
                err_abs[i] = np.absolute(y_test[i] - y_ref[i])
                # Relative error
                if (abs(y_ref[i]) > 10 * tol):
                    err_rel[i] = err_abs[i] / abs(y_ref[i])
                else:
                    err_rel[i] = 0
                # Total error
                err_fun[i] = err_abs[i] + err_rel[i]
                # Assess error
                err_max = max(err_fun);
                i_max = np.argmax(err_fun);
                if err_max > tol:
                    result['Pass'] = False
                    result['ErrorMax'] = err_max,
                    result['IndexMax'] = i_max,
                    result['Message'] = 'Max error ({0}) in trajectory greater than tolerance ({1}) at index {2}. y_test: {3}, y_ref:{4}'.format(err_max, tol, i_max, y_test[i_max], y_ref[i_max])
        
        return result
    
    def create_test_points(self, s,n=500):
        '''Create interpolated points to test of a certain number.
        
        Useful to reduce number of points to test and to avoid failed tests from
        event times being slightly different.
    
        Parameters
        ----------
        s : pandas Series
            Series containing test points to create, with index as time floats.
        n : int, optional
            Number of points to create
            Default is 500
            
        Returns
        -------
        s_test : pandas Series
            Series containing interpolated data    
    
        '''
        
        # Get data
        data = s.get_values()
        index = s.index.values
        # Make interpolated index
        t_min = index.min()
        t_max = index.max()
        t = np.linspace(t_min, t_max, n)
        # Interpolate data
        data_interp = np.interp(t,index,data)
        # Use at most 8 significant digits
        data_interp = [ float('{:.8g}'.format(x)) for x in data_interp ]
        # Make Series
        s_test = pd.Series(data=data_interp, index=t)
        
        return s_test
    
    def results_to_df(self, results):
        '''Convert results from boptest into pandas DataFrame timeseries.
        
        Parameters
        ----------
        results: dict
            Dictionary of results provided by boptest api "/results".
        
        Returns
        -------
        df: pandas DataFrame
            Timeseries dataframe object with "time" as index in seconds.
            
        '''
        
        df = pd.DataFrame()
        for s in ['y','u']:
            for x in results[s].keys():
                if x != 'time':
                    df = pd.concat((df,pd.DataFrame(data=results[s][x], index=results['y']['time'],columns=[x])), axis=1)
        df.index.name = 'time'
        
        return df        

class partialTestAPI(partialChecks):
    '''This partial class implements common API tests for test cases.
    
    References to self attributes for the tests should be set in the setUp 
    method of the particular testclass test.  They are:

    url : str
        URL to deployed testcase.
    name_ref : str
        Name given to test
    inputs_ref : list of str
        List of names of inputs
    measurements_ref : list of str
        List of names of measurements
    step_ref : numeric
        Default simulation step
    
    '''
    
    def test_get_name(self):
        '''Test getting the name of test.
        
        '''

        name = requests.get('{0}/name'.format(self.url)).json()
        self.assertEqual(name, self.name_ref)
        
    def test_get_inputs(self):
        '''Test getting the input list of tests.
        
        '''
        
        inputs = requests.get('{0}/inputs'.format(self.url)).json()
        ref_filepath = os.path.join(get_root_path(), 'testing', 'references', self.name, 'get_inputs.json')
        self.compare_ref_json(inputs, ref_filepath)

    def test_get_measurements(self):
        '''Test getting the measurement list of test.
        
        '''

        measurements = requests.get('{0}/measurements'.format(self.url)).json()
        ref_filepath = os.path.join(get_root_path(), 'testing', 'references', self.name, 'get_measurements.json')
        self.compare_ref_json(measurements, ref_filepath)

    def test_get_step(self):
        '''Test getting the communication step of test.
        
        '''

        step = requests.get('{0}/step'.format(self.url)).json()
        df = pd.DataFrame(data=[step], index=['step'], columns=['value'])
        df.index.name = 'keys'
        ref_filepath = os.path.join(get_root_path(), 'testing', 'references', self.name, 'get_step.csv')
        self.compare_ref_values_df(df, ref_filepath)
        
    def test_set_step(self):
        '''Test setting the communication step of test.
        
        '''

        step_current = requests.get('{0}/step'.format(self.url)).json()
        step = 101
        requests.put('{0}/step'.format(self.url), data={'step':step})
        step_set = requests.get('{0}/step'.format(self.url)).json()
        self.assertEqual(step, step_set)
        requests.put('{0}/step'.format(self.url), data={'step':step_current})
        
    def test_initialize(self):
        '''Test initialization of test simulation.
        
        '''

        # Get current step
        step = requests.get('{0}/step'.format(self.url)).json()
        # Initialize
        requests.put('{0}/initialize'.format(self.url), data={'start_time':0.5*24*3600, 'warmup_period':0.5*24*3600})
        # Check results are empty again
        y = requests.get('{0}/results'.format(self.url)).json()
        for key in y.keys():
            for var in y[key].keys():
                self.assertEqual(len(y[key][var]), 0)
        # Advance
        requests.put('{0}/step'.format(self.url), data={'step':1*24*3600})
        y = requests.post('{0}/advance'.format(self.url),data = {}).json()
        res = requests.get('{0}/results'.format(self.url)).json()
        # Check trajectories
        # Make dataframe
        df = pd.DataFrame()
        for s in ['y','u']:
            for x in res[s].keys():
                if x != 'time':
                    df = pd.concat((df,pd.DataFrame(data=res[s][x], index=res['y']['time'],columns=[x])), axis=1)
        df.index.name = 'time'
        # Set reference file path
        ref_filepath = os.path.join(get_root_path(), 'testing', 'references', self.name, 'results_initialize.csv')
        # Check results
        self.compare_ref_timeseries_df(df,ref_filepath)
        # Set step back to step
        requests.put('{0}/step'.format(self.url), data={'step':step})

    def test_advance_no_data(self):
        '''Test advancing of simulation with no input data.

        This is a basic test of functionality.  
        Tests for advancing with overwriting are done in the example tests.

        '''

        requests.put('{0}/initialize'.format(self.url), data={'start_time':0, 'warmup_period':0})
        requests.put('{0}/step'.format(self.url), data={'step':self.step_ref})
        y = requests.post('{0}/advance'.format(self.url), data=dict()).json()
        df = pd.DataFrame.from_dict(y, orient = 'index', columns=['value'])
        df.index.name = 'keys'
        ref_filepath = os.path.join(get_root_path(), 'testing', 'references', self.name, 'advance_no_data.csv')
        self.compare_ref_values_df(df, ref_filepath)

    def test_advance_false_overwrite(self):
        '''Test advancing of simulation with overwriting as false.

        This is a basic test of functionality.  
        Tests for advancing with overwriting are done in the example tests.

        '''

        if self.name == 'testcase1':
            u = {'oveAct_activate':0, 'oveAct_u':1500}
        elif self.name == 'testcase2':
            u = {'oveTSetRooHea_activate':0, 'oveTSetRooHea_u':273.15+22}
        elif self.name == 'testcase3':
            u = {'oveActNor_activate':0, 'oveActNor_u':1500,
                 'oveActSou_activate':0, 'oveActSou_u':1500}
        requests.put('{0}/initialize'.format(self.url), data={'start_time':0, 'warmup_period':0})
        requests.put('{0}/step'.format(self.url), data={'step':self.step_ref})
        y = requests.post('{0}/advance'.format(self.url), data=u).json()
        df = pd.DataFrame.from_dict(y, orient = 'index', columns=['value'])
        df.index.name = 'keys'
        ref_filepath = os.path.join(get_root_path(), 'testing', 'references', self.name, 'advance_false_overwrite.csv')
        self.compare_ref_values_df(df, ref_filepath)

    def test_get_forecast_default(self):
        '''Check that the forecaster is able to retrieve the data.
        
        Default forecast parameters for testcase used.

        '''

<<<<<<< HEAD
        requests.put('{0}/initialize'.format(self.url), data={'start_time':0, 'warmup_period':0})
        
=======
        # Reset
        requests.put('{0}/reset'.format(self.url))
>>>>>>> ec589680
        # Test case forecast
        forecast = requests.get('{0}/forecast'.format(self.url)).json()
        df_forecaster = pd.DataFrame(forecast).set_index('time')
        # Set reference file path
        ref_filepath = os.path.join(get_root_path(), 'testing', 'references', self.name, 'get_forecast_default.csv')
        # Check the forecast
        self.compare_ref_timeseries_df(df_forecaster, ref_filepath)
        
    def test_put_and_get_parameters(self):
        '''Check PUT and GET of forecast settings.

        '''

        # Define forecast parameters
        forecast_parameters_ref = {'horizon':3600, 'interval':300}
        # Set forecast parameters
        ret = requests.put('{0}/forecast_parameters'.format(self.url), 
                           data=forecast_parameters_ref)
        # Get forecast parameters
        forecast_parameters = requests.get('{0}/forecast_parameters'.format(self.url)).json()
        # Check the forecast parameters
        self.assertDictEqual(forecast_parameters, forecast_parameters_ref)
        # Check the return on the put request
        self.assertDictEqual(ret.json(), forecast_parameters_ref)
        
    def test_get_forecast_with_parameters(self):
        '''Check that the forecaster is able to retrieve the data.
        
        Custom forecast parameters used.
        
        '''  

<<<<<<< HEAD
        requests.put('{0}/initialize'.format(self.url), data={'start_time':0, 'warmup_period':0})
        
=======
        # Define forecast parameters
        forecast_parameters_ref = {'horizon':3600, 'interval':300}
        # Reset
        requests.put('{0}/reset'.format(self.url))
>>>>>>> ec589680
        # Set forecast parameters
        requests.put('{0}/forecast_parameters'.format(self.url), 
                     data=forecast_parameters_ref)
        # Test case forecast
        forecast = requests.get('{0}/forecast'.format(self.url)).json()
        df_forecaster = pd.DataFrame(forecast).set_index('time')
        # Set reference file path
        ref_filepath = os.path.join(get_root_path(), 'testing', 'references', self.name, 'get_forecast_with_parameters.csv')
        # Check the forecast
        self.compare_ref_timeseries_df(df_forecaster, ref_filepath)<|MERGE_RESOLUTION|>--- conflicted
+++ resolved
@@ -436,13 +436,8 @@
 
         '''
 
-<<<<<<< HEAD
+        # Initialize
         requests.put('{0}/initialize'.format(self.url), data={'start_time':0, 'warmup_period':0})
-        
-=======
-        # Reset
-        requests.put('{0}/reset'.format(self.url))
->>>>>>> ec589680
         # Test case forecast
         forecast = requests.get('{0}/forecast'.format(self.url)).json()
         df_forecaster = pd.DataFrame(forecast).set_index('time')
@@ -475,15 +470,10 @@
         
         '''  
 
-<<<<<<< HEAD
-        requests.put('{0}/initialize'.format(self.url), data={'start_time':0, 'warmup_period':0})
-        
-=======
         # Define forecast parameters
         forecast_parameters_ref = {'horizon':3600, 'interval':300}
-        # Reset
-        requests.put('{0}/reset'.format(self.url))
->>>>>>> ec589680
+        # Initialize
+        requests.put('{0}/initialize'.format(self.url), data={'start_time':0, 'warmup_period':0})
         # Set forecast parameters
         requests.put('{0}/forecast_parameters'.format(self.url), 
                      data=forecast_parameters_ref)
