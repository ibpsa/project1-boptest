# -*- coding: utf-8 -*-
"""
This module runs tests for bestest_hydronic_heat_pump.
To run these tests, testcase bestest_hydronic_heat_pump must already
be deployed.

"""

import unittest
import pandas as pd
import os
import utilities
import requests

class Run(unittest.TestCase, utilities.partialTestTimePeriod, utilities.partialTestSeason):
    '''Tests the example test case.

    '''

    def setUp(self):
        '''Setup for each test.

        '''

        self.name = 'bestest_hydronic_heat_pump'
        self.url = 'http://127.0.0.1:5000'
        self.points_check = ['reaPFan_y', 'reaQHeaPumCon_y',
                             'reaTRet_y', 'reaQHeaPumEva_y',
                             'ovePum_u', 'reaTZon_y',
                             'reaTSup_y', 'reaPPumEmi_y',
                             'oveFan_u', 'reaPHeaPum_y',
                             'oveHeaPumY_u', 'reaQFloHea_y',
                             'reaCOP_y']

    def test_peak_heat_day(self):
        self.run_time_period('peak_heat_day')

    def test_typical_heat_day(self):
        self.run_time_period('typical_heat_day')

    def test_summer(self):
        self.run_season('summer')

    def test_shoulder(self):
        self.run_season('shoulder')

    def test_event(self):
        '''Runs the example to test for correct event handling.

        Parameters
        ----------
        None

        Returns
        -------
        None

        '''

        start_time = 118*24*3600
        length = 48*3600/12
        # Initialize test case
        requests.put('{0}/initialize'.format(self.url), json={'start_time':start_time, 'warmup_period':0})
        # Get default simulation step
        step_def = requests.get('{0}/step'.format(self.url)).json()['payload']
        # Simulation Loop
        for i in range(int(length/step_def)):
            # Advance simulation
            #switch pump on/off for each timestep
            pump = 0 if (i % 2) == 0 else 1
            u = {'ovePum_activate':1, 'ovePum_u':pump}
            requests.post('{0}/advance'.format(self.url), json=u).json()['payload']
        # Check results
        points = self.get_all_points(self.url)
        df = self.results_to_df(points, start_time, start_time+length, self.url)
        ref_filepath = os.path.join(utilities.get_root_path(), 'testing', 'references', self.name, 'results_event_test.csv')
        self.compare_ref_timeseries_df(df,ref_filepath)

class API(unittest.TestCase, utilities.partialTestAPI):
    '''Tests the api for testcase.

    Actual test methods implemented in utilities.partialTestAPI.  Set self
    attributes defined there for particular testcase in setUp method here.

    '''

    def setUp(self):
        '''Setup for testcase.

        '''

        self.name = 'bestest_hydronic_heat_pump'
        self.url = 'http://127.0.0.1:5000'
        self.step_ref = 3600
        self.test_time_period = 'peak_heat_day'
        #<u_variable>_activate is meant to be 0 for the test_advance_false_overwrite API test
        self.input = {'oveTSet_activate': 0, 'oveTSet_u': 273.15+22}
        self.measurement = 'weaSta_reaWeaPAtm_y'
<<<<<<< HEAD
=======
        self.forecast_point = 'EmissionsElectricPower'
>>>>>>> 1ab6b16d

if __name__ == '__main__':
    utilities.run_tests(os.path.basename(__file__))<|MERGE_RESOLUTION|>--- conflicted
+++ resolved
@@ -96,10 +96,7 @@
         #<u_variable>_activate is meant to be 0 for the test_advance_false_overwrite API test
         self.input = {'oveTSet_activate': 0, 'oveTSet_u': 273.15+22}
         self.measurement = 'weaSta_reaWeaPAtm_y'
-<<<<<<< HEAD
-=======
         self.forecast_point = 'EmissionsElectricPower'
->>>>>>> 1ab6b16d
 
 if __name__ == '__main__':
     utilities.run_tests(os.path.basename(__file__))