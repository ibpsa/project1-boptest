# -*- coding: utf-8 -*-
"""
<<<<<<< HEAD
This module runs tests for the KPI Calculator. Simulation results from
testcase2 and testcase3 are used to run the tests in a single-zone and a 
multi-zone building example, respectively. 
=======
This module runs tests for the KPI Calculator. testcase2 and testcase3
are used to run the tests in a single-zone and a multi-zone building
example, respectively.
>>>>>>> 57151911

"""

import unittest
import os
import copy
import pandas as pd
import numpy as np
import utilities
from kpis.kpi_calculator import KPI_Calculator

testing_root_dir = os.path.join(utilities.get_root_path(), 'testing')

class partialKpiCalculatorTest(utilities.partialChecks):
    '''This partial class implements common tests for the KPI Calculator class.

    References to self attributes for the tests should be set in the setUp
    method of the particular testclass test.  They are:

    cal : KPI_Calculator
        A KPI_Calculator instance pointing to a deployed testcase.
    tdis_tot_ref : float
        Reference for total thermal discomfort.
    idis_tot_ref : float
        Reference for total indoor air quality discomfort.
    ener_tot_ref : float
        Reference for total energy use.
    cost_tot_ref : float
        Reference for total cost.
    emis_tot_ref : float
        Reference for total emissions
    time_rat_ref : float
        Reference for time ratio
    tdis_dict_ref : dict
        Reference for thermal discomfort distribution
    idis_dict_ref : dict
        Reference for indoor air quality discomfort distribution
    ener_tot_ref : dict
        Reference for energy use distribution
    cost_dict_ref : dict
        Reference for cost distribution
    emis_dict_ref : dict
        Reference for emissions distribution

    '''

    def test_get_thermal_discomfort(self):
        '''Uses the KPI calculator to calculate the thermal discomfort
        and compares with references.

        '''

        # Calculate thermal discomfort
        self.cal.get_thermal_discomfort()
        # Check results
        self._perform_test(self.case.tdis_tot, self.case.tdis_dict, 'tdis')

    def test_get_iaq_discomfort(self):
        '''Uses the KPI calculator to calculate the IAQ discomfort
        and compares with references.

        '''

        # Calculate iaq discomfort
        self.cal.get_iaq_discomfort()
        # Check results
        self._perform_test(self.case.idis_tot, self.case.idis_dict, 'idis')

    def test_get_energy(self):
        '''Uses the KPI calculator to calculate the energy use
        and compares with references.

        '''

        # Calculate energy
        self.cal.get_energy()
        # Check results
        self._perform_test(self.case.ener_tot, self.case.ener_dict, 'ener')

    def test_get_cost(self):
        '''Uses the KPI calculator to calculate the operational cost
        and compares with references.

        '''

        # Calculate operational cost default (Constant)
        self.cal.get_cost()
        # Check results
        self._perform_test(self.case.cost_tot, self.case.cost_dict, 'cost_constant')
        
        # Reset KPI Calculator
        self.cal.initialize()
        # Calculate operational cost dynamic
        self.cal.get_cost(scenario='Dynamic')
        # Check results
        self._perform_test(self.case.cost_tot, self.case.cost_dict, 'cost_dynamic')
        
        # Reset KPI Calculator
        self.cal.initialize()
        # Calculate operational cost highly dynamic
        self.cal.get_cost(scenario='HighlyDynamic')
        # Check results
        self._perform_test(self.case.cost_tot, self.case.cost_dict, 'cost_highly_dynamic')

    def test_get_emissions(self):
        '''Uses the KPI calculator to calculate the emissions
        and compares with references.

        '''

        # Calculate emissions
        self.cal.get_emissions()
        # Check results
        self._perform_test(self.case.emis_tot, self.case.emis_dict, 'emis')

    def test_get_computational_time_ratio(self):
        '''Uses the KPI calculator to calculate the computational time ratio
        and compares with references.

        '''

        # Initialize test-case
        self.case.initialize(0,0)
        # Advance three simulation steps to compute elapsed times
        for _ in range(3):
            self.case.advance(u={})
        # Calculate computational time ratio
        self.cal.get_computational_time_ratio()
        # Check results
        self._perform_test(self.case.time_rat, None, 'time_rat')
<<<<<<< HEAD
    
    def test_iterative_call(self):
        '''Tests KPI Calculator when being called iteratively. It first
        stores the full simulation test case data. Then, test case data
        is emptied and filled in progressively as when calling 
        `testcase.advance` in co-simulation. Every iteration step new data
        is added, and the KPI Calculator is called to check that it can 
        rely on the results from the previous iteration to perform the new 
        integration needed to compute KPIs.  
        
        '''
        
        # Store full simulation test case data
        y_store_full = copy.deepcopy(self.case.y_store)
        u_store_full = copy.deepcopy(self.case.u_store)
        
        # Empty test case data
        for var in self.case.y_store.keys():
            self.case.y_store[var] = []
        for var in self.case.u_store.keys():
            self.case.u_store[var] = []
        
        # Emulate a co-simulation with 10 iteration points
        for i in np.linspace(start=1,stop=len(y_store_full['time']),
                             num=10, endpoint=True):
            i=int(i)

            # Fill case with simulation data
            for var in self.case.y_store.keys():
                self.case.y_store[var] = y_store_full[var][:i]
            for var in self.case.u_store.keys():
                self.case.u_store[var] = u_store_full[var][:i]
            
            # Compute KPIs in this iteration
            self.cal.get_thermal_discomfort()
            self.cal.get_iaq_discomfort()
            self.cal.get_energy()
            self.cal.get_cost()
            self.cal.get_emissions()

        # Check results
        self._perform_test(self.case.tdis_tot, self.case.tdis_dict, 'tdis')                
        self._perform_test(self.case.idis_tot, self.case.idis_dict, 'idis')                
        self._perform_test(self.case.ener_tot, self.case.ener_dict, 'ener')                
        self._perform_test(self.case.cost_tot, self.case.cost_dict, 'cost')                
        self._perform_test(self.case.emis_tot, self.case.emis_dict, 'emis')                
        
=======

>>>>>>> 57151911
    def _perform_test(self, tot, dictionary, label):
        '''Common function for performing the tests.

        Parameters
        ----------
        tot: float
            Value of kpi "tot"
        dictionary: dict or None
            kpi "dict".
            If None, not used.
        label: str
            Label to describe KPI.

        '''

        # Check total
        df = pd.DataFrame(data=[tot], index=['{0}_tot'.format(label)], columns=['value'])
        df.index.name = 'keys'
        ref_filepath = os.path.join(utilities.get_root_path(), 'testing', 'references', 'kpis', '{0}_tot_{1}.csv'.format(label, self.name))
        self.compare_ref_values_df(df, ref_filepath)
        # Check dict
        if dictionary is not None:
            df = pd.DataFrame.from_dict(dictionary, orient = 'index', columns=['value'])
            df.index.name = 'keys'
            ref_filepath = os.path.join(utilities.get_root_path(), 'testing', 'references', 'kpis', '{0}_dict_{1}.csv'.format(label, self.name))
            self.compare_ref_values_df(df, ref_filepath)

class KpiCalculatorSingleZoneTest(unittest.TestCase, partialKpiCalculatorTest):
    '''Tests the Forecaster class in a single-zone example.

    '''

    def setUp(self):
        '''Setup for each test.

        '''

        self.name = 'SingleZone'
        # Change directory to testcase 2
        os.chdir(os.path.join(testing_root_dir,'testcase2'))
        from testcase2.testcase import TestCase
        self.case=TestCase()

        # Instantiate a KPI calculator linked to an empty case
        self.cal = KPI_Calculator(self.case)

        # Read the reference data
        ref_filepath = os.path.join(utilities.get_root_path(),
            'testing', 'references', 'kpis', 'tc2_results_python.csv')
        df = pd.read_csv(ref_filepath)

        # Fill the test case with the refernce data
        for var in df.keys():
            # Assign time
            if var=='time':
                self.case.y_store[var] = df.loc[:,var]
            # Assign inputs
            elif var.endswith('_u'):
                self.case.u_store[var] = df.loc[:,var]
            # Assign outputs
            elif var.endswith('_y'):
                self.case.y_store[var] = df.loc[:,var]

class KpiCalculatorMultiZoneTest(unittest.TestCase, partialKpiCalculatorTest):
    '''Tests the Forecaster class in a multi-zone example.

    '''

    def setUp(self):
        '''Setup for each test.

        '''

        self.name = 'MultiZone'
        # Change directory to testcase 3
        os.chdir(os.path.join(testing_root_dir,'testcase3'))
        from testcase3.testcase import TestCase
        self.case=TestCase()

        # Instantiate a KPI calculator linked to an empty case
        self.cal = KPI_Calculator(self.case)

        # Read the reference data
        ref_filepath = os.path.join(utilities.get_root_path(),
            'testing', 'references', 'kpis', 'tc3_results_python.csv')
        df = pd.read_csv(ref_filepath)
<<<<<<< HEAD
        
        # Fill the test case with the reference data
=======

        # Fill the test case with the refernce data
>>>>>>> 57151911
        for var in df.keys():
            # Assign time
            if var=='time':
                self.case.y_store[var] = df.loc[:,var]
            # Assign inputs
            elif var.endswith('_u'):
                self.case.u_store[var] = df.loc[:,var]
            # Assign outputs
            elif var.endswith('_y'):
                self.case.y_store[var] = df.loc[:,var]

if __name__ == '__main__':
    utilities.run_tests(os.path.basename(__file__))<|MERGE_RESOLUTION|>--- conflicted
+++ resolved
@@ -1,14 +1,8 @@
 # -*- coding: utf-8 -*-
 """
-<<<<<<< HEAD
 This module runs tests for the KPI Calculator. Simulation results from
 testcase2 and testcase3 are used to run the tests in a single-zone and a 
-multi-zone building example, respectively. 
-=======
-This module runs tests for the KPI Calculator. testcase2 and testcase3
-are used to run the tests in a single-zone and a multi-zone building
-example, respectively.
->>>>>>> 57151911
+multi-zone building example, respectively.
 
 """
 
@@ -98,14 +92,14 @@
         self.cal.get_cost()
         # Check results
         self._perform_test(self.case.cost_tot, self.case.cost_dict, 'cost_constant')
-        
+
         # Reset KPI Calculator
         self.cal.initialize()
         # Calculate operational cost dynamic
         self.cal.get_cost(scenario='Dynamic')
         # Check results
         self._perform_test(self.case.cost_tot, self.case.cost_dict, 'cost_dynamic')
-        
+
         # Reset KPI Calculator
         self.cal.initialize()
         # Calculate operational cost highly dynamic
@@ -139,8 +133,7 @@
         self.cal.get_computational_time_ratio()
         # Check results
         self._perform_test(self.case.time_rat, None, 'time_rat')
-<<<<<<< HEAD
-    
+
     def test_iterative_call(self):
         '''Tests KPI Calculator when being called iteratively. It first
         stores the full simulation test case data. Then, test case data
@@ -181,15 +174,12 @@
             self.cal.get_emissions()
 
         # Check results
-        self._perform_test(self.case.tdis_tot, self.case.tdis_dict, 'tdis')                
-        self._perform_test(self.case.idis_tot, self.case.idis_dict, 'idis')                
-        self._perform_test(self.case.ener_tot, self.case.ener_dict, 'ener')                
-        self._perform_test(self.case.cost_tot, self.case.cost_dict, 'cost')                
-        self._perform_test(self.case.emis_tot, self.case.emis_dict, 'emis')                
-        
-=======
-
->>>>>>> 57151911
+        self._perform_test(self.case.tdis_tot, self.case.tdis_dict, 'tdis')
+        self._perform_test(self.case.idis_tot, self.case.idis_dict, 'idis')
+        self._perform_test(self.case.ener_tot, self.case.ener_dict, 'ener')
+        self._perform_test(self.case.cost_tot, self.case.cost_dict, 'cost')
+        self._perform_test(self.case.emis_tot, self.case.emis_dict, 'emis')
+        
     def _perform_test(self, tot, dictionary, label):
         '''Common function for performing the tests.
 
@@ -276,13 +266,8 @@
         ref_filepath = os.path.join(utilities.get_root_path(),
             'testing', 'references', 'kpis', 'tc3_results_python.csv')
         df = pd.read_csv(ref_filepath)
-<<<<<<< HEAD
-        
-        # Fill the test case with the reference data
-=======
 
         # Fill the test case with the refernce data
->>>>>>> 57151911
         for var in df.keys():
             # Assign time
             if var=='time':
