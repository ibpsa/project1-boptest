# -*- coding: utf-8 -*-
"""
This module runs tests for the KPI Calculator. Simulation results from
testcase2 and testcase3 are used to run the tests in a single-zone and a
multi-zone building example, respectively.

"""

import unittest
import os
import copy
import pandas as pd
import numpy as np
import utilities
from kpis.kpi_calculator import KPI_Calculator

testing_root_dir = os.path.join(utilities.get_root_path(), 'testing')

class partialKpiCalculatorTest(utilities.partialChecks):
    '''This partial class implements common tests for the KPI Calculator class.

    References to self attributes for the tests should be set in the setUp
    method of the particular testclass test.  They are:

    cal : KPI_Calculator
        A KPI_Calculator instance pointing to a deployed testcase.
    tdis_tot_ref : float
        Reference for total thermal discomfort.
    idis_tot_ref : float
        Reference for total indoor air quality discomfort.
    ener_tot_ref : float
        Reference for total energy use.
    pele_tot_ref : float
        Reference for total peak electrical demand.
    pgas_tot_ref : float
        Reference for total peak gas demand.
    pdih_tot_ref : float
        Reference for total district heating demand.
    cost_tot_ref : float
        Reference for total cost.
    emis_tot_ref : float
        Reference for total emissions
    time_rat_ref : float
        Reference for time ratio
    tdis_dict_ref : dict
        Reference for thermal discomfort distribution
    idis_dict_ref : dict
        Reference for indoor air quality discomfort distribution
    ener_dict_ref : dict
        Reference for energy use distribution
    pele_dict_ref : dict
        Reference for peak electricity demand distribution
    pgas_dict_ref : dict
        Reference for peak gas demand distribution
    pdih_dict_ref : dict
        Reference for peak district heating demand distribution
    cost_dict_ref : dict
        Reference for cost distribution
    emis_dict_ref : dict
        Reference for emissions distribution

    '''

    def test_get_thermal_discomfort(self):
        '''Uses the KPI calculator to calculate the thermal discomfort
        and compares with references.

        '''

        # Calculate thermal discomfort
        self.cal.get_thermal_discomfort()
        # Check results
        self._perform_test(self.case.tdis_tot, self.case.tdis_dict, 'tdis')

    def test_get_iaq_discomfort(self):
        '''Uses the KPI calculator to calculate the IAQ discomfort
        and compares with references.

        '''

        # Calculate iaq discomfort
        self.cal.get_iaq_discomfort()
        # Check results
        self._perform_test(self.case.idis_tot, self.case.idis_dict, 'idis')

    def test_get_energy(self):
        '''Uses the KPI calculator to calculate the energy use
        and compares with references.

        '''

        # Calculate energy
        self.cal.get_energy()
        # Check results
        self._perform_test(self.case.ener_tot, self.case.ener_dict, 'ener')

    def test_get_peak_ele(self):
        '''Uses the KPI calculator to calculate the peak electricity demand
        and compares with references.

        '''

        # Calculate peak electricity
        self.cal.get_peak_electricity()
        # Check results
        self._perform_test(self.case.pele_tot, self.case.pele_dict, 'pele')

    def test_get_peak_gas(self):
        '''Uses the KPI calculator to calculate the peak gas demand
        and compares with references.

        '''

        # Calculate peak electricity
        self.cal.get_peak_gas()
        # Check results
        self._perform_test(self.case.pgas_tot, self.case.pgas_dict, 'pgas')

    def test_get_peak_district_heating(self):
        '''Uses the KPI calculator to calculate the peak district heating demand
        and compares with references.

        '''

        # Calculate peak electricity
        self.cal.get_peak_district_heating()
        # Check results
        self._perform_test(self.case.pdih_tot, self.case.pdih_dict, 'pdih')

    def test_get_cost(self):
        '''Uses the KPI calculator to calculate the operational cost
        and compares with references.

        '''

        # Calculate operational cost default (Constant)
        self.cal.get_cost()
        # Check results
        self._perform_test(self.case.cost_tot, self.case.cost_dict, 'cost_constant')

        # Reset kpi calculator
        self.cal.initialize()
        # Calculate operational cost dynamic
        self.cal.get_cost(scenario='Dynamic')
        # Check results
        self._perform_test(self.case.cost_tot, self.case.cost_dict, 'cost_dynamic')

        # Reset kpi calculator
        self.cal.initialize()
        # Calculate operational cost highly dynamic
        self.cal.get_cost(scenario='HighlyDynamic')
        # Check results
        self._perform_test(self.case.cost_tot, self.case.cost_dict, 'cost_highly_dynamic')

    def test_get_emissions(self):
        '''Uses the KPI calculator to calculate the emissions
        and compares with references.

        '''

        # Calculate emissions
        self.cal.get_emissions()
        # Check results
        self._perform_test(self.case.emis_tot, self.case.emis_dict, 'emis')

    def test_get_computational_time_ratio(self):
        '''Uses the KPI calculator to calculate the computational time ratio
        and compares with references.

        '''

        # Initialize test-case
        self.case.initialize(0,0)
        # Advance three simulation steps to compute elapsed times
        for _ in range(3):
            self.case.advance(u={})
        # Calculate computational time ratio
        self.cal.get_computational_time_ratio()
        # Check results
        self._perform_test(self.case.time_rat, None, 'time_rat')

    def test_iterative_call(self):
        '''Tests KPI Calculator when being called iteratively. It first
        stores the full simulation test case data. Then, test case data
        is emptied and filled in progressively as when calling
        `testcase.advance` in co-simulation. Every iteration step new data
        is added, and the KPI Calculator is called to check that it can
        rely on the results from the previous iteration to perform the new
        integration needed to compute KPIs.

        '''

        # Store full simulation test case data
        y_store_full = copy.deepcopy(self.case.y_store)
        u_store_full = copy.deepcopy(self.case.u_store)

        # Empty test case data
        for var in self.case.y_store.keys():
            self.case.y_store[var] = []
        for var in self.case.u_store.keys():
            self.case.u_store[var] = []

        # Emulate a co-simulation with 10 iteration points
        for i in np.linspace(start=1,stop=len(y_store_full['time']),
                             num=10, endpoint=True):
            i=int(i)

            # Fill case with simulation data
            for var in self.case.y_store.keys():
                self.case.y_store[var] = y_store_full[var][:i]
            for var in self.case.u_store.keys():
                self.case.u_store[var] = u_store_full[var][:i]

            # Compute KPIs in this iteration
            self.cal.get_thermal_discomfort()
            self.cal.get_iaq_discomfort()
            self.cal.get_energy()
            self.cal.get_cost()
            self.cal.get_emissions()
            self.cal.get_peak_electricity()
            self.cal.get_peak_gas()
            self.cal.get_peak_district_heating()

        # Check results
        self._perform_test(self.case.tdis_tot, self.case.tdis_dict, 'tdis')
        self._perform_test(self.case.idis_tot, self.case.idis_dict, 'idis')
        self._perform_test(self.case.ener_tot, self.case.ener_dict, 'ener')
        self._perform_test(self.case.cost_tot, self.case.cost_dict, 'cost')
        self._perform_test(self.case.emis_tot, self.case.emis_dict, 'emis')
        self._perform_test(self.case.pele_tot, self.case.pele_dict, 'pele')
        self._perform_test(self.case.pgas_tot, self.case.pgas_dict, 'pgas')
        self._perform_test(self.case.pdih_tot, self.case.pdih_dict, 'pdih')

    def test_change_scenario_with_warmup(self):
        '''Checks that KPI calculator can change the scenario and
        re-calculate the KPIs from the beginning of the simulation
        even when a warmup period is used for initialization.

        '''

        # Emulate a test case with warmup period
        self.cal.case.initial_time = 24*3600

        # Reset kpi calculator
        self.cal.initialize()
        # Calculate operational cost default (Constant)
        self.cal.get_cost(scenario='Constant')
        # Check results
        self._perform_test(self.case.cost_tot, self.case.cost_dict, 'cost_warmup_constant')

        # Reset kpi calculator
        self.cal.initialize()
        # Calculate operational cost dynamic
        self.cal.get_cost(scenario='Dynamic')
        # Check results
        self._perform_test(self.case.cost_tot, self.case.cost_dict, 'cost_warmup_dynamic')

        # Reset kpi calculator
        self.cal.initialize()
        # Calculate operational cost highly dynamic
        self.cal.get_cost(scenario='HighlyDynamic')
        # Check results
        self._perform_test(self.case.cost_tot, self.case.cost_dict, 'cost_warmup_highly_dynamic')

    def _perform_test(self, tot, dictionary, label):
        '''Common function for performing the tests.

        Parameters
        ----------
        tot: float or None
            Value of kpi "tot"
            If None, not used
        dictionary: dict or None
            kpi "dict".
            If None, not used.
        label: str
            Label to describe KPI.

        '''

        # Check total
        if tot is not None:
            df = pd.DataFrame(data=[tot], index=['{0}_tot'.format(label)], columns=['value'])
            df.index.name = 'keys'
            ref_filepath = os.path.join(utilities.get_root_path(), 'testing', 'references', 'kpis', '{0}_tot_{1}.csv'.format(label, self.name))
            self.compare_ref_values_df(df, ref_filepath)
        # Check dict
        if dictionary is not None:
            df = pd.DataFrame.from_dict(dictionary, orient = 'index', columns=['value'])
            df.index.name = 'keys'
            ref_filepath = os.path.join(utilities.get_root_path(), 'testing', 'references', 'kpis', '{0}_dict_{1}.csv'.format(label, self.name))
            self.compare_ref_values_df(df, ref_filepath)

    def _initialize_testcase(self, testcase, ref_data_filepath):
        '''Initialize the test case.

        '''
        # Change directory to specific testcase folder
<<<<<<< HEAD
        os.chdir(os.path.join(testing_root_dir,testcase))
        if testcase == 'testcase2':
            from testcase2.testcase import TestCase
        elif testcase=='testcase3':
            from testcase3.testcase import TestCase
        else:
            raise ValueError('Testcase {0} unknown.'.format(testcase))
        forecast_uncertainty_params_path = os.path.join(testing_root_dir,
                                                        'forecast',
                                                        'forecast_uncertainty_params.json')
        self.case=TestCase(forecast_uncertainty_params_path=forecast_uncertainty_params_path)
=======
        os.chdir(os.path.join(testing_root_dir))
        os.chdir('..')
        from testcase import TestCase
        self.case=TestCase(fmupath='testcases/{0}/models/wrapped.fmu'.format(testcase))
>>>>>>> 0140bc06

        # Instantiate a KPI calculator linked to an empty case
        self.cal = KPI_Calculator(self.case)

        # Read the reference data
        df = pd.read_csv(ref_data_filepath)

        # Fill the test case with the refernce data
        for var in df.keys():
            # Assign time
            if var=='time':
                self.case.y_store[var] = df.loc[:,var]
            # Assign inputs
            elif var.endswith('_u'):
                self.case.u_store[var] = df.loc[:,var]
            # Assign outputs
            elif var.endswith('_y'):
                self.case.y_store[var] = df.loc[:,var]

class KpiCalculatorSingleZoneTest(unittest.TestCase, partialKpiCalculatorTest):
    '''Tests the Forecaster class in a single-zone example.

    Note this example has no district heating consumption.

    '''

    def setUp(self):
        '''Setup for each test.

        '''

        self.name = 'SingleZone'
        self.testcase_name = 'testcase2'
        self.ref_data_filepath = os.path.join(utilities.get_root_path(),
            'testing', 'references', 'kpis', 'tc2_results_python.csv')
        self._initialize_testcase(self.testcase_name, self.ref_data_filepath)

class KpiCalculatorMultiZoneTest(unittest.TestCase, partialKpiCalculatorTest):
    '''Tests the Forecaster class in a multi-zone example.

    Note this example has no electricity or district heating consumption.

    '''

    def setUp(self):
        '''Setup for each test.

        '''

        self.name = 'MultiZone'
        self.testcase_name = 'testcase3'
        self.ref_data_filepath = os.path.join(utilities.get_root_path(),
            'testing', 'references', 'kpis', 'tc3_results_python.csv')
        self._initialize_testcase(self.testcase_name, self.ref_data_filepath)

if __name__ == '__main__':
    utilities.run_tests(os.path.basename(__file__))<|MERGE_RESOLUTION|>--- conflicted
+++ resolved
@@ -296,24 +296,14 @@
 
         '''
         # Change directory to specific testcase folder
-<<<<<<< HEAD
-        os.chdir(os.path.join(testing_root_dir,testcase))
-        if testcase == 'testcase2':
-            from testcase2.testcase import TestCase
-        elif testcase=='testcase3':
-            from testcase3.testcase import TestCase
-        else:
-            raise ValueError('Testcase {0} unknown.'.format(testcase))
+        os.chdir(os.path.join(testing_root_dir))
+        os.chdir('..')
+        from testcase import TestCase
         forecast_uncertainty_params_path = os.path.join(testing_root_dir,
                                                         'forecast',
                                                         'forecast_uncertainty_params.json')
-        self.case=TestCase(forecast_uncertainty_params_path=forecast_uncertainty_params_path)
-=======
-        os.chdir(os.path.join(testing_root_dir))
-        os.chdir('..')
-        from testcase import TestCase
-        self.case=TestCase(fmupath='testcases/{0}/models/wrapped.fmu'.format(testcase))
->>>>>>> 0140bc06
+        self.case=TestCase(fmupath='testcases/{0}/models/wrapped.fmu'.format(testcase),
+                           forecast_uncertainty_params_path=forecast_uncertainty_params_path)
 
         # Instantiate a KPI calculator linked to an empty case
         self.cal = KPI_Calculator(self.case)
