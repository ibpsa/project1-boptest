# Utility Functions
###############################################################################

IMG_NAME=jm

COMMAND_RUN=docker run \
	  --name ${IMG_NAME} \
	  --detach=true \
	  --rm \
	  -it \
	  ${IMG_NAME}

build_jm_image:
	docker build --no-cache --rm -t ${IMG_NAME} .

remove_jm_image:
	docker rmi ${IMG_NAME}

run_jm:
	$(COMMAND_RUN)
	docker cp . ${IMG_NAME}:/usr/local/testing

copy_to_jm:
	docker cp ../${ARGS} ${IMG_NAME}:/usr/local/testing
	docker exec -it ${IMG_NAME} /bin/bash -c "sudo chown -R developer: /usr/local/testing && exit"

copy_testcase_to_jm:
	make copy_to_jm ARGS=testcases/${TESTCASE}
	docker cp ../testcase.py ${IMG_NAME}:/usr/local/testing/${TESTCASE}
	make exec_jm ARGS="touch ${TESTCASE}/__init__.py"
	
copy_from_jm:
	docker cp ${IMG_NAME}:/usr/local/testing/${ARGS} ../${ARGS}

copy_testcase_from_jm:
	docker cp ${IMG_NAME}:/usr/local/testing/${ARGS} ../testcases/${ARGS}

exec_jm:
	docker exec -it ${IMG_NAME} /bin/bash -c "cd /usr/local/testing && ${ARGS} && exit"

stop_jm:
	docker stop ${IMG_NAME}
# Make sure jm image stops being used
	python sleep10.py

compile_testcase_model:
	make run_jm
	make copy_to_jm ARGS=parsing
	make copy_to_jm ARGS=data
	make copy_to_jm ARGS=testcases/${TESTCASE}
	make exec_jm ARGS="cd ${TESTCASE}/models && ./set_library_versions.sh && python compile_fmu.py"
	make copy_testcase_from_jm ARGS=${TESTCASE}/models/wrapped.fmu
	make copy_testcase_from_jm ARGS=${TESTCASE}/models/wrapped.mo
	make stop_jm

generate_testcase_data:
	make run_jm
	make copy_to_jm ARGS=parsing
	make copy_to_jm ARGS=data
	make copy_to_jm ARGS=testcases/${TESTCASE}
	make exec_jm ARGS="cd ${TESTCASE}/models && python generate_data.py"
	docker cp ${IMG_NAME}:/usr/local/testing/testcases/${TESTCASE}/models/Resources ../testcases/${TESTCASE}/models/
	make stop_jm

###############################################################################

# Tests
###############################################################################
test_testcase1:
# Compile testcase model
	make compile_testcase_model TESTCASE=testcase1
# Build testcase image
	cd .. &&  make build TESTCASE=testcase1
# Deploy testcase container
	cd .. && make run-detached TESTCASE=testcase1
	python sleep10.py
# Run testcase tests
# Julia
	cd ../examples/julia && make build Script=twoday_p && make run Script=twoday_p
# Python and checks
	cd .. && python testing/test_testcase1.py
# Stop testcase container
	cd .. && make stop TESTCASE=testcase1
# Remove testcase image
	cd ../examples/julia && make remove-image Script=twoday_p

test_testcase2:
# Compile testcase model
	make compile_testcase_model TESTCASE=testcase2 
# Build testcase image
	cd .. && make build TESTCASE=testcase2
# Deploy testcase container
	cd .. && make run-detached TESTCASE=testcase2
	python sleep10.py
# Run testcase tests
# Julia
	cd ../examples/julia && make build Script=szvav_sup && make run Script=szvav_sup
# Python and checks
	cd .. && python testing/test_testcase2.py
# Stop testcase container
	cd .. && make stop TESTCASE=testcase2
# Remove testcase image
	cd ../examples/julia && make remove-image Script=szvav_sup
	
test_bestest_air:
# Compile testcase model
	make compile_testcase_model TESTCASE=bestest_air
# Build testcase image
	cd .. &&  make build TESTCASE=bestest_air
# Deploy testcase container
	cd .. && make run-detached TESTCASE=bestest_air
	python sleep10.py
# Run testcase tests
	cd .. && python testing/test_bestest_air.py
# Stop testcase container
	cd .. && make stop TESTCASE=bestest_air

test_testcase3:
# Compile testcase model
	make compile_testcase_model TESTCASE=testcase3
# Build testcase image
	cd .. &&  make build TESTCASE=testcase3
# Deploy testcase container
	cd .. && make run-detached TESTCASE=testcase3
	python sleep10.py
# Run testcase tests
# Python and checks
	cd .. && python testing/test_testcase3.py
# Stop testcase container
	cd .. && make stop TESTCASE=testcase3
	
test_bestest_hydronic:
# Compile testcase model
	make compile_testcase_model TESTCASE=bestest_hydronic
# Build testcase image
	cd .. &&  make build TESTCASE=bestest_hydronic
# Deploy testcase container
	cd .. && make run-detached TESTCASE=bestest_hydronic
	python sleep10.py
# Run testcase tests
	cd .. && python testing/test_bestest_hydronic.py
# Stop testcase container
	cd .. && make stop TESTCASE=bestest_hydronic

test_multizone_residential_hydronic:
# Compile testcase model
	make compile_testcase_model TESTCASE=multizone_residential_hydronic
# Build testcase image
	cd .. &&  make build TESTCASE=multizone_residential_hydronic
# Deploy testcase container
	cd .. && make run-detached TESTCASE=multizone_residential_hydronic
	python sleep10.py
# Run testcase tests
	cd .. && python testing/test_multizone_residential_hydronic.py
# Stop testcase container
	cd .. && make stop TESTCASE=multizone_residential_hydronic

test_parser:
	make run_jm
	make copy_to_jm ARGS=parsing
	make copy_to_jm ARGS=data
	make exec_jm ARGS="python test_parser.py"
	docker cp ${IMG_NAME}:/usr/local/testing/references/parser ./references
	docker cp ${IMG_NAME}:/usr/local/testing/test_parser.log ./test_parser.log
	make stop_jm

test_data:
# Compile testcase model
	make compile_testcase_model TESTCASE=testcase2
	make compile_testcase_model TESTCASE=testcase3
# Run jm docker container
	make run_jm
# Copy the required files and folders for the test
	make copy_to_jm ARGS=data
	make copy_to_jm ARGS=forecast
	make copy_to_jm ARGS=kpis
	make copy_testcase_to_jm TESTCASE=testcase2
	make copy_testcase_to_jm TESTCASE=testcase3
	docker cp ../testing/references/data/testcase2/kpis.json ${IMG_NAME}:/usr/local/testing/testcase2/models
	docker cp ../testing/references/data/testcase3/kpis.json ${IMG_NAME}:/usr/local/testing/testcase3/models
# Run test_data.py
	make exec_jm ARGS="python test_data.py"
	docker cp ${IMG_NAME}:/usr/local/testing/references/data ./references
	docker cp ${IMG_NAME}:/usr/local/testing/test_data.log ./test_data.log
# Stop jm docker container
	make stop_jm
	
test_forecast:
# Compile testcase model
	make compile_testcase_model TESTCASE=testcase2
	make compile_testcase_model TESTCASE=testcase3
# Run jm docker container
	make run_jm
# Copy the required files and folders for the test
	make copy_to_jm ARGS=data
	make copy_to_jm ARGS=forecast
	make copy_to_jm ARGS=kpis
	make copy_testcase_to_jm TESTCASE=testcase2
	make copy_testcase_to_jm TESTCASE=testcase3
# Run test_forecast.py
	make exec_jm ARGS="python test_forecast.py"
	docker cp ${IMG_NAME}:/usr/local/testing/references/forecast ./references
	docker cp ${IMG_NAME}:/usr/local/testing/test_forecast.log ./test_forecast.log
# Stop jm docker container
	make stop_jm
	
test_kpis:
# Compile testcase model
	make compile_testcase_model TESTCASE=testcase2
	make compile_testcase_model TESTCASE=testcase3
# Run jm docker container
	make run_jm
# Copy the required files and folders for the test
	make copy_to_jm ARGS=data
	make copy_to_jm ARGS=forecast
	make copy_to_jm ARGS=kpis
	make copy_testcase_to_jm TESTCASE=testcase2
	make copy_testcase_to_jm TESTCASE=testcase3
# Run test_kpis.py
	make exec_jm ARGS="python test_kpis.py"
	docker cp ${IMG_NAME}:/usr/local/testing/references/kpis ./references
	docker cp ${IMG_NAME}:/usr/local/testing/test_kpis.log ./test_kpis.log
# Stop jm docker container
	make stop_jm

###############################################################################

# Run all tests
###############################################################################
test_all:
# Build jm
	make build_jm_image
# Run tests
	make test_parser
<<<<<<< HEAD
	make test_testcase1
	make test_testcase2
	make test_testcase3
	make test_multizone_residential_hydronic
=======
>>>>>>> eeb4355e
	make test_data
	make test_forecast
	make test_kpis
	make test_testcase1
	make test_testcase2
	make test_testcase3
	make test_bestest_air
# Remove jm
	make remove_jm_image
# Report test results
	python report.py
<|MERGE_RESOLUTION|>--- conflicted
+++ resolved
@@ -232,13 +232,6 @@
 	make build_jm_image
 # Run tests
 	make test_parser
-<<<<<<< HEAD
-	make test_testcase1
-	make test_testcase2
-	make test_testcase3
-	make test_multizone_residential_hydronic
-=======
->>>>>>> eeb4355e
 	make test_data
 	make test_forecast
 	make test_kpis
@@ -246,6 +239,8 @@
 	make test_testcase2
 	make test_testcase3
 	make test_bestest_air
+	make test_bestest_hydronic
+	make test_multizone_residential_hydronic
 # Remove jm
 	make remove_jm_image
 # Report test results
