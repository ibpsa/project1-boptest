# Utility Functions
###############################################################################

IMG_NAME=jm

COMMAND_RUN=docker run \
	  --name ${IMG_NAME} \
	  --detach=true \
	  --rm \
	  -it \
	  ${IMG_NAME}

build_jm_image:
	docker build --no-cache --rm -t ${IMG_NAME} .

build_boptest_image:
	cd .. && docker-compose build

remove_jm_image:
	docker rmi ${IMG_NAME}

remove_boptest_image:
	docker rmi boptest_base

run_jm:
	$(COMMAND_RUN)
	docker cp . ${IMG_NAME}:/usr/local/testing

copy_to_jm:
	docker cp ../${ARGS} ${IMG_NAME}:/usr/local/testing
	docker exec -it ${IMG_NAME} /bin/bash -c "sudo chown -R developer: /usr/local/testing && exit"

copy_testcase_to_jm:
	make copy_to_jm ARGS=testcases/${TESTCASE}
	docker cp ../testcase.py ${IMG_NAME}:/usr/local/testing/${TESTCASE}
	docker cp ../version.txt ${IMG_NAME}:/usr/local/testing/${TESTCASE}
	make exec_jm ARGS="touch ${TESTCASE}/__init__.py"

copy_from_jm:
	docker cp ${IMG_NAME}:/usr/local/testing/${ARGS} ../${ARGS}

copy_testcase_from_jm:
	docker cp ${IMG_NAME}:/usr/local/testing/${ARGS} ../testcases/${ARGS}

exec_jm:
	docker exec -it ${IMG_NAME} /bin/bash -c "cd /usr/local/testing && ${ARGS} && exit"

stop_jm:
	docker stop ${IMG_NAME}
# Make sure jm image stops being used
	python sleep10.py

compile_testcase_model:
	make run_jm
	make copy_to_jm ARGS=parsing
	make copy_to_jm ARGS=data
	make copy_to_jm ARGS=testcases/${TESTCASE}
	make exec_jm ARGS="python set_library_versions.py ${TESTCASE} && cd ${TESTCASE}/models && python compile_fmu.py"
	make copy_testcase_from_jm ARGS=${TESTCASE}/models/wrapped.fmu
	make copy_testcase_from_jm ARGS=${TESTCASE}/models/wrapped.mo
	make stop_jm

generate_testcase_data:
	make run_jm
	make copy_to_jm ARGS=parsing
	make copy_to_jm ARGS=data
	make copy_to_jm ARGS=testcases/${TESTCASE}
	make exec_jm ARGS="cd ${TESTCASE}/models && python generate_data.py"
	docker cp ${IMG_NAME}:/usr/local/testing/${TESTCASE}/models/Resources ../testcases/${TESTCASE}/models/
	make stop_jm

###############################################################################

# Tests
###############################################################################

# Generic test for all testcases except testcase1 and testcase2
test_%:
# Compile testcase model
	make compile_testcase_model TESTCASE=$*
# Build and deploy testcase image
	cd .. && TESTCASE=$* docker-compose up -d
	python sleep10.py
# Run testcase tests
	cd .. && python testing/test_$*.py
# Stop testcase container
	cd .. && docker-compose down

test_testcase1:
# Compile testcase model
	make compile_testcase_model TESTCASE=testcase1
# Build and deploy testcase image
	cd .. && TESTCASE=testcase1 docker-compose up -d
	python sleep10.py
# Run testcase tests
# Julia
	cd ../examples/julia && make build Script=testcase1 && make run Script=testcase1
# Javascript
	cd ../examples/javascript && make build Script=testcase1 && make run Script=testcase1
# Python and checks
	cd .. && python testing/test_testcase1.py
# Stop testcase container
	cd .. && TESTCASE=testcase1 docker-compose down
# Remove testcase image and javascript geckodriver
	cd ../examples/julia && make remove-image Script=testcase1
	cd ../examples/javascript && make remove-image Script=testcase1
	cd ../examples/javascript && rm geckodriver

test_testcase2:
# Compile testcase model
	make compile_testcase_model TESTCASE=testcase2
# Build and deploy testcase image
	cd .. && TESTCASE=testcase2 docker-compose up -d
	python sleep10.py
# Run testcase tests
# Julia
	cd ../examples/julia && make build Script=testcase2 && make run Script=testcase2
# Javascript
	cd ../examples/javascript && make build Script=testcase2 && make run Script=testcase2
# Python and checks
	cd .. && python testing/test_testcase2.py
# Stop testcase container
	cd .. && TESTCASE=testcase2 docker-compose down
# Remove testcase image and javascript geckodriver
	cd ../examples/julia && make remove-image Script=testcase2
	cd ../examples/javascript && make remove-image Script=testcase2
	cd ../examples/javascript && rm geckodriver

<<<<<<< HEAD
test_bestest_air:
# Compile testcase model
	make compile_testcase_model TESTCASE=bestest_air
# Build and deploy testcase image
	cd .. && TESTCASE=bestest_air docker-compose up -d
	python sleep10.py
# Run testcase tests
	cd .. && python testing/test_bestest_air.py
# Stop testcase container
	cd .. && TESTCASE=bestest_air docker-compose down

test_testcase3:
# Compile testcase model
	make compile_testcase_model TESTCASE=testcase3
# Build and deploy testcase image
	cd .. && TESTCASE=testcase3 docker-compose up -d
	python sleep10.py
# Run testcase tests
# Python and checks
	cd .. && python testing/test_testcase3.py
# Stop testcase container
	cd .. && TESTCASE=testcase3 docker-compose down

test_bestest_hydronic:
# Compile testcase model
	make compile_testcase_model TESTCASE=bestest_hydronic
# Build and deploy testcase image
	cd .. && TESTCASE=bestest_hydronic docker-compose up -d
	python sleep10.py
# Run testcase tests
	cd .. && python testing/test_bestest_hydronic.py
# Stop testcase container
	cd .. && TESTCASE=bestest_hydronic docker-compose down

test_bestest_hydronic_heat_pump:
# Compile testcase model
	make compile_testcase_model TESTCASE=bestest_hydronic_heat_pump
# Build and deploy testcase image
	cd .. && TESTCASE=bestest_hydronic_heat_pump docker-compose up -d
	python sleep10.py
# Run testcase tests
	cd .. && python testing/test_bestest_hydronic_heat_pump.py
# Stop testcase container
	cd .. && TESTCASE=bestest_hydronic_heat_pump docker-compose down

test_multizone_residential_hydronic:
# Compile testcase model
	make compile_testcase_model TESTCASE=multizone_residential_hydronic
# Build and deploy testcase image
	cd .. && TESTCASE=multizone_residential_hydronic docker-compose up -d
	python sleep10.py && python sleep10.py
# Run testcase tests
	cd .. && python testing/test_multizone_residential_hydronic.py
# Stop testcase container
	cd .. && TESTCASE=multizone_residential_hydronic docker-compose down

test_singlezone_commercial_hydronic:
# Compile testcase model
	make compile_testcase_model TESTCASE=singlezone_commercial_hydronic
# Build and deploy testcase image
	cd .. && TESTCASE=singlezone_commercial_hydronic docker-compose up -d
	python sleep10.py && python sleep10.py
# Run testcase tests
	cd .. && python testing/test_singlezone_commercial_hydronic.py
# Stop testcase container
	cd .. && TESTCASE=singlezone_commercial_hydronic docker-compose down

test_two_zone_apartment_hydronic:
# Compile testcase model
	make compile_testcase_model TESTCASE=two_zone_apartment_hydronic
# Build and deploy testcase image
	cd .. && TESTCASE=two_zone_apartment_hydronic docker compose up -d
	python sleep10.py && python sleep10.py
# Run testcase tests
	cd .. && python testing/test_two_zone_apartment_hydronic.py
# Stop testcase container
	cd .. && TESTCASE=two_zone_apartment_hydronic docker compose down


=======
>>>>>>> 021cd540
test_parser:
	make run_jm
	make copy_to_jm ARGS=parsing
	make copy_to_jm ARGS=data
	make exec_jm ARGS="python test_parser.py"
	docker cp ${IMG_NAME}:/usr/local/testing/references/parser ./references
	docker cp ${IMG_NAME}:/usr/local/testing/test_parser.log ./test_parser.log
	make stop_jm

test_data:
# Compile testcase model
	make compile_testcase_model TESTCASE=testcase2
	make compile_testcase_model TESTCASE=testcase3
# Run jm docker container
	make run_jm
# Copy the required files and folders for the test
	make copy_to_jm ARGS=data
	make copy_to_jm ARGS=forecast
	make copy_to_jm ARGS=kpis
	make copy_testcase_to_jm TESTCASE=testcase2
	make copy_testcase_to_jm TESTCASE=testcase3
	docker cp ../testing/references/data/testcase2/kpis.json ${IMG_NAME}:/usr/local/testing/testcase2/models
	docker cp ../testing/references/data/testcase3/kpis.json ${IMG_NAME}:/usr/local/testing/testcase3/models
# Run test_data.py
	make exec_jm ARGS="python test_data.py"
	docker cp ${IMG_NAME}:/usr/local/testing/references/data ./references
	docker cp ${IMG_NAME}:/usr/local/testing/test_data.log ./test_data.log
# Stop jm docker container
	make stop_jm

test_forecast:
# Compile testcase model
	make compile_testcase_model TESTCASE=testcase2
	make compile_testcase_model TESTCASE=testcase3
# Run jm docker container
	make run_jm
# Copy the required files and folders for the test
	make copy_to_jm ARGS=data
	make copy_to_jm ARGS=forecast
	make copy_to_jm ARGS=kpis
	make copy_testcase_to_jm TESTCASE=testcase2
	make copy_testcase_to_jm TESTCASE=testcase3
# Run test_forecast.py
	make exec_jm ARGS="python test_forecast.py"
	docker cp ${IMG_NAME}:/usr/local/testing/references/forecast ./references
	docker cp ${IMG_NAME}:/usr/local/testing/test_forecast.log ./test_forecast.log
# Stop jm docker container
	make stop_jm

test_kpis:
# Compile testcase model
	make compile_testcase_model TESTCASE=testcase2
	make compile_testcase_model TESTCASE=testcase3
# Run jm docker container
	make run_jm
# Copy the required files and folders for the test
	make copy_to_jm ARGS=data
	make copy_to_jm ARGS=forecast
	make copy_to_jm ARGS=kpis
	make copy_testcase_to_jm TESTCASE=testcase2
	make copy_testcase_to_jm TESTCASE=testcase3
# Run test_kpis.py
	make exec_jm ARGS="python test_kpis.py"
	docker cp ${IMG_NAME}:/usr/local/testing/references/kpis ./references
	docker cp ${IMG_NAME}:/usr/local/testing/test_kpis.log ./test_kpis.log
# Stop jm docker container
	make stop_jm

test_readme_commands:
# Test readme commands work right after instantiation of test case container
	cd .. && TESTCASE=testcase2 docker-compose up -d
	python sleep10.py
	curl http://127.0.0.1:5000/measurements
	curl http://127.0.0.1:5000/forecast
	curl http://127.0.0.1:5000/advance -d '{"oveTSetRooHea_u":293.15,"oveTSetRooHea_activate":1, "oveTSetRooCoo_activate":1,"oveTSetRooCoo_u":298.15}' -H "Content-Type: application/json"
	cd .. && TESTCASE=testcase2 docker-compose down

test_python2:
# Test example controllers written in python run with python 2
# Test testcase1
	cd .. && TESTCASE=testcase1 docker-compose up -d
	python sleep10.py
	cd ../examples/python && python testcase1.py
	cd ../examples/python && python testcase1_scenario.py
	cd .. && TESTCASE=testcase1 docker-compose down
# Test testcase2
	cd .. && TESTCASE=testcase2 docker-compose up -d
	python sleep10.py
	cd ../examples/python && python testcase2.py
	cd .. && TESTCASE=testcase2 docker-compose down
# Test testcase3
	cd .. && TESTCASE=testcase3 docker-compose up -d
	python sleep10.py
	cd ../examples/python && python testcase3.py
	cd .. && TESTCASE=testcase32 docker-compose down

###############################################################################

# Run all tests
###############################################################################
test_all:
# Build jm
	make build_jm_image
# Build boptest base image
	make build_boptest_image
# Run tests
	make test_parser
	make test_data
	make test_forecast
	make test_kpis
	make test_readme_commands
	make test_testcase1
	make test_testcase2
	make test_testcase3
	make test_bestest_air
	make test_bestest_hydronic
	make test_bestest_hydronic_heat_pump
	make test_multizone_residential_hydronic
	make test_singlezone_commercial_hydronic
<<<<<<< HEAD
	make two_zone_apartment_hydronic
=======
	make test_multizone_office_simple_air
>>>>>>> 021cd540
# Remove jm
	make remove_jm_image
# Remove boptest base image
	make remove_boptest_image
# Report test results
	python report.py<|MERGE_RESOLUTION|>--- conflicted
+++ resolved
@@ -126,88 +126,6 @@
 	cd ../examples/javascript && make remove-image Script=testcase2
 	cd ../examples/javascript && rm geckodriver
 
-<<<<<<< HEAD
-test_bestest_air:
-# Compile testcase model
-	make compile_testcase_model TESTCASE=bestest_air
-# Build and deploy testcase image
-	cd .. && TESTCASE=bestest_air docker-compose up -d
-	python sleep10.py
-# Run testcase tests
-	cd .. && python testing/test_bestest_air.py
-# Stop testcase container
-	cd .. && TESTCASE=bestest_air docker-compose down
-
-test_testcase3:
-# Compile testcase model
-	make compile_testcase_model TESTCASE=testcase3
-# Build and deploy testcase image
-	cd .. && TESTCASE=testcase3 docker-compose up -d
-	python sleep10.py
-# Run testcase tests
-# Python and checks
-	cd .. && python testing/test_testcase3.py
-# Stop testcase container
-	cd .. && TESTCASE=testcase3 docker-compose down
-
-test_bestest_hydronic:
-# Compile testcase model
-	make compile_testcase_model TESTCASE=bestest_hydronic
-# Build and deploy testcase image
-	cd .. && TESTCASE=bestest_hydronic docker-compose up -d
-	python sleep10.py
-# Run testcase tests
-	cd .. && python testing/test_bestest_hydronic.py
-# Stop testcase container
-	cd .. && TESTCASE=bestest_hydronic docker-compose down
-
-test_bestest_hydronic_heat_pump:
-# Compile testcase model
-	make compile_testcase_model TESTCASE=bestest_hydronic_heat_pump
-# Build and deploy testcase image
-	cd .. && TESTCASE=bestest_hydronic_heat_pump docker-compose up -d
-	python sleep10.py
-# Run testcase tests
-	cd .. && python testing/test_bestest_hydronic_heat_pump.py
-# Stop testcase container
-	cd .. && TESTCASE=bestest_hydronic_heat_pump docker-compose down
-
-test_multizone_residential_hydronic:
-# Compile testcase model
-	make compile_testcase_model TESTCASE=multizone_residential_hydronic
-# Build and deploy testcase image
-	cd .. && TESTCASE=multizone_residential_hydronic docker-compose up -d
-	python sleep10.py && python sleep10.py
-# Run testcase tests
-	cd .. && python testing/test_multizone_residential_hydronic.py
-# Stop testcase container
-	cd .. && TESTCASE=multizone_residential_hydronic docker-compose down
-
-test_singlezone_commercial_hydronic:
-# Compile testcase model
-	make compile_testcase_model TESTCASE=singlezone_commercial_hydronic
-# Build and deploy testcase image
-	cd .. && TESTCASE=singlezone_commercial_hydronic docker-compose up -d
-	python sleep10.py && python sleep10.py
-# Run testcase tests
-	cd .. && python testing/test_singlezone_commercial_hydronic.py
-# Stop testcase container
-	cd .. && TESTCASE=singlezone_commercial_hydronic docker-compose down
-
-test_two_zone_apartment_hydronic:
-# Compile testcase model
-	make compile_testcase_model TESTCASE=two_zone_apartment_hydronic
-# Build and deploy testcase image
-	cd .. && TESTCASE=two_zone_apartment_hydronic docker compose up -d
-	python sleep10.py && python sleep10.py
-# Run testcase tests
-	cd .. && python testing/test_two_zone_apartment_hydronic.py
-# Stop testcase container
-	cd .. && TESTCASE=two_zone_apartment_hydronic docker compose down
-
-
-=======
->>>>>>> 021cd540
 test_parser:
 	make run_jm
 	make copy_to_jm ARGS=parsing
@@ -327,11 +245,8 @@
 	make test_bestest_hydronic_heat_pump
 	make test_multizone_residential_hydronic
 	make test_singlezone_commercial_hydronic
-<<<<<<< HEAD
+	make test_multizone_office_simple_air
 	make two_zone_apartment_hydronic
-=======
-	make test_multizone_office_simple_air
->>>>>>> 021cd540
 # Remove jm
 	make remove_jm_image
 # Remove boptest base image
