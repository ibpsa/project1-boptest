--- conflicted
+++ resolved
@@ -256,7 +256,9 @@
 # Stop testcase container
 	cd .. && docker-compose down
 # Report test results
-	python report.py
+	if [ $(SINGLE) = true ]; then\
+        	python report.py;\
+	fi
 
 test_testcase:
 # Run jm docker container
@@ -270,7 +272,9 @@
 # Stop jm docker container
 	make stop_jm
 # Report test results
-	python report.py
+	if [ $(SINGLE) = true ]; then\
+        	python report.py;\
+	fi
 
 test_readme_commands:
 # Test readme commands work right after instantiation of test case container
@@ -310,11 +314,11 @@
 # Build boptest base image
 	make build_boptest_image
 # Run tests
-<<<<<<< HEAD
 	make test_parser SINGLE=false
 	make test_data SINGLE=false
 	make test_forecast SINGLE=false
 	make test_kpis SINGLE=false
+	make test_bacnet SINGLE=false
 	make test_testcase SINGLE=false
 	make test_readme_commands SINGLE=false
 	make test_testcase1 SINGLE=false
@@ -327,25 +331,6 @@
 	make test_singlezone_commercial_hydronic SINGLE=false
 	make test_multizone_office_simple_air SINGLE=false
 	make test_twozone_apartment_hydronic SINGLE=false
-=======
-	make test_parser
-	make test_data
-	make test_forecast
-	make test_kpis
-	make test_bacnet
-	make test_testcase
-	make test_readme_commands
-	make test_testcase1
-	make test_testcase2
-	make test_testcase3
-	make test_bestest_air
-	make test_bestest_hydronic
-	make test_bestest_hydronic_heat_pump
-	make test_multizone_residential_hydronic
-	make test_singlezone_commercial_hydronic
-	make test_multizone_office_simple_air
-	make test_twozone_apartment_hydronic
->>>>>>> 2821791b
 # Remove jm
 	make remove_jm_image
 # Remove boptest base image
