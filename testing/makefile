# Utility Functions
###############################################################################

IMG_NAME=jm

COMMAND_RUN=docker run \
	  --name ${IMG_NAME} \
	  --detach=true \
	  --rm \
	  -it \
	  ${IMG_NAME}

build_jm_image:
	docker build --no-cache --rm -t ${IMG_NAME} .

remove_jm_image:
	docker rmi ${IMG_NAME}

run_jm:
	$(COMMAND_RUN)
	docker cp . ${IMG_NAME}:/usr/local/testing

copy_to_jm:
	docker cp ../${ARGS} ${IMG_NAME}:/usr/local/testing
	docker exec -it ${IMG_NAME} /bin/bash -c "sudo chown -R developer: /usr/local/testing && exit"

copy_testcase_to_jm:
	make copy_to_jm ARGS=testcases/${TESTCASE}
	docker cp ../testcase.py ${IMG_NAME}:/usr/local/testing/${TESTCASE}
	make exec_jm ARGS="touch ${TESTCASE}/__init__.py"

copy_from_jm:
	docker cp ${IMG_NAME}:/usr/local/testing/${ARGS} ../${ARGS}

copy_testcase_from_jm:
	docker cp ${IMG_NAME}:/usr/local/testing/${ARGS} ../testcases/${ARGS}

exec_jm:
	docker exec -it ${IMG_NAME} /bin/bash -c "cd /usr/local/testing && ${ARGS} && exit"

stop_jm:
	docker stop ${IMG_NAME}
# Make sure jm image stops being used
	python sleep10.py

compile_testcase_model:
	make run_jm
	make copy_to_jm ARGS=parsing
	make copy_to_jm ARGS=data
	make copy_to_jm ARGS=testcases/${TESTCASE}
	make exec_jm ARGS="python set_library_versions.py ${TESTCASE} && cd ${TESTCASE}/models && python compile_fmu.py"
	make copy_testcase_from_jm ARGS=${TESTCASE}/models/wrapped.fmu
	make copy_testcase_from_jm ARGS=${TESTCASE}/models/wrapped.mo
	make stop_jm

generate_testcase_data:
	make run_jm
	make copy_to_jm ARGS=parsing
	make copy_to_jm ARGS=data
	make copy_to_jm ARGS=testcases/${TESTCASE}
	make exec_jm ARGS="cd ${TESTCASE}/models && python generate_data.py"
	docker cp ${IMG_NAME}:/usr/local/testing/testcases/${TESTCASE}/models/Resources ../testcases/${TESTCASE}/models/
	make stop_jm

###############################################################################

# Tests
###############################################################################
test_testcase1:
# Compile testcase model
	make compile_testcase_model TESTCASE=testcase1
# Build testcase image
	cd .. &&  make build
# Deploy testcase container
	cd .. && make run-detached
	python sleep10.py
## # Run testcase tests
## # Julia
## 	cd ../examples/julia && make build Script=testcase1 && make run Script=testcase1
## # Javascript
## 	cd ../examples/javascript && make build Script=testcase1 && make run Script=testcase1
## # Python and checks
	cd .. && python testing/test_testcase1.py
# Stop testcase container
<<<<<<< HEAD
	cd .. && make stop
# Remove testcase image
##  cd ../examples/julia && make remove-image Script=testcase1
##  cd ../examples/javascript && make remove-image Script=testcase1
=======
	cd .. && make stop TESTCASE=testcase1
# Remove testcase image and javascript geckodriver
	cd ../examples/julia && make remove-image Script=testcase1
	cd ../examples/javascript && make remove-image Script=testcase1
	cd ../examples/javascript && rm geckodriver
>>>>>>> c243ef7a

test_testcase2:
# Compile testcase model
	make compile_testcase_model TESTCASE=testcase2
# Build testcase image
	cd .. && make build TESTCASE=testcase2
# Deploy testcase container
	cd .. && make run-detached TESTCASE=testcase2
	python sleep10.py
# Run testcase tests
# Julia
	cd ../examples/julia && make build Script=testcase2 && make run Script=testcase2
# Javascript
	cd ../examples/javascript && make build Script=testcase2 && make run Script=testcase2
# Python and checks
	cd .. && python testing/test_testcase2.py
# Stop testcase container
	cd .. && make stop TESTCASE=testcase2
# Remove testcase image and javascript geckodriver
	cd ../examples/julia && make remove-image Script=testcase2
	cd ../examples/javascript && make remove-image Script=testcase2
	cd ../examples/javascript && rm geckodriver

test_bestest_air:
# Compile testcase model
	make compile_testcase_model TESTCASE=bestest_air
# Build testcase image
	cd .. &&  make build TESTCASE=bestest_air
# Deploy testcase container
	cd .. && make run-detached TESTCASE=bestest_air
	python sleep10.py
# Run testcase tests
	cd .. && python testing/test_bestest_air.py
# Stop testcase container
	cd .. && make stop TESTCASE=bestest_air

test_testcase3:
# Compile testcase model
	make compile_testcase_model TESTCASE=testcase3
# Build testcase image
	cd .. &&  make build TESTCASE=testcase3
# Deploy testcase container
	cd .. && make run-detached TESTCASE=testcase3
	python sleep10.py
# Run testcase tests
# Python and checks
	cd .. && python testing/test_testcase3.py
# Stop testcase container
	cd .. && make stop TESTCASE=testcase3

test_bestest_hydronic:
# Compile testcase model
	make compile_testcase_model TESTCASE=bestest_hydronic
# Build testcase image
	cd .. &&  make build TESTCASE=bestest_hydronic
# Deploy testcase container
	cd .. && make run-detached TESTCASE=bestest_hydronic
	python sleep10.py
# Run testcase tests
	cd .. && python testing/test_bestest_hydronic.py
# Stop testcase container
	cd .. && make stop TESTCASE=bestest_hydronic

test_bestest_hydronic_heat_pump:
# Compile testcase model
	make compile_testcase_model TESTCASE=bestest_hydronic_heat_pump
# Build testcase image
	cd .. &&  make build TESTCASE=bestest_hydronic_heat_pump
# Deploy testcase container
	cd .. && make run-detached TESTCASE=bestest_hydronic_heat_pump
	python sleep10.py
# Run testcase tests
	cd .. && python testing/test_bestest_hydronic_heat_pump.py
# Stop testcase container
	cd .. && make stop TESTCASE=bestest_hydronic_heat_pump

test_multizone_residential_hydronic:
# Compile testcase model
	make compile_testcase_model TESTCASE=multizone_residential_hydronic
# Build testcase image
	cd .. &&  make build TESTCASE=multizone_residential_hydronic
# Deploy testcase container
	cd .. && make run-detached TESTCASE=multizone_residential_hydronic
	python sleep10.py && python sleep10.py
# Run testcase tests
	cd .. && python testing/test_multizone_residential_hydronic.py
# Stop testcase container
	cd .. && make stop TESTCASE=multizone_residential_hydronic

test_parser:
	make run_jm
	make copy_to_jm ARGS=parsing
	make copy_to_jm ARGS=data
	make exec_jm ARGS="python test_parser.py"
	docker cp ${IMG_NAME}:/usr/local/testing/references/parser ./references
	docker cp ${IMG_NAME}:/usr/local/testing/test_parser.log ./test_parser.log
	make stop_jm

test_data:
# Compile testcase model
	make compile_testcase_model TESTCASE=testcase2
	make compile_testcase_model TESTCASE=testcase3
# Run jm docker container
	make run_jm
# Copy the required files and folders for the test
	make copy_to_jm ARGS=data
	make copy_to_jm ARGS=forecast
	make copy_to_jm ARGS=kpis
	make copy_testcase_to_jm TESTCASE=testcase2
	make copy_testcase_to_jm TESTCASE=testcase3
	docker cp ../testing/references/data/testcase2/kpis.json ${IMG_NAME}:/usr/local/testing/testcase2/models
	docker cp ../testing/references/data/testcase3/kpis.json ${IMG_NAME}:/usr/local/testing/testcase3/models
# Run test_data.py
	make exec_jm ARGS="python test_data.py"
	docker cp ${IMG_NAME}:/usr/local/testing/references/data ./references
	docker cp ${IMG_NAME}:/usr/local/testing/test_data.log ./test_data.log
# Stop jm docker container
	make stop_jm

test_forecast:
# Compile testcase model
	make compile_testcase_model TESTCASE=testcase2
	make compile_testcase_model TESTCASE=testcase3
# Run jm docker container
	make run_jm
# Copy the required files and folders for the test
	make copy_to_jm ARGS=data
	make copy_to_jm ARGS=forecast
	make copy_to_jm ARGS=kpis
	make copy_testcase_to_jm TESTCASE=testcase2
	make copy_testcase_to_jm TESTCASE=testcase3
# Run test_forecast.py
	make exec_jm ARGS="python test_forecast.py"
	docker cp ${IMG_NAME}:/usr/local/testing/references/forecast ./references
	docker cp ${IMG_NAME}:/usr/local/testing/test_forecast.log ./test_forecast.log
# Stop jm docker container
	make stop_jm

test_kpis:
# Compile testcase model
	make compile_testcase_model TESTCASE=testcase2
	make compile_testcase_model TESTCASE=testcase3
# Run jm docker container
	make run_jm
# Copy the required files and folders for the test
	make copy_to_jm ARGS=data
	make copy_to_jm ARGS=forecast
	make copy_to_jm ARGS=kpis
	make copy_testcase_to_jm TESTCASE=testcase2
	make copy_testcase_to_jm TESTCASE=testcase3
# Run test_kpis.py
	make exec_jm ARGS="python test_kpis.py"
	docker cp ${IMG_NAME}:/usr/local/testing/references/kpis ./references
	docker cp ${IMG_NAME}:/usr/local/testing/test_kpis.log ./test_kpis.log
# Stop jm docker container
	make stop_jm

###############################################################################

# Run all tests
###############################################################################
test_all:
# Build jm
	make build_jm_image
# Run tests
	make test_parser
	make test_data
	make test_forecast
	make test_kpis
<<<<<<< HEAD
## 	make test_testcase1
## 	make test_testcase2
## 	make test_testcase3
## 	make test_bestest_air
## 	make test_bestest_hydronic
## 	make test_bestest_hydronic_heat_pump
## # Remove jm
## 	make remove_jm_image
## # Report test results
## 	python report.py
=======
	make test_testcase1
	make test_testcase2
	make test_testcase3
	make test_bestest_air
	make test_bestest_hydronic
	make test_bestest_hydronic_heat_pump
	make test_multizone_residential_hydronic
# Remove jm
	make remove_jm_image
# Report test results
	python report.py
>>>>>>> c243ef7a
<|MERGE_RESOLUTION|>--- conflicted
+++ resolved
@@ -82,18 +82,11 @@
 ## # Python and checks
 	cd .. && python testing/test_testcase1.py
 # Stop testcase container
-<<<<<<< HEAD
-	cd .. && make stop
-# Remove testcase image
-##  cd ../examples/julia && make remove-image Script=testcase1
-##  cd ../examples/javascript && make remove-image Script=testcase1
-=======
 	cd .. && make stop TESTCASE=testcase1
 # Remove testcase image and javascript geckodriver
 	cd ../examples/julia && make remove-image Script=testcase1
 	cd ../examples/javascript && make remove-image Script=testcase1
 	cd ../examples/javascript && rm geckodriver
->>>>>>> c243ef7a
 
 test_testcase2:
 # Compile testcase model
@@ -263,18 +256,6 @@
 	make test_data
 	make test_forecast
 	make test_kpis
-<<<<<<< HEAD
-## 	make test_testcase1
-## 	make test_testcase2
-## 	make test_testcase3
-## 	make test_bestest_air
-## 	make test_bestest_hydronic
-## 	make test_bestest_hydronic_heat_pump
-## # Remove jm
-## 	make remove_jm_image
-## # Report test results
-## 	python report.py
-=======
 	make test_testcase1
 	make test_testcase2
 	make test_testcase3
@@ -285,5 +266,4 @@
 # Remove jm
 	make remove_jm_image
 # Report test results
-	python report.py
->>>>>>> c243ef7a
+	python report.py