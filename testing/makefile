# Utility Functions
###############################################################################

IMG_NAME=jm

COMMAND_RUN=docker run \
	  --name ${IMG_NAME} \
	  --detach=true \
	  --rm \
	  -it \
	  ${IMG_NAME}

build_jm_image:
	docker build --no-cache --rm -t ${IMG_NAME} .

build_boptest_image:
	cd .. && docker-compose build

remove_jm_image:
	docker rmi ${IMG_NAME}

remove_boptest_image:
	docker rmi boptest_base

run_jm:
	$(COMMAND_RUN)
	docker cp . ${IMG_NAME}:/usr/local/testing

copy_to_jm:
	docker cp ../${ARGS} ${IMG_NAME}:/usr/local/testing
	docker exec -it ${IMG_NAME} /bin/bash -c "sudo chown -R developer: /usr/local/testing && exit"

copy_testcase_to_jm:
	make copy_to_jm ARGS=testcases/${TESTCASE}
	docker cp ../testcase.py ${IMG_NAME}:/usr/local/testing/${TESTCASE}
	docker cp ../version.txt ${IMG_NAME}:/usr/local/testing/${TESTCASE}
	make exec_jm ARGS="touch ${TESTCASE}/__init__.py"

copy_framework_with_testcase_to_jm:
	make copy_to_jm ARGS=data
	make copy_to_jm ARGS=kpis
	make copy_to_jm ARGS=forecast
	docker cp ../testcase.py ${IMG_NAME}:/usr/local/testing
	docker cp ../version.txt ${IMG_NAME}:/usr/local/testing
	docker exec -it ${IMG_NAME} /bin/bash -c "mkdir /usr/local/testing/testcases && exit"
	docker cp ../testcases/${TESTCASE} ${IMG_NAME}:/usr/local/testing/testcases/${TESTCASE}

copy_from_jm:
	docker cp ${IMG_NAME}:/usr/local/testing/${ARGS} ../${ARGS}

copy_testcase_from_jm:
	docker cp ${IMG_NAME}:/usr/local/testing/${ARGS} ../testcases/${ARGS}

exec_jm:
	docker exec -it ${IMG_NAME} /bin/bash -c "cd /usr/local/testing && ${ARGS} && exit"

stop_jm:
	docker stop ${IMG_NAME}
# Make sure jm image stops being used
	python sleep10.py

compile_testcase_model:
	make run_jm
	make copy_to_jm ARGS=parsing
	make copy_to_jm ARGS=data
	make copy_to_jm ARGS=testcases/${TESTCASE}
	make exec_jm ARGS="python set_library_versions.py ${TESTCASE} && cd ${TESTCASE}/models && python compile_fmu.py"
	make copy_testcase_from_jm ARGS=${TESTCASE}/models/wrapped.fmu
	make copy_testcase_from_jm ARGS=${TESTCASE}/models/wrapped.mo
	make stop_jm

generate_testcase_data:
	make run_jm
	make copy_to_jm ARGS=parsing
	make copy_to_jm ARGS=data
	make copy_to_jm ARGS=testcases/${TESTCASE}
	make exec_jm ARGS="cd ${TESTCASE}/models && python generate_data.py"
	docker cp ${IMG_NAME}:/usr/local/testing/${TESTCASE}/models/Resources ../testcases/${TESTCASE}/models/
	make stop_jm

###############################################################################

# Tests
###############################################################################

# Generic test for all testcases except testcase1 and testcase2
test_%:
# Compile testcase model
	make compile_testcase_model TESTCASE=$*
# Build and deploy testcase image
	cd .. && TESTCASE=$* docker-compose up -d
	python sleep10.py
# Run testcase tests
	cd .. && python testing/test_$*.py
# Stop testcase container
	cd .. && docker-compose down
# Report test results
	python report.py

test_testcase1:
# Compile testcase model
	make compile_testcase_model TESTCASE=testcase1
# Build and deploy testcase image
	cd .. && TESTCASE=testcase1 docker-compose up -d
	python sleep10.py
# Run testcase tests
# Julia
	cd ../examples/julia && make build Script=testcase1 && make run Script=testcase1
# Javascript
	cd ../examples/javascript && make build Script=testcase1 && make run Script=testcase1
# Python and checks
	cd .. && python testing/test_testcase1.py
# Stop testcase container
	cd .. && TESTCASE=testcase1 docker-compose down
# Remove testcase image and javascript geckodriver
	cd ../examples/julia && make remove-image Script=testcase1
	cd ../examples/javascript && make remove-image Script=testcase1
	cd ../examples/javascript && rm geckodriver
# Report test results
	python report.py

test_testcase2:
# Compile testcase model
	make compile_testcase_model TESTCASE=testcase2
# Build and deploy testcase image
	cd .. && TESTCASE=testcase2 docker-compose up -d
	python sleep10.py
# Run testcase tests
# Julia
	cd ../examples/julia && make build Script=testcase2 && make run Script=testcase2
# Javascript
	cd ../examples/javascript && make build Script=testcase2 && make run Script=testcase2
# Python and checks
	cd .. && python testing/test_testcase2.py
# Stop testcase container
	cd .. && TESTCASE=testcase2 docker-compose down
# Remove testcase image and javascript geckodriver
	cd ../examples/julia && make remove-image Script=testcase2
	cd ../examples/javascript && make remove-image Script=testcase2
	cd ../examples/javascript && rm geckodriver
# Report test results
	python report.py

test_parser:
	make run_jm
	make copy_to_jm ARGS=parsing
	make copy_to_jm ARGS=data
	make exec_jm ARGS="python test_parser.py"
	docker cp ${IMG_NAME}:/usr/local/testing/references/parser ./references
	docker cp ${IMG_NAME}:/usr/local/testing/test_parser.log ./test_parser.log
	make stop_jm
# Report test results
	python report.py

test_data:
# Compile testcase model
	make compile_testcase_model TESTCASE=testcase2
	make compile_testcase_model TESTCASE=testcase3
# Run jm docker container
	make run_jm
# Copy the required files and folders for the test
	make copy_to_jm ARGS=data
	make copy_to_jm ARGS=forecast
	make copy_to_jm ARGS=kpis
	make copy_testcase_to_jm TESTCASE=testcase2
	make copy_testcase_to_jm TESTCASE=testcase3
	docker cp ../testing/references/data/testcase2/kpis.json ${IMG_NAME}:/usr/local/testing/testcase2/models
	docker cp ../testing/references/data/testcase3/kpis.json ${IMG_NAME}:/usr/local/testing/testcase3/models
# Run test_data.py
	make exec_jm ARGS="python test_data.py"
	docker cp ${IMG_NAME}:/usr/local/testing/references/data ./references
	docker cp ${IMG_NAME}:/usr/local/testing/test_data.log ./test_data.log
# Stop jm docker container
	make stop_jm
# Report test results
	python report.py

test_forecast:
# Compile testcase model
	make compile_testcase_model TESTCASE=testcase2
	make compile_testcase_model TESTCASE=testcase3
# Run jm docker container
	make run_jm
# Copy the required files and folders for the test
	make copy_to_jm ARGS=data
	make copy_to_jm ARGS=forecast
	make copy_to_jm ARGS=kpis
	make copy_testcase_to_jm TESTCASE=testcase2
	make copy_testcase_to_jm TESTCASE=testcase3
# Run test_forecast.py
	make exec_jm ARGS="python test_forecast.py"
	docker cp ${IMG_NAME}:/usr/local/testing/references/forecast ./references
	docker cp ${IMG_NAME}:/usr/local/testing/test_forecast.log ./test_forecast.log
# Stop jm docker container
	make stop_jm
# Report test results
	python report.py

test_kpis:
# Compile testcase model
	make compile_testcase_model TESTCASE=testcase2
	make compile_testcase_model TESTCASE=testcase3
# Run jm docker container
	make run_jm
# Copy the required files and folders for the test
	make copy_to_jm ARGS=data
	make copy_to_jm ARGS=forecast
	make copy_to_jm ARGS=kpis
	make copy_testcase_to_jm TESTCASE=testcase2
	make copy_testcase_to_jm TESTCASE=testcase3
# Run test_kpis.py
	make exec_jm ARGS="python test_kpis.py"
	docker cp ${IMG_NAME}:/usr/local/testing/references/kpis ./references
	docker cp ${IMG_NAME}:/usr/local/testing/test_kpis.log ./test_kpis.log
# Stop jm docker container
	make stop_jm
# Report test results
	python report.py

<<<<<<< HEAD
test_bacnet:
# Compile testcase model
	make compile_testcase_model TESTCASE=bestest_air
# Build and deploy testcase image
	cd .. && TESTCASE=bestest_air docker-compose up -d
	python sleep10.py
# Run testcase tests
	cd .. && python testing/test_bacnet.py
# Stop testcase container
	cd .. && docker-compose down
=======
test_testcase:
# Run jm docker container
	make run_jm
# Copy the required files and folders for the test
	make copy_framework_with_testcase_to_jm TESTCASE=bestest_air
# Run test_kpis.py
	make exec_jm ARGS="python test_testcase.py"
	docker cp ${IMG_NAME}:/usr/local/testing/references/testcase ./references
	docker cp ${IMG_NAME}:/usr/local/testing/test_testcase.log ./test_testcase.log
# Stop jm docker container
	make stop_jm
>>>>>>> db0f10ef
# Report test results
	python report.py

test_readme_commands:
# Test readme commands work right after instantiation of test case container
	cd .. && TESTCASE=testcase2 docker-compose up -d
	python sleep10.py
	curl http://127.0.0.1:5000/measurements
	curl http://127.0.0.1:5000/forecast
	curl http://127.0.0.1:5000/advance -d '{"oveTSetRooHea_u":293.15,"oveTSetRooHea_activate":1, "oveTSetRooCoo_activate":1,"oveTSetRooCoo_u":298.15}' -H "Content-Type: application/json"
	cd .. && TESTCASE=testcase2 docker-compose down

test_python2:
# Test example controllers written in python run with python 2
# Test testcase1
	cd .. && TESTCASE=testcase1 docker-compose up -d
	python sleep10.py
	cd ../examples/python && python testcase1.py
	cd ../examples/python && python testcase1_scenario.py
	cd .. && TESTCASE=testcase1 docker-compose down
# Test testcase2
	cd .. && TESTCASE=testcase2 docker-compose up -d
	python sleep10.py
	cd ../examples/python && python testcase2.py
	cd .. && TESTCASE=testcase2 docker-compose down
# Test testcase3
	cd .. && TESTCASE=testcase3 docker-compose up -d
	python sleep10.py
	cd ../examples/python && python testcase3.py
	cd .. && TESTCASE=testcase32 docker-compose down

###############################################################################

# Run all tests
###############################################################################
test_all:
# Build jm
	make build_jm_image
# Build boptest base image
	make build_boptest_image
# Run tests
	make test_parser
	make test_data
	make test_forecast
	make test_kpis
<<<<<<< HEAD
	make test_bacnet
=======
	make test_testcase
>>>>>>> db0f10ef
	make test_readme_commands
	make test_testcase1
	make test_testcase2
	make test_testcase3
	make test_bestest_air
	make test_bestest_hydronic
	make test_bestest_hydronic_heat_pump
	make test_multizone_residential_hydronic
	make test_singlezone_commercial_hydronic
	make test_multizone_office_simple_air
	make test_twozone_apartment_hydronic
# Remove jm
	make remove_jm_image
# Remove boptest base image
	make remove_boptest_image
# Report test results
	python report.py<|MERGE_RESOLUTION|>--- conflicted
+++ resolved
@@ -217,7 +217,6 @@
 # Report test results
 	python report.py
 
-<<<<<<< HEAD
 test_bacnet:
 # Compile testcase model
 	make compile_testcase_model TESTCASE=bestest_air
@@ -228,7 +227,9 @@
 	cd .. && python testing/test_bacnet.py
 # Stop testcase container
 	cd .. && docker-compose down
-=======
+# Report test results
+	python report.py
+
 test_testcase:
 # Run jm docker container
 	make run_jm
@@ -240,7 +241,6 @@
 	docker cp ${IMG_NAME}:/usr/local/testing/test_testcase.log ./test_testcase.log
 # Stop jm docker container
 	make stop_jm
->>>>>>> db0f10ef
 # Report test results
 	python report.py
 
@@ -286,11 +286,8 @@
 	make test_data
 	make test_forecast
 	make test_kpis
-<<<<<<< HEAD
 	make test_bacnet
-=======
 	make test_testcase
->>>>>>> db0f10ef
 	make test_readme_commands
 	make test_testcase1
 	make test_testcase2
