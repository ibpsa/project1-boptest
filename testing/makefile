# Utility Functions
###############################################################################

IMG_NAME=jm
# Set SINGLE to true to run tests as single arguments (as is done in travis.)
# Note that the target test_all sets SINGLE=false so as to run the tests in a batch.
SINGLE=true
TRAVIS=false

COMMAND_RUN=docker run \
	  --name ${IMG_NAME} \
	  --detach=true \
	  --rm \
	  -it \
	  ${IMG_NAME}

build_jm_image:
	docker build --no-cache --rm -t ${IMG_NAME} .

build_boptest_image:
	cd .. && docker compose build

remove_jm_image:
	docker rmi ${IMG_NAME}

remove_boptest_image:
	docker rmi project1-boptest-provision project1-boptest-web project1-boptest-worker minio/minio minio/mc redis pafortin/goaws

run_jm:
	$(COMMAND_RUN)
	docker cp . ${IMG_NAME}:/usr/local/testing

copy_to_jm:
	docker cp ../${ARGS} ${IMG_NAME}:/usr/local/testing
	docker exec -i ${IMG_NAME} /bin/bash -c "sudo chown -R developer: /usr/local/testing && exit"

copy_testcase_to_jm:
	make copy_to_jm ARGS=testcases/${TESTCASE}
	docker cp ../testcase.py ${IMG_NAME}:/usr/local/testing/${TESTCASE}
	docker cp ../version.txt ${IMG_NAME}:/usr/local/testing/${TESTCASE}
	make exec_jm ARGS="touch ${TESTCASE}/__init__.py"

copy_framework_with_testcase_to_jm:
	make copy_to_jm ARGS=data
	make copy_to_jm ARGS=kpis
	make copy_to_jm ARGS=forecast
	docker cp ../testcase.py ${IMG_NAME}:/usr/local/testing
	docker cp ../version.txt ${IMG_NAME}:/usr/local/testing
	docker exec -it ${IMG_NAME} /bin/bash -c "mkdir /usr/local/testing/testcases && exit"
	docker cp ../testcases/${TESTCASE} ${IMG_NAME}:/usr/local/testing/testcases/${TESTCASE}

copy_from_jm:
	docker cp ${IMG_NAME}:/usr/local/testing/${ARGS} ../${ARGS}

copy_testcase_from_jm:
	docker cp ${IMG_NAME}:/usr/local/testing/${ARGS} ../testcases/${ARGS}

exec_jm:
	docker exec -i ${IMG_NAME} /bin/bash -c "cd /usr/local/testing && ${ARGS} && exit"

stop_jm:
	docker stop ${IMG_NAME}
# Make sure jm image stops being used
	python sleep10.py

compile_testcase_model:
	make run_jm
	make copy_to_jm ARGS=parsing
	make copy_to_jm ARGS=data
	make copy_to_jm ARGS=testcases/${TESTCASE}
	make exec_jm ARGS="python set_library_versions.py ${TESTCASE} && cd ${TESTCASE}/models && python compile_fmu.py"
	make copy_testcase_from_jm ARGS=${TESTCASE}/models/wrapped.fmu
	make copy_testcase_from_jm ARGS=${TESTCASE}/models/wrapped.mo
	make stop_jm

generate_testcase_data:
	make run_jm
	make copy_to_jm ARGS=parsing
	make copy_to_jm ARGS=data
	make copy_to_jm ARGS=testcases/${TESTCASE}
	make exec_jm ARGS="cd ${TESTCASE}/models && python generate_data.py"
	docker cp ${IMG_NAME}:/usr/local/testing/${TESTCASE}/models/Resources ../testcases/${TESTCASE}/models/
	make stop_jm

###############################################################################

# Tests
###############################################################################

<<<<<<< HEAD
# Generic test for all testcases except testcase1 and testcase2 to run on travis
test_%_travis:
# Compile testcase model
	make compile_testcase_model TESTCASE=$*
# Build and deploy boptest
	cd .. && docker compose up -d web worker provision
	python sleep10.py
# Run testcase tests
	cd .. && python testing/test_$*.py $(ARG)

# Generic test for all testcases except testcase1 and testcase2 to run locally with cleanup
=======
# Generic test for all testcases except testcase1 and testcase2
>>>>>>> c7c5fbef
test_%:
# Compile testcase model
	make compile_testcase_model TESTCASE=$*
# Build and deploy testcase image
	cd .. && docker compose up -d web worker provision
	python sleep10.py
# Run testcase tests
	cd .. && python testing/test_$*.py $(ARG)
# Stop testcase container
	cd .. && docker compose down
	if [ $(SINGLE) = true ]; then\
	     python report.py;\
	fi\


test_testcase1:
# Compile testcase model
	make compile_testcase_model TESTCASE=testcase1
# Build and deploy testcase image
	cd .. && docker compose up -d web worker provision
	python sleep10.py
# Run testcase tests
# Julia
	cd ../examples/julia && make build Script=testcase1 && make run Script=testcase1
# Javascript
	cd ../examples/javascript && make build Script=testcase1 && make run Script=testcase1
# Python and checks
	cd .. && python testing/test_testcase1.py
# Stop testcase container
	cd .. && docker compose down
# Remove testcase image and javascript geckodriver
	cd ../examples/julia && make remove-image Script=testcase1
	cd ../examples/javascript && make remove-image Script=testcase1
	cd ../examples/javascript && rm geckodriver
# Report test results
	if [ $(SINGLE) = true ]; then\
        	python report.py;\
	fi

test_testcase2:
# Compile testcase model
	make compile_testcase_model TESTCASE=testcase2
# Build and deploy testcase image
	cd .. && docker compose up -d web worker provision
	python sleep10.py
# Run testcase tests
# Julia
	cd ../examples/julia && make build Script=testcase2 && make run Script=testcase2
# Javascript
	cd ../examples/javascript && make build Script=testcase2 && make run Script=testcase2
# Python and checks
	cd .. && python testing/test_testcase2.py
# Stop testcase container
	cd .. && docker compose down
# Remove testcase image and javascript geckodriver
	cd ../examples/julia && make remove-image Script=testcase2
	cd ../examples/javascript && make remove-image Script=testcase2
	cd ../examples/javascript && rm geckodriver
# Report test results
	if [ $(SINGLE) = true ]; then\
        	python report.py;\
	fi

test_parser:
	make run_jm
	make copy_to_jm ARGS=parsing
	make copy_to_jm ARGS=data
	make exec_jm ARGS="python test_parser.py"
	docker cp ${IMG_NAME}:/usr/local/testing/references/parser ./references
	docker cp ${IMG_NAME}:/usr/local/testing/test_parser.log ./test_parser.log
	make stop_jm
# Report test results
	if [ $(SINGLE) = true ]; then\
        	python report.py;\
	fi

test_data:
# Compile testcase model
	make compile_testcase_model TESTCASE=testcase2
	make compile_testcase_model TESTCASE=testcase3
# Run jm docker container
	make run_jm
# Copy the required files and folders for the test
	make copy_to_jm ARGS=data
	make copy_to_jm ARGS=forecast
	make copy_to_jm ARGS=kpis
	make copy_testcase_to_jm TESTCASE=testcase2
	make copy_testcase_to_jm TESTCASE=testcase3
	docker cp ../testing/references/data/testcase2/kpis.json ${IMG_NAME}:/usr/local/testing/testcase2/models
	docker cp ../testing/references/data/testcase3/kpis.json ${IMG_NAME}:/usr/local/testing/testcase3/models
# Run test_data.py
	make exec_jm ARGS="python test_data.py"
	docker cp ${IMG_NAME}:/usr/local/testing/references/data ./references
	docker cp ${IMG_NAME}:/usr/local/testing/test_data.log ./test_data.log
# Stop jm docker container
	make stop_jm
# Report test results
	if [ $(SINGLE) = true ]; then\
        	python report.py;\
	fi

test_forecast:
# Compile testcase model
	make compile_testcase_model TESTCASE=testcase2
	make compile_testcase_model TESTCASE=testcase3
# Run jm docker container
	make run_jm
# Copy the required files and folders for the test
	make copy_to_jm ARGS=data
	make copy_to_jm ARGS=forecast
	make copy_to_jm ARGS=kpis
	make copy_testcase_to_jm TESTCASE=testcase2
	make copy_testcase_to_jm TESTCASE=testcase3
# Run test_forecast.py
	make exec_jm ARGS="python test_forecast.py"
	docker cp ${IMG_NAME}:/usr/local/testing/references/forecast ./references
	docker cp ${IMG_NAME}:/usr/local/testing/test_forecast.log ./test_forecast.log
# Stop jm docker container
	make stop_jm
# Report test results
	if [ $(SINGLE) = true ]; then\
        	python report.py;\
	fi

test_kpis:
# Compile testcase model
	make compile_testcase_model TESTCASE=testcase2
	make compile_testcase_model TESTCASE=testcase3
# Run jm docker container
	make run_jm
# Copy the required files and folders for the test
	make copy_to_jm ARGS=data
	make copy_to_jm ARGS=forecast
	make copy_to_jm ARGS=kpis
	make copy_testcase_to_jm TESTCASE=testcase2
	make copy_testcase_to_jm TESTCASE=testcase3
# Run test_kpis.py
	make exec_jm ARGS="python test_kpis.py"
	docker cp ${IMG_NAME}:/usr/local/testing/references/kpis ./references
	docker cp ${IMG_NAME}:/usr/local/testing/test_kpis.log ./test_kpis.log
# Stop jm docker container
	make stop_jm
# Report test results
	if [ $(SINGLE) = true ]; then\
        	python report.py;\
	fi

test_bacnet:
# Compile testcase model
	make compile_testcase_model TESTCASE=bestest_air
# Build and deploy testcase image
	cd .. && docker compose up -d web worker provision
	python sleep10.py
# Run testcase tests
	cd .. && python testing/test_bacnet.py
# Stop testcase container
	cd .. && docker compose down
# Report test results
	if [ $(SINGLE) = true ]; then\
        	python report.py;\
	fi

test_testcase:
# Run jm docker container
	make run_jm
# Copy the required files and folders for the test
	make copy_framework_with_testcase_to_jm TESTCASE=bestest_air
# Run test_kpis.py
	make exec_jm ARGS="python test_testcase.py"
	docker cp ${IMG_NAME}:/usr/local/testing/references/testcase ./references
	docker cp ${IMG_NAME}:/usr/local/testing/test_testcase.log ./test_testcase.log
# Stop jm docker container
	make stop_jm
# Report test results
	if [ $(SINGLE) = true ]; then\
        	python report.py;\
	fi

test_readme_commands:
# Test readme commands work right after instantiation of test case container
	cd .. && docker compose up -d web worker provision
	python sleep10.py
	curl http://127.0.0.1:80/measurements
	curl http://127.0.0.1:80/forecast
	curl http://127.0.0.1:80/advance -d '{"oveTSetRooHea_u":293.15,"oveTSetRooHea_activate":1, "oveTSetRooCoo_activate":1,"oveTSetRooCoo_u":298.15}' -H "Content-Type: application/json"
	cd .. && docker compose down

test_python2:
# Test example controllers written in python run with python 2
# Test testcase1
	cd .. && docker compose up -d web worker provision
	python sleep10.py
	cd ../examples/python && python testcase1.py
	cd ../examples/python && python testcase1_scenario.py
	cd .. && docker compose down
# Test testcase2
	cd .. && docker compose up -d web worker provision
	python sleep10.py
	cd ../examples/python && python testcase2.py
	cd .. && docker compose down
# Test testcase3
	cd .. && docker compose up -d web worker provision
	python sleep10.py
	cd ../examples/python && python testcase3.py
	cd .. && docker compose down

###############################################################################

# Run all tests
###############################################################################
test_all:
# Build jm
	make build_jm_image
# Build boptest base image
	make build_boptest_image
# Run tests
	make test_parser SINGLE=false
	make test_data SINGLE=false
	make test_forecast SINGLE=false
	make test_kpis SINGLE=false
	make test_bacnet SINGLE=false
	make test_testcase SINGLE=false
	make test_readme_commands SINGLE=false
	make test_testcase1 SINGLE=false
	make test_testcase2 SINGLE=false
	make test_testcase3 SINGLE=false
	make test_bestest_air SINGLE=false
	make test_bestest_hydronic SINGLE=false
	make test_bestest_hydronic_heat_pump SINGLE=false
	make test_multizone_residential_hydronic SINGLE=false
	make test_singlezone_commercial_hydronic SINGLE=false
	make test_multizone_office_simple_air SINGLE=false
	make test_twozone_apartment_hydronic SINGLE=false
# Remove jm
	make remove_jm_image
# Remove boptest base image
	make remove_boptest_image
# Report test results
	python report.py<|MERGE_RESOLUTION|>--- conflicted
+++ resolved
@@ -87,21 +87,7 @@
 # Tests
 ###############################################################################
 
-<<<<<<< HEAD
-# Generic test for all testcases except testcase1 and testcase2 to run on travis
-test_%_travis:
-# Compile testcase model
-	make compile_testcase_model TESTCASE=$*
-# Build and deploy boptest
-	cd .. && docker compose up -d web worker provision
-	python sleep10.py
-# Run testcase tests
-	cd .. && python testing/test_$*.py $(ARG)
-
-# Generic test for all testcases except testcase1 and testcase2 to run locally with cleanup
-=======
 # Generic test for all testcases except testcase1 and testcase2
->>>>>>> c7c5fbef
 test_%:
 # Compile testcase model
 	make compile_testcase_model TESTCASE=$*
