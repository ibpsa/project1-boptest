# Utility Functions
###############################################################################

IMG_NAME=jm

COMMAND_RUN=docker run \
	  --name ${IMG_NAME} \
	  --detach=true \
	  --rm \
	  -it \
	  ${IMG_NAME}

build_jm_image:
	docker build --no-cache --rm -t ${IMG_NAME} .

remove_jm_image:
	docker rmi ${IMG_NAME}

run_jm:
	$(COMMAND_RUN)
	docker cp . ${IMG_NAME}:/usr/local/testing

copy_to_jm:
	docker cp ../${ARGS} ${IMG_NAME}:/usr/local/testing
	docker exec -it ${IMG_NAME} /bin/bash -c "sudo chown -R developer: /usr/local/testing && exit"

copy_testcase_to_jm:
	make copy_to_jm ARGS=testcases/${TESTCASE}
	docker cp ../testcase.py ${IMG_NAME}:/usr/local/testing/${TESTCASE}
	make exec_jm ARGS="touch ${TESTCASE}/__init__.py"
	
copy_from_jm:
	docker cp ${IMG_NAME}:/usr/local/testing/${ARGS} ../${ARGS}

copy_testcase_from_jm:
	docker cp ${IMG_NAME}:/usr/local/testing/${ARGS} ../testcases/${ARGS}

exec_jm:
	docker exec -it ${IMG_NAME} /bin/bash -c "cd /usr/local/testing && ${ARGS} && exit"

stop_jm:
	docker stop ${IMG_NAME}
# Make sure jm image stops being used
	python sleep10.py

compile_testcase_model:
	make run_jm
	make copy_to_jm ARGS=parsing
	make copy_to_jm ARGS=data
	make copy_to_jm ARGS=testcases/${TESTCASE}
	make exec_jm ARGS="cd ${TESTCASE}/models && ./set_library_versions.sh && python compile_fmu.py"
	make copy_testcase_from_jm ARGS=${TESTCASE}/models/wrapped.fmu
	make copy_testcase_from_jm ARGS=${TESTCASE}/models/wrapped.mo
	make stop_jm

generate_testcase_data:
	make run_jm
	make copy_to_jm ARGS=parsing
	make copy_to_jm ARGS=data
	make copy_to_jm ARGS=testcases/${TESTCASE}
	make exec_jm ARGS="cd ${TESTCASE}/models && python generate_data.py"
	docker cp ${IMG_NAME}:/usr/local/testing/testcases/${TESTCASE}/models/Resources ../testcases/${TESTCASE}/models/
	make stop_jm

###############################################################################

# Tests
###############################################################################
test_testcase1:
# Compile testcase model
	make compile_testcase_model TESTCASE=testcase1
# Build testcase image
	cd .. &&  make build TESTCASE=testcase1
# Deploy testcase container
	cd .. && make run-detached TESTCASE=testcase1
	python sleep10.py
# Run testcase tests
# Julia
	cd ../examples/julia && make build Script=twoday_p && make run Script=twoday_p
# Python and checks
	cd .. && python testing/test_testcase1.py
# Stop testcase container
	cd .. && make stop TESTCASE=testcase1
# Remove testcase image
	cd ../examples/julia && make remove-image Script=twoday_p

test_testcase2:
# Compile testcase model
	make compile_testcase_model TESTCASE=testcase2 
# Build testcase image
	cd .. && make build TESTCASE=testcase2
# Deploy testcase container
	cd .. && make run-detached TESTCASE=testcase2
	python sleep10.py
# Run testcase tests
# Julia
	cd ../examples/julia && make build Script=szvav_sup && make run Script=szvav_sup
# Python and checks
	cd .. && python testing/test_testcase2.py
# Stop testcase container
	cd .. && make stop TESTCASE=testcase2
# Remove testcase image
	cd ../examples/julia && make remove-image Script=szvav_sup
	
test_bestest_air:
# Compile testcase model
	make compile_testcase_model TESTCASE=bestest_air
# Build testcase image
	cd .. &&  make build TESTCASE=bestest_air
# Deploy testcase container
	cd .. && make run-detached TESTCASE=bestest_air
	python sleep10.py
# Run testcase tests
	cd .. && python testing/test_bestest_air.py
# Stop testcase container
	cd .. && make stop TESTCASE=bestest_air

test_testcase3:
# Compile testcase model
	make compile_testcase_model TESTCASE=testcase3
# Build testcase image
	cd .. &&  make build TESTCASE=testcase3
# Deploy testcase container
	cd .. && make run-detached TESTCASE=testcase3
	python sleep10.py
# Run testcase tests
# Python and checks
	cd .. && python testing/test_testcase3.py
# Stop testcase container
	cd .. && make stop TESTCASE=testcase3
	
test_bestest_hydronic:
# Compile testcase model
	make compile_testcase_model TESTCASE=bestest_hydronic
# Build testcase image
	cd .. &&  make build TESTCASE=bestest_hydronic
# Deploy testcase container
	cd .. && make run-detached TESTCASE=bestest_hydronic
	python sleep10.py
# Run testcase tests
	cd .. && python testing/test_bestest_hydronic.py
# Stop testcase container
	cd .. && make stop TESTCASE=bestest_hydronic

test_bestest_hydronic_heat_pump:
# Compile testcase model
	make compile_testcase_model TESTCASE=bestest_hydronic_heat_pump
# Build testcase image
	cd .. &&  make build TESTCASE=bestest_hydronic_heat_pump
# Deploy testcase container
	cd .. && make run-detached TESTCASE=bestest_hydronic_heat_pump
	python sleep10.py
# Run testcase tests
	cd .. && python testing/test_bestest_hydronic_heat_pump.py
# Stop testcase container
	cd .. && make stop TESTCASE=bestest_hydronic_heat_pump

test_parser:
	make run_jm
	make copy_to_jm ARGS=parsing
	make copy_to_jm ARGS=data
	make exec_jm ARGS="python test_parser.py"
	docker cp ${IMG_NAME}:/usr/local/testing/references/parser ./references
	docker cp ${IMG_NAME}:/usr/local/testing/test_parser.log ./test_parser.log
	make stop_jm

test_data:
# Compile testcase model
	make compile_testcase_model TESTCASE=testcase2
	make compile_testcase_model TESTCASE=testcase3
# Run jm docker container
	make run_jm
# Copy the required files and folders for the test
	make copy_to_jm ARGS=data
	make copy_to_jm ARGS=forecast
	make copy_to_jm ARGS=kpis
	make copy_testcase_to_jm TESTCASE=testcase2
	make copy_testcase_to_jm TESTCASE=testcase3
	docker cp ../testing/references/data/testcase2/kpis.json ${IMG_NAME}:/usr/local/testing/testcase2/models
	docker cp ../testing/references/data/testcase3/kpis.json ${IMG_NAME}:/usr/local/testing/testcase3/models
# Run test_data.py
	make exec_jm ARGS="python test_data.py"
	docker cp ${IMG_NAME}:/usr/local/testing/references/data ./references
	docker cp ${IMG_NAME}:/usr/local/testing/test_data.log ./test_data.log
# Stop jm docker container
	make stop_jm
	
test_forecast:
# Compile testcase model
	make compile_testcase_model TESTCASE=testcase2
	make compile_testcase_model TESTCASE=testcase3
# Run jm docker container
	make run_jm
# Copy the required files and folders for the test
	make copy_to_jm ARGS=data
	make copy_to_jm ARGS=forecast
	make copy_to_jm ARGS=kpis
	make copy_testcase_to_jm TESTCASE=testcase2
	make copy_testcase_to_jm TESTCASE=testcase3
# Run test_forecast.py
	make exec_jm ARGS="python test_forecast.py"
	docker cp ${IMG_NAME}:/usr/local/testing/references/forecast ./references
	docker cp ${IMG_NAME}:/usr/local/testing/test_forecast.log ./test_forecast.log
# Stop jm docker container
	make stop_jm
	
test_kpis:
# Compile testcase model
	make compile_testcase_model TESTCASE=testcase2
	make compile_testcase_model TESTCASE=testcase3
# Run jm docker container
	make run_jm
# Copy the required files and folders for the test
	make copy_to_jm ARGS=data
	make copy_to_jm ARGS=forecast
	make copy_to_jm ARGS=kpis
	make copy_testcase_to_jm TESTCASE=testcase2
	make copy_testcase_to_jm TESTCASE=testcase3
# Run test_kpis.py
	make exec_jm ARGS="python test_kpis.py"
	docker cp ${IMG_NAME}:/usr/local/testing/references/kpis ./references
	docker cp ${IMG_NAME}:/usr/local/testing/test_kpis.log ./test_kpis.log
# Stop jm docker container
	make stop_jm

###############################################################################

# Run all tests
###############################################################################
test_all:
# Build jm
	make build_jm_image
# Run tests
	make test_parser
	make test_data
	make test_forecast
	make test_kpis
	make test_testcase1
	make test_testcase2
	make test_testcase3
	make test_bestest_air
<<<<<<< HEAD
	make test_bestest_hydronic_heat_pump
=======
	make test_bestest_hydronic
>>>>>>> 042ef396
# Remove jm
	make remove_jm_image
# Report test results
	python report.py
<|MERGE_RESOLUTION|>--- conflicted
+++ resolved
@@ -239,11 +239,8 @@
 	make test_testcase2
 	make test_testcase3
 	make test_bestest_air
-<<<<<<< HEAD
+	make test_bestest_hydronic
 	make test_bestest_hydronic_heat_pump
-=======
-	make test_bestest_hydronic
->>>>>>> 042ef396
 # Remove jm
 	make remove_jm_image
 # Report test results
