# Utility Functions
###############################################################################

IMG_NAME=jm
# Set SINGLE to true to run tests as single arguments (as is done in travis.)
# Note that the target test_all sets SINGLE=false so as to run the tests in a batch.
SINGLE=true
TRAVIS=false

COMMAND_RUN=docker run \
	  --name ${IMG_NAME} \
	  --detach=true \
	  --rm \
	  -it \
	  ${IMG_NAME}

build_jm_image:
	docker build --no-cache --rm -t ${IMG_NAME} .

build_boptest_image:
	cd .. && docker-compose build

remove_jm_image:
	docker rmi ${IMG_NAME}

remove_boptest_image:
	docker rmi boptest_base

run_jm:
	$(COMMAND_RUN)
	docker cp . ${IMG_NAME}:/usr/local/testing

copy_to_jm:
	docker cp ../${ARGS} ${IMG_NAME}:/usr/local/testing
	docker exec -i ${IMG_NAME} /bin/bash -c "sudo chown -R developer: /usr/local/testing && exit"

copy_testcase_to_jm:
	make copy_to_jm ARGS=testcases/${TESTCASE}
	docker cp ../testcase.py ${IMG_NAME}:/usr/local/testing/${TESTCASE}
	docker cp ../version.txt ${IMG_NAME}:/usr/local/testing/${TESTCASE}
	make exec_jm ARGS="touch ${TESTCASE}/__init__.py"

copy_framework_with_testcase_to_jm:
	make copy_to_jm ARGS=data
	make copy_to_jm ARGS=kpis
	make copy_to_jm ARGS=forecast
	docker cp ../testcase.py ${IMG_NAME}:/usr/local/testing
	docker cp ../version.txt ${IMG_NAME}:/usr/local/testing
	docker exec -it ${IMG_NAME} /bin/bash -c "mkdir /usr/local/testing/testcases && exit"
	docker cp ../testcases/${TESTCASE} ${IMG_NAME}:/usr/local/testing/testcases/${TESTCASE}

copy_from_jm:
	docker cp ${IMG_NAME}:/usr/local/testing/${ARGS} ../${ARGS}

copy_testcase_from_jm:
	docker cp ${IMG_NAME}:/usr/local/testing/${ARGS} ../testcases/${ARGS}

exec_jm:
	docker exec -i ${IMG_NAME} /bin/bash -c "cd /usr/local/testing && ${ARGS} && exit"

stop_jm:
	docker stop ${IMG_NAME}
# Make sure jm image stops being used
	python sleep10.py

compile_testcase_model:
	make run_jm
	make copy_to_jm ARGS=parsing
	make copy_to_jm ARGS=data
	make copy_to_jm ARGS=testcases/${TESTCASE}
	make exec_jm ARGS="python set_library_versions.py ${TESTCASE} && cd ${TESTCASE}/models && python compile_fmu.py"
	make copy_testcase_from_jm ARGS=${TESTCASE}/models/wrapped.fmu
	make copy_testcase_from_jm ARGS=${TESTCASE}/models/wrapped.mo
	make stop_jm

generate_testcase_data:
	make run_jm
	make copy_to_jm ARGS=parsing
	make copy_to_jm ARGS=data
	make copy_to_jm ARGS=testcases/${TESTCASE}
	make exec_jm ARGS="cd ${TESTCASE}/models && python generate_data.py"
	docker cp ${IMG_NAME}:/usr/local/testing/${TESTCASE}/models/Resources ../testcases/${TESTCASE}/models/
	make stop_jm

###############################################################################

# Tests
###############################################################################

<<<<<<< HEAD
# Generic test for all testcases except testcase1, testcase2, and multizone_office_simple_hydronic
=======
# Generic test for all testcases except testcase1 and testcase2 to run on travis
test_%_travis:
# Compile testcase model
	make compile_testcase_model TESTCASE=$*
# Build and deploy testcase image
	cd .. && TESTCASE=$* docker-compose up -d
	python sleep10.py
# Run testcase tests
	cd .. && python testing/test_$*.py $(ARG)

# Generic test for all testcases except testcase1 and testcase2 to run locally with cleanup
>>>>>>> 1986c24b
test_%:
# Compile testcase model
	make compile_testcase_model TESTCASE=$*
# Build and deploy testcase image
	cd .. && TESTCASE=$* docker-compose up -d
	python sleep10.py
# Run testcase tests
	cd .. && python testing/test_$*.py $(ARG)
# Stop testcase container
	cd .. && docker-compose down
<<<<<<< HEAD
# Report test results
	python report.py
	
# Generic test for all testcases except testcase1 and testcase2
test_multizone_office_simple_hydronic:
# Test case not compiled since uses MSL4 and not compatible wth JModelica compiling.
# Build and deploy testcase image
	cd .. && TESTCASE=multizone_office_simple_hydronic docker-compose up -d
	python sleep10.py
# Run testcase tests
	cd .. && python testing/test_multizone_office_simple_hydronic.py
# Stop testcase container
	cd .. && docker-compose down
# Report test results
	python report.py
=======
	if [ $(SINGLE) = true ]; then\
	     python report.py;\
	fi\

>>>>>>> 1986c24b

test_testcase1:
# Compile testcase model
	make compile_testcase_model TESTCASE=testcase1
# Build and deploy testcase image
	cd .. && TESTCASE=testcase1 docker-compose up -d
	python sleep10.py
# Run testcase tests
# Julia
	cd ../examples/julia && make build Script=testcase1 && make run Script=testcase1
# Javascript
	cd ../examples/javascript && make build Script=testcase1 && make run Script=testcase1
# Python and checks
	cd .. && python testing/test_testcase1.py
# Stop testcase container
	cd .. && TESTCASE=testcase1 docker-compose down
# Remove testcase image and javascript geckodriver
	cd ../examples/julia && make remove-image Script=testcase1
	cd ../examples/javascript && make remove-image Script=testcase1
	cd ../examples/javascript && rm geckodriver
# Report test results
	if [ $(SINGLE) = true ]; then\
        	python report.py;\
	fi

test_testcase2:
# Compile testcase model
	make compile_testcase_model TESTCASE=testcase2
# Build and deploy testcase image
	cd .. && TESTCASE=testcase2 docker-compose up -d
	python sleep10.py
# Run testcase tests
# Julia
	cd ../examples/julia && make build Script=testcase2 && make run Script=testcase2
# Javascript
	cd ../examples/javascript && make build Script=testcase2 && make run Script=testcase2
# Python and checks
	cd .. && python testing/test_testcase2.py
# Stop testcase container
	cd .. && TESTCASE=testcase2 docker-compose down
# Remove testcase image and javascript geckodriver
	cd ../examples/julia && make remove-image Script=testcase2
	cd ../examples/javascript && make remove-image Script=testcase2
	cd ../examples/javascript && rm geckodriver
# Report test results
	if [ $(SINGLE) = true ]; then\
        	python report.py;\
	fi

test_parser:
	make run_jm
	make copy_to_jm ARGS=parsing
	make copy_to_jm ARGS=data
	make exec_jm ARGS="python test_parser.py"
	docker cp ${IMG_NAME}:/usr/local/testing/references/parser ./references
	docker cp ${IMG_NAME}:/usr/local/testing/test_parser.log ./test_parser.log
	make stop_jm
# Report test results
	if [ $(SINGLE) = true ]; then\
        	python report.py;\
	fi

test_data:
# Compile testcase model
	make compile_testcase_model TESTCASE=testcase2
	make compile_testcase_model TESTCASE=testcase3
# Run jm docker container
	make run_jm
# Copy the required files and folders for the test
	make copy_to_jm ARGS=data
	make copy_to_jm ARGS=forecast
	make copy_to_jm ARGS=kpis
	make copy_testcase_to_jm TESTCASE=testcase2
	make copy_testcase_to_jm TESTCASE=testcase3
	docker cp ../testing/references/data/testcase2/kpis.json ${IMG_NAME}:/usr/local/testing/testcase2/models
	docker cp ../testing/references/data/testcase3/kpis.json ${IMG_NAME}:/usr/local/testing/testcase3/models
# Run test_data.py
	make exec_jm ARGS="python test_data.py"
	docker cp ${IMG_NAME}:/usr/local/testing/references/data ./references
	docker cp ${IMG_NAME}:/usr/local/testing/test_data.log ./test_data.log
# Stop jm docker container
	make stop_jm
# Report test results
	if [ $(SINGLE) = true ]; then\
        	python report.py;\
	fi

test_forecast:
# Compile testcase model
	make compile_testcase_model TESTCASE=testcase2
	make compile_testcase_model TESTCASE=testcase3
# Run jm docker container
	make run_jm
# Copy the required files and folders for the test
	make copy_to_jm ARGS=data
	make copy_to_jm ARGS=forecast
	make copy_to_jm ARGS=kpis
	make copy_testcase_to_jm TESTCASE=testcase2
	make copy_testcase_to_jm TESTCASE=testcase3
# Run test_forecast.py
	make exec_jm ARGS="python test_forecast.py"
	docker cp ${IMG_NAME}:/usr/local/testing/references/forecast ./references
	docker cp ${IMG_NAME}:/usr/local/testing/test_forecast.log ./test_forecast.log
# Stop jm docker container
	make stop_jm
# Report test results
	if [ $(SINGLE) = true ]; then\
        	python report.py;\
	fi

test_kpis:
# Compile testcase model
	make compile_testcase_model TESTCASE=testcase2
	make compile_testcase_model TESTCASE=testcase3
# Run jm docker container
	make run_jm
# Copy the required files and folders for the test
	make copy_to_jm ARGS=data
	make copy_to_jm ARGS=forecast
	make copy_to_jm ARGS=kpis
	make copy_testcase_to_jm TESTCASE=testcase2
	make copy_testcase_to_jm TESTCASE=testcase3
# Run test_kpis.py
	make exec_jm ARGS="python test_kpis.py"
	docker cp ${IMG_NAME}:/usr/local/testing/references/kpis ./references
	docker cp ${IMG_NAME}:/usr/local/testing/test_kpis.log ./test_kpis.log
# Stop jm docker container
	make stop_jm
# Report test results
	if [ $(SINGLE) = true ]; then\
        	python report.py;\
	fi

test_bacnet:
# Compile testcase model
	make compile_testcase_model TESTCASE=bestest_air
# Build and deploy testcase image
	cd .. && TESTCASE=bestest_air docker-compose up -d
	python sleep10.py
# Run testcase tests
	cd .. && python testing/test_bacnet.py
# Stop testcase container
	cd .. && docker-compose down
# Report test results
	if [ $(SINGLE) = true ]; then\
        	python report.py;\
	fi

test_testcase:
# Run jm docker container
	make run_jm
# Copy the required files and folders for the test
	make copy_framework_with_testcase_to_jm TESTCASE=bestest_air
# Run test_kpis.py
	make exec_jm ARGS="python test_testcase.py"
	docker cp ${IMG_NAME}:/usr/local/testing/references/testcase ./references
	docker cp ${IMG_NAME}:/usr/local/testing/test_testcase.log ./test_testcase.log
# Stop jm docker container
	make stop_jm
# Report test results
	if [ $(SINGLE) = true ]; then\
        	python report.py;\
	fi

test_readme_commands:
# Test readme commands work right after instantiation of test case container
	cd .. && TESTCASE=testcase2 docker-compose up -d
	python sleep10.py
	curl http://127.0.0.1:5000/measurements
	curl http://127.0.0.1:5000/forecast
	curl http://127.0.0.1:5000/advance -d '{"oveTSetRooHea_u":293.15,"oveTSetRooHea_activate":1, "oveTSetRooCoo_activate":1,"oveTSetRooCoo_u":298.15}' -H "Content-Type: application/json"
	cd .. && TESTCASE=testcase2 docker-compose down

test_python2:
# Test example controllers written in python run with python 2
# Test testcase1
	cd .. && TESTCASE=testcase1 docker-compose up -d
	python sleep10.py
	cd ../examples/python && python testcase1.py
	cd ../examples/python && python testcase1_scenario.py
	cd .. && TESTCASE=testcase1 docker-compose down
# Test testcase2
	cd .. && TESTCASE=testcase2 docker-compose up -d
	python sleep10.py
	cd ../examples/python && python testcase2.py
	cd .. && TESTCASE=testcase2 docker-compose down
# Test testcase3
	cd .. && TESTCASE=testcase3 docker-compose up -d
	python sleep10.py
	cd ../examples/python && python testcase3.py
	cd .. && TESTCASE=testcase32 docker-compose down

###############################################################################

# Run all tests
###############################################################################
test_all:
# Build jm
	make build_jm_image
# Build boptest base image
	make build_boptest_image
# Run tests
<<<<<<< HEAD
	make test_parser
	make test_data
	make test_forecast
	make test_kpis
	make test_readme_commands
	make test_testcase1
	make test_testcase2
	make test_testcase3
	make test_bestest_air
	make test_bestest_hydronic
	make test_bestest_hydronic_heat_pump
	make test_multizone_residential_hydronic
	make test_singlezone_commercial_hydronic
	make test_multizone_office_simple_air
	make test_multizone_office_simple_hydronic
	make test_two_zone_apartment_hydronic
=======
	make test_parser SINGLE=false
	make test_data SINGLE=false
	make test_forecast SINGLE=false
	make test_kpis SINGLE=false
	make test_bacnet SINGLE=false
	make test_testcase SINGLE=false
	make test_readme_commands SINGLE=false
	make test_testcase1 SINGLE=false
	make test_testcase2 SINGLE=false
	make test_testcase3 SINGLE=false
	make test_bestest_air SINGLE=false
	make test_bestest_hydronic SINGLE=false
	make test_bestest_hydronic_heat_pump SINGLE=false
	make test_multizone_residential_hydronic SINGLE=false
	make test_singlezone_commercial_hydronic SINGLE=false
	make test_multizone_office_simple_air SINGLE=false
	make test_twozone_apartment_hydronic SINGLE=false
>>>>>>> 1986c24b
# Remove jm
	make remove_jm_image
# Remove boptest base image
	make remove_boptest_image
# Report test results
	python report.py<|MERGE_RESOLUTION|>--- conflicted
+++ resolved
@@ -87,9 +87,6 @@
 # Tests
 ###############################################################################
 
-<<<<<<< HEAD
-# Generic test for all testcases except testcase1, testcase2, and multizone_office_simple_hydronic
-=======
 # Generic test for all testcases except testcase1 and testcase2 to run on travis
 test_%_travis:
 # Compile testcase model
@@ -101,7 +98,6 @@
 	cd .. && python testing/test_$*.py $(ARG)
 
 # Generic test for all testcases except testcase1 and testcase2 to run locally with cleanup
->>>>>>> 1986c24b
 test_%:
 # Compile testcase model
 	make compile_testcase_model TESTCASE=$*
@@ -112,28 +108,10 @@
 	cd .. && python testing/test_$*.py $(ARG)
 # Stop testcase container
 	cd .. && docker-compose down
-<<<<<<< HEAD
-# Report test results
-	python report.py
-	
-# Generic test for all testcases except testcase1 and testcase2
-test_multizone_office_simple_hydronic:
-# Test case not compiled since uses MSL4 and not compatible wth JModelica compiling.
-# Build and deploy testcase image
-	cd .. && TESTCASE=multizone_office_simple_hydronic docker-compose up -d
-	python sleep10.py
-# Run testcase tests
-	cd .. && python testing/test_multizone_office_simple_hydronic.py
-# Stop testcase container
-	cd .. && docker-compose down
-# Report test results
-	python report.py
-=======
 	if [ $(SINGLE) = true ]; then\
 	     python report.py;\
 	fi\
 
->>>>>>> 1986c24b
 
 test_testcase1:
 # Compile testcase model
@@ -336,24 +314,6 @@
 # Build boptest base image
 	make build_boptest_image
 # Run tests
-<<<<<<< HEAD
-	make test_parser
-	make test_data
-	make test_forecast
-	make test_kpis
-	make test_readme_commands
-	make test_testcase1
-	make test_testcase2
-	make test_testcase3
-	make test_bestest_air
-	make test_bestest_hydronic
-	make test_bestest_hydronic_heat_pump
-	make test_multizone_residential_hydronic
-	make test_singlezone_commercial_hydronic
-	make test_multizone_office_simple_air
-	make test_multizone_office_simple_hydronic
-	make test_two_zone_apartment_hydronic
-=======
 	make test_parser SINGLE=false
 	make test_data SINGLE=false
 	make test_forecast SINGLE=false
@@ -371,7 +331,6 @@
 	make test_singlezone_commercial_hydronic SINGLE=false
 	make test_multizone_office_simple_air SINGLE=false
 	make test_twozone_apartment_hydronic SINGLE=false
->>>>>>> 1986c24b
 # Remove jm
 	make remove_jm_image
 # Remove boptest base image
