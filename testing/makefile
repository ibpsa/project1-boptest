# Utility Functions
###############################################################################

IMG_NAME=jm

COMMAND_RUN=docker run \
	  --name ${IMG_NAME} \
	  --detach=true \
	  --rm \
	  -it \
	  ${IMG_NAME}

build_jm_image:
	docker build --no-cache --rm -t ${IMG_NAME} .

build_boptest_image:
	cd .. && docker-compose build

remove_jm_image:
	docker rmi ${IMG_NAME}

remove_boptest_image:
	docker rmi boptest_base

run_jm:
	$(COMMAND_RUN)
	docker cp . ${IMG_NAME}:/usr/local/testing

copy_to_jm:
	docker cp ../${ARGS} ${IMG_NAME}:/usr/local/testing
	docker exec -it ${IMG_NAME} /bin/bash -c "sudo chown -R developer: /usr/local/testing && exit"

copy_testcase_to_jm:
	make copy_to_jm ARGS=testcases/${TESTCASE}
	docker cp ../testcase.py ${IMG_NAME}:/usr/local/testing/${TESTCASE}
	docker cp ../version.txt ${IMG_NAME}:/usr/local/testing/${TESTCASE}
	make exec_jm ARGS="touch ${TESTCASE}/__init__.py"

copy_from_jm:
	docker cp ${IMG_NAME}:/usr/local/testing/${ARGS} ../${ARGS}

copy_testcase_from_jm:
	docker cp ${IMG_NAME}:/usr/local/testing/${ARGS} ../testcases/${ARGS}

exec_jm:
	docker exec -it ${IMG_NAME} /bin/bash -c "cd /usr/local/testing && ${ARGS} && exit"

stop_jm:
	docker stop ${IMG_NAME}
# Make sure jm image stops being used
	python sleep10.py

compile_testcase_model:
	make run_jm
	make copy_to_jm ARGS=parsing
	make copy_to_jm ARGS=data
	make copy_to_jm ARGS=testcases/${TESTCASE}
	make exec_jm ARGS="python set_library_versions.py ${TESTCASE} && cd ${TESTCASE}/models && python compile_fmu.py"
	make copy_testcase_from_jm ARGS=${TESTCASE}/models/wrapped.fmu
	make copy_testcase_from_jm ARGS=${TESTCASE}/models/wrapped.mo
	make stop_jm

generate_testcase_data:
	make run_jm
	make copy_to_jm ARGS=parsing
	make copy_to_jm ARGS=data
	make copy_to_jm ARGS=testcases/${TESTCASE}
	make exec_jm ARGS="cd ${TESTCASE}/models && python generate_data.py"
	docker cp ${IMG_NAME}:/usr/local/testing/${TESTCASE}/models/Resources ../testcases/${TESTCASE}/models/
	make stop_jm

###############################################################################

# Tests
###############################################################################

# Generic test for all testcases except testcase1 and testcase2
test_%:
# Compile testcase model
	make compile_testcase_model TESTCASE=$*
# Build and deploy testcase image
	cd .. && TESTCASE=$* docker-compose up -d
	python sleep10.py
# Run testcase tests
	cd .. && python testing/test_$*.py
# Stop testcase container
	cd .. && docker-compose down

test_testcase1:
# Compile testcase model
	make compile_testcase_model TESTCASE=testcase1
# Build and deploy testcase image
	cd .. && TESTCASE=testcase1 docker-compose up -d
	python sleep10.py
# Run testcase tests
# Julia
	cd ../examples/julia && make build Script=testcase1 && make run Script=testcase1
# Javascript
	cd ../examples/javascript && make build Script=testcase1 && make run Script=testcase1
# Python and checks
	cd .. && python testing/test_testcase1.py
# Stop testcase container
	cd .. && TESTCASE=testcase1 docker-compose down
# Remove testcase image and javascript geckodriver
	cd ../examples/julia && make remove-image Script=testcase1
	cd ../examples/javascript && make remove-image Script=testcase1
	cd ../examples/javascript && rm geckodriver

test_testcase2:
# Compile testcase model
	make compile_testcase_model TESTCASE=testcase2
# Build and deploy testcase image
	cd .. && TESTCASE=testcase2 docker-compose up -d
	python sleep10.py
# Run testcase tests
# Julia
	cd ../examples/julia && make build Script=testcase2 && make run Script=testcase2
# Javascript
	cd ../examples/javascript && make build Script=testcase2 && make run Script=testcase2
# Python and checks
	cd .. && python testing/test_testcase2.py
# Stop testcase container
	cd .. && TESTCASE=testcase2 docker-compose down
# Remove testcase image and javascript geckodriver
	cd ../examples/julia && make remove-image Script=testcase2
	cd ../examples/javascript && make remove-image Script=testcase2
	cd ../examples/javascript && rm geckodriver

<<<<<<< HEAD
test_bestest_air:
# Compile testcase model
	make compile_testcase_model TESTCASE=bestest_air
# Build and deploy testcase image
	cd .. && TESTCASE=bestest_air docker-compose up -d
	python sleep10.py
# Run testcase tests
	cd .. && python testing/test_bestest_air.py
# Stop testcase container
	cd .. && TESTCASE=bestest_air docker-compose down

test_testcase3:
# Compile testcase model
	make compile_testcase_model TESTCASE=testcase3
# Build and deploy testcase image
	cd .. && TESTCASE=testcase3 docker-compose up -d
	python sleep10.py
# Run testcase tests
# Python and checks
	cd .. && python testing/test_testcase3.py
# Stop testcase container
	cd .. && TESTCASE=testcase3 docker-compose down

test_bestest_hydronic:
# Compile testcase model
	make compile_testcase_model TESTCASE=bestest_hydronic
# Build and deploy testcase image
	cd .. && TESTCASE=bestest_hydronic docker-compose up -d
	python sleep10.py
# Run testcase tests
	cd .. && python testing/test_bestest_hydronic.py
# Stop testcase container
	cd .. && TESTCASE=bestest_hydronic docker-compose down

test_bestest_hydronic_heat_pump:
# Compile testcase model
	make compile_testcase_model TESTCASE=bestest_hydronic_heat_pump
# Build and deploy testcase image
	cd .. && TESTCASE=bestest_hydronic_heat_pump docker-compose up -d
	python sleep10.py
# Run testcase tests
	cd .. && python testing/test_bestest_hydronic_heat_pump.py
# Stop testcase container
	cd .. && TESTCASE=bestest_hydronic_heat_pump docker-compose down

test_multizone_residential_hydronic:
# Compile testcase model
	make compile_testcase_model TESTCASE=multizone_residential_hydronic
# Build and deploy testcase image
	cd .. && TESTCASE=multizone_residential_hydronic docker-compose up -d
	python sleep10.py && python sleep10.py
# Run testcase tests
	cd .. && python testing/test_multizone_residential_hydronic.py
# Stop testcase container
	cd .. && TESTCASE=multizone_residential_hydronic docker-compose down

test_singlezone_commercial_hydronic:
# Compile testcase model
	make compile_testcase_model TESTCASE=singlezone_commercial_hydronic
# Build and deploy testcase image
	cd .. && TESTCASE=singlezone_commercial_hydronic docker-compose up -d
	python sleep10.py && python sleep10.py
# Run testcase tests
	cd .. && python testing/test_singlezone_commercial_hydronic.py
# Stop testcase container
	cd .. && TESTCASE=singlezone_commercial_hydronic docker-compose down

test_multizone_office_simple_air:
# Compile testcase model
	make compile_testcase_model TESTCASE=multizone_office_simple_air
# Build and deploy testcase image
	cd .. && TESTCASE=multizone_office_simple_air docker-compose up -d
	python sleep10.py && python sleep10.py
# Run testcase tests
	cd .. && python testing/test_multizone_office_simple_air.py
# Stop testcase container
	cd .. && TESTCASE=multizone_office_simple_air docker-compose down

test_multizone_office_simple_hydronic:
# Compile testcase model
# TODO: Enable compilation testing after sorting out a compiler compatible with MSL4.0.0
#	make compile_testcase_model TESTCASE=multizone_office_simple_hydronic
# Build and deploy testcase image
	cd .. && TESTCASE=multizone_office_simple_hydronic docker-compose up -d
	python sleep10.py && python sleep10.py
# Run testcase tests
	cd .. && python testing/test_multizone_office_simple_hydronic.py
# Stop testcase container
	cd .. && TESTCASE=multizone_office_simple_hydronic docker-compose down

=======
>>>>>>> 7a302d7c
test_parser:
	make run_jm
	make copy_to_jm ARGS=parsing
	make copy_to_jm ARGS=data
	make exec_jm ARGS="python test_parser.py"
	docker cp ${IMG_NAME}:/usr/local/testing/references/parser ./references
	docker cp ${IMG_NAME}:/usr/local/testing/test_parser.log ./test_parser.log
	make stop_jm

test_data:
# Compile testcase model
	make compile_testcase_model TESTCASE=testcase2
	make compile_testcase_model TESTCASE=testcase3
# Run jm docker container
	make run_jm
# Copy the required files and folders for the test
	make copy_to_jm ARGS=data
	make copy_to_jm ARGS=forecast
	make copy_to_jm ARGS=kpis
	make copy_testcase_to_jm TESTCASE=testcase2
	make copy_testcase_to_jm TESTCASE=testcase3
	docker cp ../testing/references/data/testcase2/kpis.json ${IMG_NAME}:/usr/local/testing/testcase2/models
	docker cp ../testing/references/data/testcase3/kpis.json ${IMG_NAME}:/usr/local/testing/testcase3/models
# Run test_data.py
	make exec_jm ARGS="python test_data.py"
	docker cp ${IMG_NAME}:/usr/local/testing/references/data ./references
	docker cp ${IMG_NAME}:/usr/local/testing/test_data.log ./test_data.log
# Stop jm docker container
	make stop_jm

test_forecast:
# Compile testcase model
	make compile_testcase_model TESTCASE=testcase2
	make compile_testcase_model TESTCASE=testcase3
# Run jm docker container
	make run_jm
# Copy the required files and folders for the test
	make copy_to_jm ARGS=data
	make copy_to_jm ARGS=forecast
	make copy_to_jm ARGS=kpis
	make copy_testcase_to_jm TESTCASE=testcase2
	make copy_testcase_to_jm TESTCASE=testcase3
# Run test_forecast.py
	make exec_jm ARGS="python test_forecast.py"
	docker cp ${IMG_NAME}:/usr/local/testing/references/forecast ./references
	docker cp ${IMG_NAME}:/usr/local/testing/test_forecast.log ./test_forecast.log
# Stop jm docker container
	make stop_jm

test_kpis:
# Compile testcase model
	make compile_testcase_model TESTCASE=testcase2
	make compile_testcase_model TESTCASE=testcase3
# Run jm docker container
	make run_jm
# Copy the required files and folders for the test
	make copy_to_jm ARGS=data
	make copy_to_jm ARGS=forecast
	make copy_to_jm ARGS=kpis
	make copy_testcase_to_jm TESTCASE=testcase2
	make copy_testcase_to_jm TESTCASE=testcase3
# Run test_kpis.py
	make exec_jm ARGS="python test_kpis.py"
	docker cp ${IMG_NAME}:/usr/local/testing/references/kpis ./references
	docker cp ${IMG_NAME}:/usr/local/testing/test_kpis.log ./test_kpis.log
# Stop jm docker container
	make stop_jm

test_readme_commands:
# Test readme commands work right after instantiation of test case container
	cd .. && TESTCASE=testcase2 docker-compose up -d
	python sleep10.py
	curl http://127.0.0.1:5000/measurements
	curl http://127.0.0.1:5000/forecast
	curl http://127.0.0.1:5000/advance -d '{"oveTSetRooHea_u":293.15,"oveTSetRooHea_activate":1, "oveTSetRooCoo_activate":1,"oveTSetRooCoo_u":298.15}' -H "Content-Type: application/json"
	cd .. && TESTCASE=testcase2 docker-compose down

test_python2:
# Test example controllers written in python run with python 2
# Test testcase1
	cd .. && TESTCASE=testcase1 docker-compose up -d
	python sleep10.py
	cd ../examples/python && python testcase1.py
	cd ../examples/python && python testcase1_scenario.py
	cd .. && TESTCASE=testcase1 docker-compose down
# Test testcase2
	cd .. && TESTCASE=testcase2 docker-compose up -d
	python sleep10.py
	cd ../examples/python && python testcase2.py
	cd .. && TESTCASE=testcase2 docker-compose down
# Test testcase3
	cd .. && TESTCASE=testcase3 docker-compose up -d
	python sleep10.py
	cd ../examples/python && python testcase3.py
	cd .. && TESTCASE=testcase32 docker-compose down

###############################################################################

# Run all tests
###############################################################################
test_all:
# Build jm
	make build_jm_image
# Build boptest base image
	make build_boptest_image
# Run tests
	make test_parser
	make test_data
	make test_forecast
	make test_kpis
	make test_readme_commands
	make test_testcase1
	make test_testcase2
	make test_testcase3
	make test_bestest_air
	make test_bestest_hydronic
	make test_bestest_hydronic_heat_pump
	make test_multizone_residential_hydronic
	make test_singlezone_commercial_hydronic
	make test_multizone_office_simple_air
	make test_multizone_office_simple_hydronic
# Remove jm
	make remove_jm_image
# Remove boptest base image
	make remove_boptest_image
# Report test results
	python report.py<|MERGE_RESOLUTION|>--- conflicted
+++ resolved
@@ -126,7 +126,6 @@
 	cd ../examples/javascript && make remove-image Script=testcase2
 	cd ../examples/javascript && rm geckodriver
 
-<<<<<<< HEAD
 test_bestest_air:
 # Compile testcase model
 	make compile_testcase_model TESTCASE=bestest_air
@@ -217,8 +216,6 @@
 # Stop testcase container
 	cd .. && TESTCASE=multizone_office_simple_hydronic docker-compose down
 
-=======
->>>>>>> 7a302d7c
 test_parser:
 	make run_jm
 	make copy_to_jm ARGS=parsing
