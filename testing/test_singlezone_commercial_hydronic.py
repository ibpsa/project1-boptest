--- conflicted
+++ resolved
@@ -70,22 +70,14 @@
         # Initialize test case
         requests.put('{0}/initialize/{1}'.format(self.url, self.testid), data={'start_time':start_time, 'warmup_period':7*24*3600})
         # Get default simulation step
-<<<<<<< HEAD
-        step_def = requests.get('{0}/step/{1}'.format(self.url, self.testid)).json()
-=======
-        step_def = requests.get('{0}/step'.format(self.url)).json()['payload']
->>>>>>> e39e0276
+        step_def = requests.get('{0}/step/{1}'.format(self.url, self.testid)).json()['payload']
         # Simulation Loop
         for i in range(int(length/step_def)):
             # Advance simulation
             #switch pump on/off for each timestep
             pump = 0 if (i % 2) == 0 else 1
             u = {'ovePum_activate':1, 'ovePum_u':pump}
-<<<<<<< HEAD
-            requests.post('{0}/advance/{1}'.format(self.url, self.testid), data=u).json()
-=======
-            requests.post('{0}/advance'.format(self.url), data=u).json()['payload']
->>>>>>> e39e0276
+            requests.post('{0}/advance/{1}'.format(self.url, self.testid), data=u).json()['payload']
         # Check results
         points = self.get_all_points()
         df = self.results_to_df(points, start_time, start_time+length, self.url)
