import { v4 as uuidv4 } from 'uuid';
import {addJobToQueue} from './job';
import messaging from './messaging';
import {
  getS3KeyForTestcaseID
} from './testcase.js';

function promiseTaskLater(task, time, ...args) {
  return new Promise((resolve, reject) => {
    setTimeout(async () => {
      try {
        await task(...args);
        resolve();
      } catch (e) {
        reject(e);
      }
    }, time);
  });
};

// Given testid, return the testcase id
export async function isTest(testid) {
  return await messaging.exists(testid)
}

// Given testid, return the 1 if it exists
export function checkTestIDExists(testid, userid) {
  userid = typeof userid !== 'undefined' ? userid : 'undefined'; // If userID is undefined, set it to undefined string
  const rediskey = 'users:' + userid +':tests'
  return messaging.hexists(rediskey, testid)
}

// Get all public tests
export async function getTests(userid) {
  // userid = typeof userid !== 'undefined' ? userid : 'shared';
  const exists = await messaging.hlen('users:'+userid+':tests')
  if (exists) {
    const tests =  await messaging.hkeys('users:'+userid+':tests');
    const tests_string = []
    tests.forEach(element => {
      tests_string.push(Buffer.from(element).toString())
    });
    return tests_string;
  } else {
    // If testid does not correspond to a redis key,
    // then consider the test stopped, however an Error might make more sense
    return "No tests available"
  }
}

export async function getName(testid) {
  return await messaging.callWorkerMethod(testid, 'get_name', {})
}

export async function getInputs(testid, db) {
  return await messaging.callWorkerMethod(testid, 'get_inputs', {})
}

export async function getMeasurements(testid, db) {
  return await messaging.callWorkerMethod(testid, 'get_measurements', {})
}

export async function getStatus(rediskey, testid) {
  const exists = await messaging.hexists(rediskey, testid)
  if (exists) {
    const metadata_string =  await messaging.hget(rediskey, testid)
    return (JSON.parse(metadata_string)).status
  } else {
    // If testid does not correspond to a redis key,
    // then consider the test stopped, however an Error might make more sense
    return "Stopped"
  }
};

<<<<<<< HEAD
export async function waitForStatus(testid, desiredStatus, count, maxCount) {
  maxCount = typeof maxCount !== 'undefined' ? maxCount : process.env.BOPTEST_TIMEOUT
=======
export async function waitForStatus(rediskey, testid, desiredStatus, count, maxCount) {
  maxCount = typeof maxCount !== 'undefined' ? maxCount : process.env.SERVICE_TIMEOUT
>>>>>>> ac601cff
  // The default starting count is 0
  count = typeof count !== 'undefined' ? count : 0
  const currentStatus = await getStatus(rediskey, testid);
  if (currentStatus == desiredStatus) {
    return;
  } else if (count >= maxCount) {
    throw(`Timeout waiting for test: ${testid} to reach status: ${desiredStatus}`);
  } else {
    // check status every 1000 miliseconds
    await promiseTaskLater(waitForStatus, 1000, rediskey, testid, desiredStatus, count, maxCount);
    count++
  }
};

export async function setStatus(rediskey, testid, stat) {
  return messaging.hset(rediskey, testid, JSON.stringify(stat))
}

export async function getForecastParameters(testid) {
  return await messaging.callWorkerMethod(testid, 'get_forecast_parameters', {})
}

export async function setForecastParameters(testid, horizon, interval) {
  return await messaging.callWorkerMethod(testid, 'set_forecast_parameters', { horizon, interval })
}

export async function getForecast(testid) {
  return await messaging.callWorkerMethod(testid, 'get_forecast', {})
}

export async function initialize(testid, params) {
  return await messaging.callWorkerMethod(testid, 'initialize', params)
}

export async function getScenario(testid) {
  return await messaging.callWorkerMethod(testid, 'get_scenario', {})
}

export async function setScenario(testid, scenario) {
  return await messaging.callWorkerMethod(testid, 'set_scenario', { scenario })
}

export async function advance(testid, u) {
  return await messaging.callWorkerMethod(testid, 'advance', { u })
}

export async function stop(testid) {
  return await messaging.callWorkerMethod(testid, 'stop', {})
}

export async function getStep(testid) {
  return await messaging.callWorkerMethod(testid, 'get_step', {})
}

export async function setStep(testid, step) {
  return await messaging.callWorkerMethod(testid, 'set_step', { step })
}

export async function getKPIs(testid) {
  return await messaging.callWorkerMethod(testid, 'get_kpis', {})
}

export async function getResults(testid, point_name, start_time, final_time) {
  const params = {point_name, start_time, final_time}
  return await messaging.callWorkerMethod(testid, 'get_results', params)
}

export async function submit(testid, api_key, tags, unit_test) {
  const params = {api_key, tags, unit_test}
  return await messaging.callWorkerMethod(testid, 'post_results_to_dashboard', params)
}<|MERGE_RESOLUTION|>--- conflicted
+++ resolved
@@ -1,50 +1,68 @@
 import { v4 as uuidv4 } from 'uuid';
 import {addJobToQueue} from './job';
 import messaging from './messaging';
-import {
-  getS3KeyForTestcaseID
-} from './testcase.js';
 
 function promiseTaskLater(task, time, ...args) {
   return new Promise((resolve, reject) => {
     setTimeout(async () => {
       try {
-        await task(...args);
-        resolve();
+        await task(...args)
+        resolve()
       } catch (e) {
-        reject(e);
+        reject(e)
       }
-    }, time);
-  });
-};
+    }, time)
+  })
+}
+
+// All tests are added to an in memory (e.g redis) hash,
+// under the key returned by this function.
+// See docs/redis.md
+function getUserTestsKey(userid) {
+  // userid could be undefined in which case the key will still be valid.
+  // e.g. "users:undefined:tests:${testid}"
+  // This would be true when a test is selected by a client that is not logged in
+  return `users:${userid}:tests`
+}
+
+export async function enqueueTest(testid, userid, testcaseKey) {
+  const userTestsKey = getUserTestsKey(userid)
+  await messaging.hset(userTestsKey, testid, JSON.stringify({status: "Queued"}))
+  await addJobToQueue("boptest_run_test", {testid, userTestsKey, testcaseKey})
+}
 
 // Given testid, return the testcase id
-export async function isTest(testid) {
-  return await messaging.exists(testid)
+export async function isTest(userid, testid) {
+  const userTestsKey = getUserTestsKey(userid)
+  return await messaging.hexists(userTestsKey, testid)
 }
 
-// Given testid, return the 1 if it exists
-export function checkTestIDExists(testid, userid) {
-  userid = typeof userid !== 'undefined' ? userid : 'undefined'; // If userID is undefined, set it to undefined string
-  const rediskey = 'users:' + userid +':tests'
-  return messaging.hexists(rediskey, testid)
-}
-
-// Get all public tests
-export async function getTests(userid) {
-  // userid = typeof userid !== 'undefined' ? userid : 'shared';
-  const exists = await messaging.hlen('users:'+userid+':tests')
+export async function getStatus(userid, testid) {
+  const exists = await isTest(userid, testid)
   if (exists) {
-    const tests =  await messaging.hkeys('users:'+userid+':tests');
-    const tests_string = []
-    tests.forEach(element => {
-      tests_string.push(Buffer.from(element).toString())
-    });
-    return tests_string;
+    const userTestsKey = getUserTestsKey(userid)
+    const testMetaData =  await messaging.hget(userTestsKey, testid)
+    return (JSON.parse(testMetaData)).status
   } else {
     // If testid does not correspond to a redis key,
     // then consider the test stopped, however an Error might make more sense
-    return "No tests available"
+    throw(`Cannot getStatus for testid ${testid} and user ${userid} because it does not exist`);
+  }
+}
+
+export async function waitForStatus(userid, testid, desiredStatus, count, maxCount) {
+  maxCount = typeof maxCount !== 'undefined' ? maxCount : process.env.BOPTEST_TIMEOUT
+  // The default starting count is 0
+  count = typeof count !== 'undefined' ? count : 0
+  const currentStatus = await getStatus(userid, testid);
+  if (currentStatus == desiredStatus) {
+    return;
+  } else if (count >= maxCount) {
+    throw(`Timeout waiting for test: ${testid} to reach status: ${desiredStatus}`);
+  } else {
+    // check status every 1000 miliseconds
+    await promiseTaskLater(waitForStatus, 1000, userid, testid, desiredStatus, count, maxCount);
+    count++
   }
 }
 
@@ -58,43 +76,6 @@
 
 export async function getMeasurements(testid, db) {
   return await messaging.callWorkerMethod(testid, 'get_measurements', {})
-}
-
-export async function getStatus(rediskey, testid) {
-  const exists = await messaging.hexists(rediskey, testid)
-  if (exists) {
-    const metadata_string =  await messaging.hget(rediskey, testid)
-    return (JSON.parse(metadata_string)).status
-  } else {
-    // If testid does not correspond to a redis key,
-    // then consider the test stopped, however an Error might make more sense
-    return "Stopped"
-  }
-};
-
-<<<<<<< HEAD
-export async function waitForStatus(testid, desiredStatus, count, maxCount) {
-  maxCount = typeof maxCount !== 'undefined' ? maxCount : process.env.BOPTEST_TIMEOUT
-=======
-export async function waitForStatus(rediskey, testid, desiredStatus, count, maxCount) {
-  maxCount = typeof maxCount !== 'undefined' ? maxCount : process.env.SERVICE_TIMEOUT
->>>>>>> ac601cff
-  // The default starting count is 0
-  count = typeof count !== 'undefined' ? count : 0
-  const currentStatus = await getStatus(rediskey, testid);
-  if (currentStatus == desiredStatus) {
-    return;
-  } else if (count >= maxCount) {
-    throw(`Timeout waiting for test: ${testid} to reach status: ${desiredStatus}`);
-  } else {
-    // check status every 1000 miliseconds
-    await promiseTaskLater(waitForStatus, 1000, rediskey, testid, desiredStatus, count, maxCount);
-    count++
-  }
-};
-
-export async function setStatus(rediskey, testid, stat) {
-  return messaging.hset(rediskey, testid, JSON.stringify(stat))
 }
 
 export async function getForecastParameters(testid) {
