--- conflicted
+++ resolved
@@ -161,13 +161,8 @@
         return forecast_parameters
 
     def put(self):
-<<<<<<< HEAD
-        '''PUT request to set forecast horizon and interval inseconds.'''                 
-        args = parser_forecast_parameters.parse_args()
-=======
         '''PUT request to set forecast horizon and interval inseconds.'''
         args = parser_forecast_parameters.parse_args(strict=True)
->>>>>>> f8f56464
         horizon  = args['horizon']
         interval = args['interval']
         case.set_forecast_parameters(horizon, interval)
@@ -200,17 +195,6 @@
     '''Interface to test case name.'''
 
     def get(self):
-<<<<<<< HEAD
-        '''GET request to receive test case name.'''        
-        app.logger.info("Receiving a new query for case name")           
-        try:        
-            name = case.get_name()            
-        except Exception as e:        
-            app.logger.error("Fail to return the case name:{}".format(e))        
-            return {'message':'failure','error':e,'result':None}                         
-        return {'message':'success','result':name,'error':None}  
-       
-=======
         '''GET request to receive test case name.'''
         name = case.get_name()
         return name
@@ -222,7 +206,6 @@
         '''GET request to receive BOPTEST version.'''
         version = case.get_version()
         return version
->>>>>>> f8f56464
 # --------------------
 
 # ADD REQUESTS TO API WITH URL EXTENSION
