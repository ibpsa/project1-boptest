# -*- coding: utf-8 -*-
"""
This module implements the REST API used to interact with the test case.
The API is implemented using the ``flask`` package.

"""

# GENERAL PACKAGE IMPORT
# ----------------------
from flask import Flask
from flask_restful import Resource, Api, reqparse
<<<<<<< HEAD
import logging
import argparse
=======
from flask_cors import CORS
>>>>>>> a7a33684
# ----------------------

# LOGGING SETTING
# ----------------
parser = argparse.ArgumentParser()
parser.add_argument("-l", "--log", dest="logLevel", choices=['DEBUG', 'INFO', 'WARNING', 'ERROR', 'CRITICAL'],help="Provide logging level. Example --log DEBUG'")
log_level = parser.parse_args()
logging.basicConfig(level=getattr(logging, log_level.logLevel))
# ----------------

# TEST CASE IMPORT
# ----------------
from testcase import TestCase
# ----------------

# FLASK REQUIREMENTS
# ------------------
app = Flask(__name__)
cors = CORS(app, resources={r"*": {"origins": "*"}})
api = Api(app)
# ------------------

# INSTANTIATE TEST CASE
# ---------------------
try:
   case = TestCase()   
except Exception as e:
   app.logger.error("Failed to instantiate the fmu: {}".format(e))
   pass
# ---------------------

# DEFINE ARGUMENT PARSERS
# -----------------------
# ``step`` interface
parser_step = reqparse.RequestParser()
parser_step.add_argument('step')
# ``initialize`` interface
parser_initialize = reqparse.RequestParser()
parser_initialize.add_argument('start_time')
parser_initialize.add_argument('warmup_period')
# ``advance`` interface
parser_advance = reqparse.RequestParser()
for key in case.u.keys():
    parser_advance.add_argument(key)
#``forecast_parameters`` interface
parser_forecast_parameters = reqparse.RequestParser()
forecast_parameters = ['horizon','interval']
for arg in forecast_parameters:
    parser_forecast_parameters.add_argument(arg)
# ``price_scenario`` interface
parser_scenario = reqparse.RequestParser()
parser_scenario.add_argument('electricity_price')
# ``results`` interface
results_var = reqparse.RequestParser()
results_var.add_argument('point_name')
results_var.add_argument('start_time')
results_var.add_argument('final_time')
# -----------------------

# DEFINE REST REQUESTS
# --------------------
class Advance(Resource):
    '''Interface to advance the test case simulation.'''

    def post(self):
<<<<<<< HEAD
        '''POST request with input data to advance the simulation one step 
        and receive current measurements.'''                           
        u = parser_advance.parse_args()        
        app.logger.info("Receiving a new advance request: {}".format(u))                 
        result = case.advance(u)        
        if result['message'] == 'success':
            app.logger.info("Advanced the simulation")
            return {'message':'success','error':None,'result':result['result']}              
        else:        
            app.logger.error("Fail to advanced the simulation: {}".format(result['error'])) 
            return {'message':'failure','error':result['error'],'result':None}                            
=======
        '''POST request with input data to advance the simulation one step
        and receive current measurements.'''
        u = parser_advance.parse_args()
        y = case.advance(u)
        return y
>>>>>>> a7a33684

class Initialize(Resource):
    '''Interface to initialize the test case simulation.'''

    def put(self):
<<<<<<< HEAD
        '''PUT request to initialize the test.'''                 
        args = parser_initialize.parse_args()        
        app.logger.info("Receiving a new initialize request: {}".format(args))         
        try:         
            start_time = float(args['start_time'])            
            warmup_period = float(args['warmup_period'])            
        except TypeError as e:        
            app.logger.error("Receiving {} when processing a initialize request".format(e))        
            return {'message':'failure','error':e,'result':None}             
        except ValueError as e:        
            app.logger.error("Receiving {} when processing a initialize request".format(e))         
            return {'message':'failure','error':e,'result':None}                           
        result = case.initialize(start_time,warmup_period)  
        if result['message'] == 'success':
            app.logger.info("Reset the simulation start time to: {}".format(start_time))
            return {'message':'success','error':None,'result':None}                    
        else:        
            app.logger.error("Fail to initialize the simulation:{}".format(result['error']))
            return {'message':'failure','error':result['error'],'result':None}                                        
=======
        '''PUT request to initialize the test.'''
        args = parser_initialize.parse_args()
        start_time = float(args['start_time'])
        warmup_period = float(args['warmup_period'])
        y = case.initialize(start_time,warmup_period)
        return y
>>>>>>> a7a33684

class Step(Resource):
    '''Interface to test case simulation step size.'''

    def get(self):
        '''GET request to receive current simulation step in seconds.'''                
        app.logger.info("Receiving a new query for step")         
        try:       
            step = case.get_step()            
        except Exception as e:        
            app.logger.error("Fail to return the simulation step:{}".format(e))        
            return {'message':'failure','error':e,'result':None}         
        return {'message':'success','error':None,'result':step}  

    def put(self):
<<<<<<< HEAD
        '''PUT request to set simulation step in seconds.'''                            
        args = parser_step.parse_args()        
        app.logger.info("Receiving a new set step request: {}".format(args))         
        step = args['step']        
        try:       
            step = case.set_step(step)            
        except Exception as e:        
            app.logger.error("Fail to set the simulation step:{}".format(e))        
            return {'message':'failure','error':e,'result':None}         
        return {'message':'success','error':None,'result':step}  
        
=======
        '''PUT request to set simulation step in seconds.'''
        args = parser_step.parse_args()
        step = args['step']
        case.set_step(step)
        return step, 201

>>>>>>> a7a33684
class Inputs(Resource):
    '''Interface to test case inputs.'''

    def get(self):
        '''GET request to receive list of available inputs.'''
<<<<<<< HEAD
        app.logger.info("Receiving a new query for input list")
        try:        
            u_list = case.get_inputs()            
        except Exception as e:        
            app.logger.error("Fail to return the inputs:{}".format(e))        
            return {'message':'failure','error':e,'result':None}                        
        return {'message':'success','error':None,'result':u_list}
        
=======
        u_list = case.get_inputs()
        return u_list

>>>>>>> a7a33684
class Measurements(Resource):
    '''Interface to test case measurements.'''

    def get(self):
<<<<<<< HEAD
        '''GET request to receive list of available measurements.'''       
        app.logger.info("Receiving a new query for output list")                          
        try:        
            y_list = case.get_measurements()            
        except Exception as e:        
            app.logger.error("Fail to return the outputs:{}".format(e))        
            return {'message':'failure','error':e,'result':None}                         
        return {'message':'success','error':None,'result':y_list}
        
class Results(Resource):
    '''Interface to test case result data.'''
    
    def get(self):
        '''GET request to receive measurement data.'''        
        app.logger.info("Receiving a new query for results")          
        try:        
            Y = case.get_results()            
        except Exception as e:        
            app.logger.error("Fail to return the results:{}".format(e))        
            return {'message':'failure','error':e,'result':None}                         
        return {'message':'success','error':None,'result':Y}
        
=======
        '''GET request to receive list of available measurements.'''
        y_list = case.get_measurements()
        return y_list

class Results(Resource):
    '''Interface to test case result data.'''

    def put(self):
        '''PUT request to receive measurement data.'''
        args = results_var.parse_args()
        var  = args['point_name']
        start_time  = float(args['start_time'])
        final_time  = float(args['final_time'])
        Y = case.get_results(var, start_time, final_time)
        for key in Y:
            Y[key] = Y[key].tolist()

        return Y

>>>>>>> a7a33684
class KPI(Resource):
    '''Interface to test case KPIs.'''

    def get(self):
<<<<<<< HEAD
        '''GET request to receive KPI data.'''        
        app.logger.info("Receiving a new query for KPI")  
        try:        
            kpi = case.get_kpis()            
        except Exception as e:        
            app.logger.error("Fail to return the KPI:{}".format(e))        
            return {'message':'failure','error':e,'result':None}                         
        return {'message':'success','error':None,'result':kpi}        
            
=======
        '''GET request to receive KPI data.'''
        kpi = case.get_kpis()
        return kpi

>>>>>>> a7a33684
class Forecast_Parameters(Resource):
    '''Interface to test case forecast parameters.'''

    def get(self):
<<<<<<< HEAD
        '''GET request to receive forecast parameters.'''        
        app.logger.info("Receiving a new query for forecast parameters") 
        try:        
            forecast_parameters = case.get_forecast_parameters()            
        except Exception as e:        
            app.logger.error("Fail to return the forecast parameters:{}".format(e))        
            return {'message':'failure','error':e,'result':None}                         
        return {'message':'success','error':None,'result':forecast_parameters}        
    
=======
        '''GET request to receive forecast parameters.'''
        forecast_parameters = case.get_forecast_parameters()
        return forecast_parameters

>>>>>>> a7a33684
    def put(self):
        '''PUT request to set forecast horizon and interval inseconds.'''                 
        args = parser_forecast_parameters.parse_args()
<<<<<<< HEAD
        app.logger.info("Receiving a new request for setting the forecast: ()".format(args))                
        horizon  = args['horizon']        
        interval = args['interval']                       
        try:        
            result = case.set_forecast_parameters(horizon, interval)            
        except Exception as e:        
            app.logger.error("Fail to return the forecast result:{}".format(e))        
            return {'message':'failure','error':e,'result':None}
        forecast_parameters = case.get_forecast_parameters()            
        return {'message':'success','error':None,'result':forecast_parameters}
    
=======
        horizon  = args['horizon']
        interval = args['interval']
        case.set_forecast_parameters(horizon, interval)
        forecast_parameters = case.get_forecast_parameters()
        return forecast_parameters

>>>>>>> a7a33684
class Forecast(Resource):
    '''Interface to test case forecast data.'''

    def get(self):
<<<<<<< HEAD
        '''GET request to receive forecast data.'''        
        app.logger.info("Receiving a new query for forecast")            
        try:        
            forecast = case.get_forecast()            
        except Exception as e:        
            app.logger.error("Fail to return the forecast:{}".format(e))        
            return {'message':'failure','error':e,'result':None}                         
        return {'message':'success','result':forecast,'error':forecast}  

        
=======
        '''GET request to receive forecast data.'''
        forecast = case.get_forecast()
        return forecast

class Scenario(Resource):
    '''Interface to test case scenario.'''

    def get(self):
        '''GET request to receive current scenario.'''
        scenario = case.get_scenario()
        return scenario

    def put(self):
        '''PUT request to set scenario.'''
        scenario = parser_scenario.parse_args()
        case.set_scenario(scenario)
        scenario = case.get_scenario()
        return scenario

>>>>>>> a7a33684
class Name(Resource):
    '''Interface to test case name.'''

    def get(self):
        '''GET request to receive test case name.'''        
        app.logger.info("Receiving a new query for case name")           
        try:        
            name = case.get_name()            
        except Exception as e:        
            app.logger.error("Fail to return the case name:{}".format(e))        
            return {'message':'failure','error':e,'result':None}                         
        return {'message':'success','result':name,'error':None}  
       
# --------------------

# ADD REQUESTS TO API WITH URL EXTENSION
# --------------------------------------
api.add_resource(Advance, '/advance')
api.add_resource(Initialize, '/initialize')
api.add_resource(Step, '/step')
api.add_resource(Inputs, '/inputs')
api.add_resource(Measurements, '/measurements')
api.add_resource(Results, '/results')
api.add_resource(KPI, '/kpi')
api.add_resource(Forecast_Parameters, '/forecast_parameters')
api.add_resource(Forecast, '/forecast')
api.add_resource(Scenario, '/scenario')
api.add_resource(Name, '/name')
# --------------------------------------

if __name__ == '__main__':
    app.run(host='0.0.0.0', debug=True)<|MERGE_RESOLUTION|>--- conflicted
+++ resolved
@@ -9,12 +9,7 @@
 # ----------------------
 from flask import Flask
 from flask_restful import Resource, Api, reqparse
-<<<<<<< HEAD
-import logging
-import argparse
-=======
 from flask_cors import CORS
->>>>>>> a7a33684
 # ----------------------
 
 # LOGGING SETTING
@@ -80,58 +75,22 @@
     '''Interface to advance the test case simulation.'''
 
     def post(self):
-<<<<<<< HEAD
-        '''POST request with input data to advance the simulation one step 
-        and receive current measurements.'''                           
-        u = parser_advance.parse_args()        
-        app.logger.info("Receiving a new advance request: {}".format(u))                 
-        result = case.advance(u)        
-        if result['message'] == 'success':
-            app.logger.info("Advanced the simulation")
-            return {'message':'success','error':None,'result':result['result']}              
-        else:        
-            app.logger.error("Fail to advanced the simulation: {}".format(result['error'])) 
-            return {'message':'failure','error':result['error'],'result':None}                            
-=======
         '''POST request with input data to advance the simulation one step
         and receive current measurements.'''
         u = parser_advance.parse_args()
         y = case.advance(u)
         return y
->>>>>>> a7a33684
 
 class Initialize(Resource):
     '''Interface to initialize the test case simulation.'''
 
     def put(self):
-<<<<<<< HEAD
-        '''PUT request to initialize the test.'''                 
-        args = parser_initialize.parse_args()        
-        app.logger.info("Receiving a new initialize request: {}".format(args))         
-        try:         
-            start_time = float(args['start_time'])            
-            warmup_period = float(args['warmup_period'])            
-        except TypeError as e:        
-            app.logger.error("Receiving {} when processing a initialize request".format(e))        
-            return {'message':'failure','error':e,'result':None}             
-        except ValueError as e:        
-            app.logger.error("Receiving {} when processing a initialize request".format(e))         
-            return {'message':'failure','error':e,'result':None}                           
-        result = case.initialize(start_time,warmup_period)  
-        if result['message'] == 'success':
-            app.logger.info("Reset the simulation start time to: {}".format(start_time))
-            return {'message':'success','error':None,'result':None}                    
-        else:        
-            app.logger.error("Fail to initialize the simulation:{}".format(result['error']))
-            return {'message':'failure','error':result['error'],'result':None}                                        
-=======
         '''PUT request to initialize the test.'''
         args = parser_initialize.parse_args()
         start_time = float(args['start_time'])
         warmup_period = float(args['warmup_period'])
         y = case.initialize(start_time,warmup_period)
         return y
->>>>>>> a7a33684
 
 class Step(Resource):
     '''Interface to test case simulation step size.'''
@@ -147,73 +106,24 @@
         return {'message':'success','error':None,'result':step}  
 
     def put(self):
-<<<<<<< HEAD
-        '''PUT request to set simulation step in seconds.'''                            
-        args = parser_step.parse_args()        
-        app.logger.info("Receiving a new set step request: {}".format(args))         
-        step = args['step']        
-        try:       
-            step = case.set_step(step)            
-        except Exception as e:        
-            app.logger.error("Fail to set the simulation step:{}".format(e))        
-            return {'message':'failure','error':e,'result':None}         
-        return {'message':'success','error':None,'result':step}  
-        
-=======
         '''PUT request to set simulation step in seconds.'''
         args = parser_step.parse_args()
         step = args['step']
         case.set_step(step)
         return step, 201
 
->>>>>>> a7a33684
 class Inputs(Resource):
     '''Interface to test case inputs.'''
 
     def get(self):
         '''GET request to receive list of available inputs.'''
-<<<<<<< HEAD
-        app.logger.info("Receiving a new query for input list")
-        try:        
-            u_list = case.get_inputs()            
-        except Exception as e:        
-            app.logger.error("Fail to return the inputs:{}".format(e))        
-            return {'message':'failure','error':e,'result':None}                        
-        return {'message':'success','error':None,'result':u_list}
-        
-=======
         u_list = case.get_inputs()
         return u_list
 
->>>>>>> a7a33684
 class Measurements(Resource):
     '''Interface to test case measurements.'''
 
     def get(self):
-<<<<<<< HEAD
-        '''GET request to receive list of available measurements.'''       
-        app.logger.info("Receiving a new query for output list")                          
-        try:        
-            y_list = case.get_measurements()            
-        except Exception as e:        
-            app.logger.error("Fail to return the outputs:{}".format(e))        
-            return {'message':'failure','error':e,'result':None}                         
-        return {'message':'success','error':None,'result':y_list}
-        
-class Results(Resource):
-    '''Interface to test case result data.'''
-    
-    def get(self):
-        '''GET request to receive measurement data.'''        
-        app.logger.info("Receiving a new query for results")          
-        try:        
-            Y = case.get_results()            
-        except Exception as e:        
-            app.logger.error("Fail to return the results:{}".format(e))        
-            return {'message':'failure','error':e,'result':None}                         
-        return {'message':'success','error':None,'result':Y}
-        
-=======
         '''GET request to receive list of available measurements.'''
         y_list = case.get_measurements()
         return y_list
@@ -233,86 +143,35 @@
 
         return Y
 
->>>>>>> a7a33684
 class KPI(Resource):
     '''Interface to test case KPIs.'''
 
     def get(self):
-<<<<<<< HEAD
-        '''GET request to receive KPI data.'''        
-        app.logger.info("Receiving a new query for KPI")  
-        try:        
-            kpi = case.get_kpis()            
-        except Exception as e:        
-            app.logger.error("Fail to return the KPI:{}".format(e))        
-            return {'message':'failure','error':e,'result':None}                         
-        return {'message':'success','error':None,'result':kpi}        
-            
-=======
         '''GET request to receive KPI data.'''
         kpi = case.get_kpis()
         return kpi
 
->>>>>>> a7a33684
 class Forecast_Parameters(Resource):
     '''Interface to test case forecast parameters.'''
 
     def get(self):
-<<<<<<< HEAD
-        '''GET request to receive forecast parameters.'''        
-        app.logger.info("Receiving a new query for forecast parameters") 
-        try:        
-            forecast_parameters = case.get_forecast_parameters()            
-        except Exception as e:        
-            app.logger.error("Fail to return the forecast parameters:{}".format(e))        
-            return {'message':'failure','error':e,'result':None}                         
-        return {'message':'success','error':None,'result':forecast_parameters}        
-    
-=======
         '''GET request to receive forecast parameters.'''
         forecast_parameters = case.get_forecast_parameters()
         return forecast_parameters
 
->>>>>>> a7a33684
     def put(self):
         '''PUT request to set forecast horizon and interval inseconds.'''                 
         args = parser_forecast_parameters.parse_args()
-<<<<<<< HEAD
-        app.logger.info("Receiving a new request for setting the forecast: ()".format(args))                
-        horizon  = args['horizon']        
-        interval = args['interval']                       
-        try:        
-            result = case.set_forecast_parameters(horizon, interval)            
-        except Exception as e:        
-            app.logger.error("Fail to return the forecast result:{}".format(e))        
-            return {'message':'failure','error':e,'result':None}
-        forecast_parameters = case.get_forecast_parameters()            
-        return {'message':'success','error':None,'result':forecast_parameters}
-    
-=======
         horizon  = args['horizon']
         interval = args['interval']
         case.set_forecast_parameters(horizon, interval)
         forecast_parameters = case.get_forecast_parameters()
         return forecast_parameters
 
->>>>>>> a7a33684
 class Forecast(Resource):
     '''Interface to test case forecast data.'''
 
     def get(self):
-<<<<<<< HEAD
-        '''GET request to receive forecast data.'''        
-        app.logger.info("Receiving a new query for forecast")            
-        try:        
-            forecast = case.get_forecast()            
-        except Exception as e:        
-            app.logger.error("Fail to return the forecast:{}".format(e))        
-            return {'message':'failure','error':e,'result':None}                         
-        return {'message':'success','result':forecast,'error':forecast}  
-
-        
-=======
         '''GET request to receive forecast data.'''
         forecast = case.get_forecast()
         return forecast
@@ -332,7 +191,6 @@
         scenario = case.get_scenario()
         return scenario
 
->>>>>>> a7a33684
 class Name(Resource):
     '''Interface to test case name.'''
 
@@ -364,4 +222,4 @@
 # --------------------------------------
 
 if __name__ == '__main__':
-    app.run(host='0.0.0.0', debug=True)+    app.run(host='0.0.0.0')