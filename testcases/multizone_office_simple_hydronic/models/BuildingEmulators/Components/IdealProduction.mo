within BuildingEmulators.Components;
model IdealProduction "Ideal production model which assumes a linear efficiency curve"
<<<<<<< HEAD
    extends IDEAS.Fluid.Interfaces.PrescribedOutlet(final use_TSet=true, show_T = true, allowFlowReversal=false);
    outer .IDEAS.BoundaryConditions.SimInfoManager sim "Simulation information manager for climate data" annotation(Placement(transformation(extent = {{-100.0,80.0},{-80.0,100.0}},rotation = 0.0,origin = {0.0,0.0}))); 
    parameter Boolean boiler = true 
=======
    extends IDEAS.Fluid.Interfaces.PrescribedOutlet(show_T = true, allowFlowReversal=false);
    outer .IDEAS.BoundaryConditions.SimInfoManager sim "Simulation information manager for climate data" annotation(Placement(transformation(extent = {{-100.0,80.0},{-80.0,100.0}},rotation = 0.0,origin = {0.0,0.0})));
    parameter Boolean boiler = true
>>>>>>> 0892d216
    "if true, gas boiler whose efficiency only depends on the inlet temperature; if false, chiller/heat pump whose efficiency depends on inlet and ambient temperatures";
    parameter Boolean heating = false
     "if true, heat pump, else chiller";
    .Modelica.Blocks.Interfaces.RealOutput P(unit = "W") "Energy used by the production component" annotation(Placement(transformation(extent = {{100.0,-70.0},{120.0,-50.0}},rotation = 0.0,origin = {0.0,0.0})));
<<<<<<< HEAD

    .Modelica.Blocks.Interfaces.RealInput TSetIn(unit = "K", displayUnit="degC") if use_TSet;
    
    
=======
    .Modelica.Blocks.Interfaces.RealInput TSetIn(unit = "K", displayUnit="degC");
>>>>>>> 0892d216
    parameter Real A = if boiler then 2.46575 else A_vcrs "Intercept of the linear expression";
    parameter Real B = if boiler then -0.005 else B_vcrs "Rate of change with the inlet temperature";
    parameter Real C = if boiler then 0 else C_vcrs  "Rate of change with the ambient temperature";
    parameter Real A_vcrs = if heating then -15.11 else -68.5 "Intercept of the linear expression of the vapor-compression refrigeration system";
    parameter Real B_vcrs = if heating then -0.05 else 0.4 "Rate of change with th inlet temperature of the vapor-compression refrigeration system";
    parameter Real C_vcrs = if heating then 0.125 else -4/30  "Rate of change with the ambient temperature of the vapor-compression refrigeration system";
    parameter Real conPoint = 273.15+45 "Condensation point for the gas boiler";
    Real linear_expression = A + B*TSetIn + C*sim.Te "linear dependency of the production system";
    Real eff = if boiler then linear_expression + 0.1/(1+exp(TSetIn-conPoint)) else linear_expression "efficiency of the production system";
    .Modelica.Blocks.Sources.RealExpression effExp(y = abs(Q_flow / eff)) annotation(Placement(transformation(extent = {{20.0,-70.0},{40.0,-50.0}},origin = {0.0,0.0},rotation = 0.0)));
    //\frac{0.1}{\left(1+\exp\left(x-C\right)\right)}+2.46575-0.005x
equation
<<<<<<< HEAD
    
    TSet=TSetIn;
    if not use_TSet then       
        TSet = 0;
=======
    if use_TSet then
        connect(TSet,TSetIn);
    else
        TSetIn = 0;
>>>>>>> 0892d216
    end if;
    connect(effExp.y,P) annotation(Line(points = {{41,-60},{110,-60}},color = {0,0,127}));
    annotation(Icon(coordinateSystem(preserveAspectRatio = false,extent = {{-100.0,-100.0},{100.0,100.0}}),graphics={  Text(lineColor={0,0,255},extent={{-150,150},{150,110}},textString="%name"),Line(origin={85,-51},points={{14.999967066252296,-8.950839008652679},{-5,-9},{-5,9},{-15,9}},color={22,0,255})}));
end IdealProduction;<|MERGE_RESOLUTION|>--- conflicted
+++ resolved
@@ -1,26 +1,13 @@
 within BuildingEmulators.Components;
 model IdealProduction "Ideal production model which assumes a linear efficiency curve"
-<<<<<<< HEAD
-    extends IDEAS.Fluid.Interfaces.PrescribedOutlet(final use_TSet=true, show_T = true, allowFlowReversal=false);
-    outer .IDEAS.BoundaryConditions.SimInfoManager sim "Simulation information manager for climate data" annotation(Placement(transformation(extent = {{-100.0,80.0},{-80.0,100.0}},rotation = 0.0,origin = {0.0,0.0}))); 
-    parameter Boolean boiler = true 
-=======
     extends IDEAS.Fluid.Interfaces.PrescribedOutlet(show_T = true, allowFlowReversal=false);
     outer .IDEAS.BoundaryConditions.SimInfoManager sim "Simulation information manager for climate data" annotation(Placement(transformation(extent = {{-100.0,80.0},{-80.0,100.0}},rotation = 0.0,origin = {0.0,0.0})));
     parameter Boolean boiler = true
->>>>>>> 0892d216
     "if true, gas boiler whose efficiency only depends on the inlet temperature; if false, chiller/heat pump whose efficiency depends on inlet and ambient temperatures";
     parameter Boolean heating = false
      "if true, heat pump, else chiller";
     .Modelica.Blocks.Interfaces.RealOutput P(unit = "W") "Energy used by the production component" annotation(Placement(transformation(extent = {{100.0,-70.0},{120.0,-50.0}},rotation = 0.0,origin = {0.0,0.0})));
-<<<<<<< HEAD
-
-    .Modelica.Blocks.Interfaces.RealInput TSetIn(unit = "K", displayUnit="degC") if use_TSet;
-    
-    
-=======
     .Modelica.Blocks.Interfaces.RealInput TSetIn(unit = "K", displayUnit="degC");
->>>>>>> 0892d216
     parameter Real A = if boiler then 2.46575 else A_vcrs "Intercept of the linear expression";
     parameter Real B = if boiler then -0.005 else B_vcrs "Rate of change with the inlet temperature";
     parameter Real C = if boiler then 0 else C_vcrs  "Rate of change with the ambient temperature";
@@ -33,17 +20,10 @@
     .Modelica.Blocks.Sources.RealExpression effExp(y = abs(Q_flow / eff)) annotation(Placement(transformation(extent = {{20.0,-70.0},{40.0,-50.0}},origin = {0.0,0.0},rotation = 0.0)));
     //\frac{0.1}{\left(1+\exp\left(x-C\right)\right)}+2.46575-0.005x
 equation
-<<<<<<< HEAD
-    
-    TSet=TSetIn;
-    if not use_TSet then       
-        TSet = 0;
-=======
     if use_TSet then
         connect(TSet,TSetIn);
     else
         TSetIn = 0;
->>>>>>> 0892d216
     end if;
     connect(effExp.y,P) annotation(Line(points = {{41,-60},{110,-60}},color = {0,0,127}));
     annotation(Icon(coordinateSystem(preserveAspectRatio = false,extent = {{-100.0,-100.0},{100.0,100.0}}),graphics={  Text(lineColor={0,0,255},extent={{-150,150},{150,110}},textString="%name"),Line(origin={85,-51},points={{14.999967066252296,-8.950839008652679},{-5,-9},{-5,9},{-15,9}},color={22,0,255})}));
