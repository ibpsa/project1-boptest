within OU44Emulator.Models.Validation;
model RealOccupancy
<<<<<<< HEAD
  extends BuildingControl(
    oveCO2ZonSet(u(
        min=400,
        max=1000,
        unit="ppm")),
    reaTZon(KPIs=Buildings.Utilities.IO.SignalExchange.SignalTypes.SignalsForKPIs.AirZoneTemperature,
        y(unit="K")),
    oveTSupSet(u(
        min=273.15 + 15,
        max=273.15 + 40,
        unit="K")),
    districtHeating(m_flow_nominal=2),
    infiltration(ach=0.2),
    scale_factor(k=4),
    rad(energyDynamics=Modelica.Fluid.Types.Dynamics.FixedInitial,
        dp_nominal=0),
    conPIDcoil(
      yMax=1,
      controllerType=Modelica.Blocks.Types.SimpleController.PI,
      k=0.05,
      Ti=800),
    conPIDfan(k=0.1, Ti=600),
    conPIDrad(k=0.05, Ti=800),
    Occupancy_schedule(occupancy=3600*{31,43,55,67,79,91,103,115,127,139}),
    valRad(use_inputFilter=false),
    valCoil(use_inputFilter=false),
    intWall(roughness_a=Buildings.HeatTransfer.Types.SurfaceRoughness.Medium),
    floor(roughness_a=Buildings.HeatTransfer.Types.SurfaceRoughness.Medium),
    const5(k=283.15),
    const4(k=283.15),
    insulation(k=0.04),
    insulationRoof(k=0.04),
    insulationFloor(k=0.04),
    metHeat(k=120/AFlo));

  Modelica.Blocks.Sources.CombiTimeTable occupancy(
    tableOnFile=true,
    tableName="occ",
    extrapolation=Modelica.Blocks.Types.Extrapolation.LastTwoPoints,
    smoothness=Modelica.Blocks.Types.Smoothness.LinearSegments,
    fileName=ModelicaServices.ExternalReferences.loadResource(
        "modelica://OU44Emulator/occ.txt"))
    annotation (Placement(transformation(extent={{-188,130},{-168,150}})));
  Buildings.Controls.SetPoints.OccupancySchedule Occupancy_schedule1(
    occupancy=3600*{31,43,55,67,79,91,103,115,127,139},
    period=604800,
    firstEntryOccupied=false)
    annotation (Placement(transformation(extent={{136,68},{152,84}})));
  Modelica.Blocks.Math.BooleanToReal booleanToReal1(realTrue=1, realFalse=0)
    annotation (Placement(transformation(extent={{168,72},{182,86}})));
  Modelica.Blocks.Sources.Constant Tset_low(k=288.15) "temperature setpoint"
    annotation (Placement(transformation(extent={{206,32},{192,46}})));
  Modelica.Blocks.Math.Product product1
    annotation (Placement(transformation(extent={{154,40},{138,56}})));
  Modelica.Blocks.Math.Add add
    annotation (Placement(transformation(extent={{122,12},{102,32}})));
  Buildings.Utilities.IO.SignalExchange.Overwrite oveTZonSet(description=
        "Zone temperature set point for heating", u(
      unit="K",
      min=273.15 + 10,
      max=273.15 + 30)) "Overwrite for zone temperature set point for heating"
    annotation (Placement(transformation(
        extent={{-7,-7},{7,7}},
        rotation=-90,
        origin={95,-1})));
  Buildings.Utilities.IO.SignalExchange.Overwrite ovePum(description=
        "Pump speed control signal for heating distribution system", u(
      min=0,
      max=1,
      unit="1")) "Overwrite pump speed serving heating distribution system"
    annotation (Placement(transformation(extent={{-192,-204},{-172,-184}})));

  Buildings.Utilities.IO.SignalExchange.Read reaCO2Zon(
    description="Zone CO2 concentration",
    KPIs=Buildings.Utilities.IO.SignalExchange.SignalTypes.SignalsForKPIs.CO2Concentration,
    y(unit="ppm")) "Read CO2 concentration"
    annotation (Placement(transformation(extent={{-104,72},{-118,86}})));

  Buildings.Utilities.IO.SignalExchange.Read reaQHea(
    description="District heating thermal power consumption",
    KPIs=Buildings.Utilities.IO.SignalExchange.SignalTypes.SignalsForKPIs.DistrictHeatingPower,
    y(unit="W")) "Read heating thermal power consumption "
    annotation (Placement(transformation(extent={{-28,-224},{-8,-204}})));

  Modelica.Blocks.Continuous.Integrator Qel_fan(k=2.7778E-7) "Output in kWh"
    annotation (Placement(transformation(extent={{126,-150},{144,-132}})));
  Modelica.Blocks.Continuous.Integrator Qel_pmp(k=2.7778E-7) "Output in kWh"
    annotation (Placement(transformation(extent={{126,-182},{144,-164}})));
  Modelica.Blocks.Math.Add add1
    annotation (Placement(transformation(extent={{126,-106},{142,-90}})));
  Buildings.Utilities.IO.SignalExchange.Read reaPEle(
    description=
        "Electrical power consumption for AHU fans and heating system pump",
    KPIs=Buildings.Utilities.IO.SignalExchange.SignalTypes.SignalsForKPIs.ElectricPower,
    y(unit="W")) "Read fans and pump electrical power consumption "
    annotation (Placement(transformation(extent={{160,-106},{176,-90}})));

  Buildings.Utilities.IO.SignalExchange.Read reaPFan(
    y(unit="W"),
    KPIs=Buildings.Utilities.IO.SignalExchange.SignalTypes.SignalsForKPIs.None,
    description="Electrical power consumption of AHU supply and return fans")
    "Read electrical power consumption of AHU fans"
    annotation (Placement(transformation(extent={{80,-92},{96,-76}})));

  Buildings.Utilities.IO.SignalExchange.Read reaPPum(
    y(unit="W"),
    KPIs=Buildings.Utilities.IO.SignalExchange.SignalTypes.SignalsForKPIs.None,
    description="Electrical power consumption of pump")
    "Read electrical power consumption of distribution system pump"
    annotation (Placement(transformation(extent={{80,-118},{96,-102}})));

  Modelica.Blocks.Sources.Constant Pump_sp(k=1)
    "speed signal for pump in district heating"
    annotation (Placement(transformation(extent={{-220,-204},{-200,-184}})));
  Buildings.Utilities.IO.SignalExchange.WeatherStation weaSta "Weather station"
    annotation (Placement(transformation(extent={{90,120},{110,140}})));

  Buildings.Utilities.IO.SignalExchange.Read reaOcc(
    description="Building occupancy count",
    KPIs=Buildings.Utilities.IO.SignalExchange.SignalTypes.SignalsForKPIs.None,
    y(unit="people")) "Occupancy count for building"
    annotation (Placement(transformation(extent={{-148,132},{-132,148}})));

equation
  connect(booleanToReal1.u, Occupancy_schedule1.occupied) annotation (Line(
        points={{166.6,79},{174.3,79},{174.3,71.2},{152.8,71.2}}, color={255,0,
          255}));
  connect(booleanToReal1.y, product1.u1) annotation (Line(points={{182.7,79},{
          194,79},{194,52.8},{155.6,52.8}}, color={0,0,127}));
  connect(Tset_low.y, product1.u2) annotation (Line(points={{191.3,39},{155.6,
          39},{155.6,43.2}}, color={0,0,127}));
  connect(product1.y, add.u1) annotation (Line(points={{137.2,48},{132,48},{132,
          28},{124,28}}, color={0,0,127}));
  connect(product.y, add.u2) annotation (Line(points={{135.2,-46},{130,-46},{
          130,16},{124,16}}, color={0,0,127}));
  connect(add.y, oveTZonSet.u)
    annotation (Line(points={{101,22},{95,22},{95,7.4}}, color={0,0,127}));
  connect(senCO2.ppm, reaCO2Zon.u) annotation (Line(points={{-67,66},{-84,66},{
          -84,79},{-102.6,79}}, color={0,0,127}));
  connect(districtHeating.qdh, reaQHea.u) annotation (Line(points={{-121.4,-208},
          {-78,-208},{-78,-214},{-30,-214}}, color={0,0,127}));
  connect(reaQHea.y, Qh_tot.u) annotation (Line(points={{-7,-214},{36,-214},{36,
          -216},{78,-216}}, color={0,0,127}));
  connect(ahu.qel, reaPFan.u) annotation (Line(points={{-146,33.4},{-146,6},{-106,
          6},{-106,-48},{70,-48},{70,-84},{78.4,-84}}, color={0,0,127}));
  connect(districtHeating.qel, reaPPum.u) annotation (Line(points={{-121.4,-196},
          {70,-196},{70,-110},{78.4,-110}}, color={0,0,127}));
  connect(reaPFan.y, Qel_fan.u) annotation (Line(points={{96.8,-84},{106,-84},{
          106,-141},{124.2,-141}}, color={0,0,127}));
  connect(reaPPum.y, Qel_pmp.u) annotation (Line(points={{96.8,-110},{106,-110},
          {106,-173},{124.2,-173}}, color={0,0,127}));
  connect(reaPFan.y, add1.u1) annotation (Line(points={{96.8,-84},{106,-84},{
          106,-93.2},{124.4,-93.2}}, color={0,0,127}));
  connect(reaPPum.y, add1.u2) annotation (Line(points={{96.8,-110},{106,-110},{
          106,-102.8},{124.4,-102.8}}, color={0,0,127}));
  connect(add1.y, reaPEle.u)
    annotation (Line(points={{142.8,-98},{158.4,-98}}, color={0,0,127}));
  connect(Pump_sp.y, ovePum.u)
    annotation (Line(points={{-199,-194},{-194,-194}}, color={0,0,127}));
  connect(weaSta.weaBus, weaBus) annotation (Line(
      points={{90.1,129.9},{38,129.9},{38,90}},
      color={255,204,51},
      thickness=0.5), Text(
      string="%second",
      index=1,
      extent={{-6,3},{-6,3}},
      horizontalAlignment=TextAlignment.Right));
  connect(occupancy.y[1], reaOcc.u)
    annotation (Line(points={{-167,140},{-149.6,140}}, color={0,0,127}));
  connect(reaOcc.y, metHeat.u) annotation (Line(points={{-131.2,140},{-118,140},
          {-118,144},{-105.6,144}}, color={0,0,127}));
  connect(reaOcc.y, gaiCO2.u) annotation (Line(points={{-131.2,140},{-118,140},
          {-118,112},{-105.6,112}}, color={0,0,127}));
  connect(oveTZonSet.y, conPIDrad.u_s) annotation (Line(points={{95,-8.7},{95,
          -20},{120,-20},{120,-44},{117.6,-44}}, color={0,0,127}));
  connect(ovePum.y, districtHeating.y) annotation (Line(points={{-171,-194},{
          -158,-194},{-158,-196},{-143,-196}}, color={0,0,127}));
  annotation (experiment(
      StopTime=31536000,
      Interval=300,
=======
  extends BuildingControl(occupancy(
      tableOnFile=true,
      tableName="occ",
      fileName=ModelicaServices.ExternalReferences.loadResource(
          "Resources/occ.txt"),
      smoothness=Modelica.Blocks.Types.Smoothness.LinearSegments,
      extrapolation=Modelica.Blocks.Types.Extrapolation.LastTwoPoints,
      startTime=3*3600 + 3600*24));

  annotation (experiment(
      StopTime=31536000,
      Interval=900,
>>>>>>> 0140bc06
      Tolerance=1e-06,
      __Dymola_Algorithm="Cvode"),                         Diagram(
        coordinateSystem(extent={{-260,-240},{240,220}}),          graphics={
        Rectangle(
          extent={{-192,168},{-44,100}},
          lineColor={28,108,200},
          lineThickness=1),
        Rectangle(
          extent={{-74,-54},{56,-140}},
          lineColor={28,108,200},
          lineThickness=1),
        Text(
          extent={{-196,164},{-112,160}},
          lineColor={28,108,200},
          textStyle={TextStyle.Bold},
          fontSize=12,
          textString="Occupancy model"),
        Text(
          extent={{134,-66},{228,-72}},
          lineColor={28,108,200},
          textStyle={TextStyle.Bold},
          fontSize=12,
          textString="Temperature set point"),
        Text(
          extent={{-38,-144},{60,-150}},
          lineColor={28,108,200},
          textStyle={TextStyle.Bold},
          fontSize=12,
          textString="Radiator water circuit"),
        Rectangle(extent={{-206,18},{-174,-12}}, pattern=LinePattern.None),
        Line(
          points={{-170,42},{-154,42}},
          color={28,108,200},
          thickness=0.5,
          arrow={Arrow.Open,Arrow.None}),
        Text(
          extent={{-240,48},{-170,38}},
          lineColor={28,108,200},
          textStyle={TextStyle.Bold},
          fontSize=12,
          textString="Air handling unit"),
        Text(
          extent={{-136,20},{-76,16}},
          lineColor={28,108,200},
          textStyle={TextStyle.Bold},
          fontSize=12,
          textString="Infiltration"),
        Text(
          extent={{-28,102},{32,98}},
          lineColor={28,108,200},
          textStyle={TextStyle.Bold},
          fontSize=12,
          textString="Zone model"),
        Line(
          points={{0,96},{0,82}},
          color={28,108,200},
          thickness=0.5,
          arrow={Arrow.Open,Arrow.None}),
        Line(
          points={{-88,18},{-76,18}},
          color={28,108,200},
          thickness=0.5,
          arrow={Arrow.Open,Arrow.None})}),
    Icon(coordinateSystem(extent={{-260,-240},{240,220}})));
end RealOccupancy;<|MERGE_RESOLUTION|>--- conflicted
+++ resolved
@@ -1,187 +1,5 @@
 within OU44Emulator.Models.Validation;
 model RealOccupancy
-<<<<<<< HEAD
-  extends BuildingControl(
-    oveCO2ZonSet(u(
-        min=400,
-        max=1000,
-        unit="ppm")),
-    reaTZon(KPIs=Buildings.Utilities.IO.SignalExchange.SignalTypes.SignalsForKPIs.AirZoneTemperature,
-        y(unit="K")),
-    oveTSupSet(u(
-        min=273.15 + 15,
-        max=273.15 + 40,
-        unit="K")),
-    districtHeating(m_flow_nominal=2),
-    infiltration(ach=0.2),
-    scale_factor(k=4),
-    rad(energyDynamics=Modelica.Fluid.Types.Dynamics.FixedInitial,
-        dp_nominal=0),
-    conPIDcoil(
-      yMax=1,
-      controllerType=Modelica.Blocks.Types.SimpleController.PI,
-      k=0.05,
-      Ti=800),
-    conPIDfan(k=0.1, Ti=600),
-    conPIDrad(k=0.05, Ti=800),
-    Occupancy_schedule(occupancy=3600*{31,43,55,67,79,91,103,115,127,139}),
-    valRad(use_inputFilter=false),
-    valCoil(use_inputFilter=false),
-    intWall(roughness_a=Buildings.HeatTransfer.Types.SurfaceRoughness.Medium),
-    floor(roughness_a=Buildings.HeatTransfer.Types.SurfaceRoughness.Medium),
-    const5(k=283.15),
-    const4(k=283.15),
-    insulation(k=0.04),
-    insulationRoof(k=0.04),
-    insulationFloor(k=0.04),
-    metHeat(k=120/AFlo));
-
-  Modelica.Blocks.Sources.CombiTimeTable occupancy(
-    tableOnFile=true,
-    tableName="occ",
-    extrapolation=Modelica.Blocks.Types.Extrapolation.LastTwoPoints,
-    smoothness=Modelica.Blocks.Types.Smoothness.LinearSegments,
-    fileName=ModelicaServices.ExternalReferences.loadResource(
-        "modelica://OU44Emulator/occ.txt"))
-    annotation (Placement(transformation(extent={{-188,130},{-168,150}})));
-  Buildings.Controls.SetPoints.OccupancySchedule Occupancy_schedule1(
-    occupancy=3600*{31,43,55,67,79,91,103,115,127,139},
-    period=604800,
-    firstEntryOccupied=false)
-    annotation (Placement(transformation(extent={{136,68},{152,84}})));
-  Modelica.Blocks.Math.BooleanToReal booleanToReal1(realTrue=1, realFalse=0)
-    annotation (Placement(transformation(extent={{168,72},{182,86}})));
-  Modelica.Blocks.Sources.Constant Tset_low(k=288.15) "temperature setpoint"
-    annotation (Placement(transformation(extent={{206,32},{192,46}})));
-  Modelica.Blocks.Math.Product product1
-    annotation (Placement(transformation(extent={{154,40},{138,56}})));
-  Modelica.Blocks.Math.Add add
-    annotation (Placement(transformation(extent={{122,12},{102,32}})));
-  Buildings.Utilities.IO.SignalExchange.Overwrite oveTZonSet(description=
-        "Zone temperature set point for heating", u(
-      unit="K",
-      min=273.15 + 10,
-      max=273.15 + 30)) "Overwrite for zone temperature set point for heating"
-    annotation (Placement(transformation(
-        extent={{-7,-7},{7,7}},
-        rotation=-90,
-        origin={95,-1})));
-  Buildings.Utilities.IO.SignalExchange.Overwrite ovePum(description=
-        "Pump speed control signal for heating distribution system", u(
-      min=0,
-      max=1,
-      unit="1")) "Overwrite pump speed serving heating distribution system"
-    annotation (Placement(transformation(extent={{-192,-204},{-172,-184}})));
-
-  Buildings.Utilities.IO.SignalExchange.Read reaCO2Zon(
-    description="Zone CO2 concentration",
-    KPIs=Buildings.Utilities.IO.SignalExchange.SignalTypes.SignalsForKPIs.CO2Concentration,
-    y(unit="ppm")) "Read CO2 concentration"
-    annotation (Placement(transformation(extent={{-104,72},{-118,86}})));
-
-  Buildings.Utilities.IO.SignalExchange.Read reaQHea(
-    description="District heating thermal power consumption",
-    KPIs=Buildings.Utilities.IO.SignalExchange.SignalTypes.SignalsForKPIs.DistrictHeatingPower,
-    y(unit="W")) "Read heating thermal power consumption "
-    annotation (Placement(transformation(extent={{-28,-224},{-8,-204}})));
-
-  Modelica.Blocks.Continuous.Integrator Qel_fan(k=2.7778E-7) "Output in kWh"
-    annotation (Placement(transformation(extent={{126,-150},{144,-132}})));
-  Modelica.Blocks.Continuous.Integrator Qel_pmp(k=2.7778E-7) "Output in kWh"
-    annotation (Placement(transformation(extent={{126,-182},{144,-164}})));
-  Modelica.Blocks.Math.Add add1
-    annotation (Placement(transformation(extent={{126,-106},{142,-90}})));
-  Buildings.Utilities.IO.SignalExchange.Read reaPEle(
-    description=
-        "Electrical power consumption for AHU fans and heating system pump",
-    KPIs=Buildings.Utilities.IO.SignalExchange.SignalTypes.SignalsForKPIs.ElectricPower,
-    y(unit="W")) "Read fans and pump electrical power consumption "
-    annotation (Placement(transformation(extent={{160,-106},{176,-90}})));
-
-  Buildings.Utilities.IO.SignalExchange.Read reaPFan(
-    y(unit="W"),
-    KPIs=Buildings.Utilities.IO.SignalExchange.SignalTypes.SignalsForKPIs.None,
-    description="Electrical power consumption of AHU supply and return fans")
-    "Read electrical power consumption of AHU fans"
-    annotation (Placement(transformation(extent={{80,-92},{96,-76}})));
-
-  Buildings.Utilities.IO.SignalExchange.Read reaPPum(
-    y(unit="W"),
-    KPIs=Buildings.Utilities.IO.SignalExchange.SignalTypes.SignalsForKPIs.None,
-    description="Electrical power consumption of pump")
-    "Read electrical power consumption of distribution system pump"
-    annotation (Placement(transformation(extent={{80,-118},{96,-102}})));
-
-  Modelica.Blocks.Sources.Constant Pump_sp(k=1)
-    "speed signal for pump in district heating"
-    annotation (Placement(transformation(extent={{-220,-204},{-200,-184}})));
-  Buildings.Utilities.IO.SignalExchange.WeatherStation weaSta "Weather station"
-    annotation (Placement(transformation(extent={{90,120},{110,140}})));
-
-  Buildings.Utilities.IO.SignalExchange.Read reaOcc(
-    description="Building occupancy count",
-    KPIs=Buildings.Utilities.IO.SignalExchange.SignalTypes.SignalsForKPIs.None,
-    y(unit="people")) "Occupancy count for building"
-    annotation (Placement(transformation(extent={{-148,132},{-132,148}})));
-
-equation
-  connect(booleanToReal1.u, Occupancy_schedule1.occupied) annotation (Line(
-        points={{166.6,79},{174.3,79},{174.3,71.2},{152.8,71.2}}, color={255,0,
-          255}));
-  connect(booleanToReal1.y, product1.u1) annotation (Line(points={{182.7,79},{
-          194,79},{194,52.8},{155.6,52.8}}, color={0,0,127}));
-  connect(Tset_low.y, product1.u2) annotation (Line(points={{191.3,39},{155.6,
-          39},{155.6,43.2}}, color={0,0,127}));
-  connect(product1.y, add.u1) annotation (Line(points={{137.2,48},{132,48},{132,
-          28},{124,28}}, color={0,0,127}));
-  connect(product.y, add.u2) annotation (Line(points={{135.2,-46},{130,-46},{
-          130,16},{124,16}}, color={0,0,127}));
-  connect(add.y, oveTZonSet.u)
-    annotation (Line(points={{101,22},{95,22},{95,7.4}}, color={0,0,127}));
-  connect(senCO2.ppm, reaCO2Zon.u) annotation (Line(points={{-67,66},{-84,66},{
-          -84,79},{-102.6,79}}, color={0,0,127}));
-  connect(districtHeating.qdh, reaQHea.u) annotation (Line(points={{-121.4,-208},
-          {-78,-208},{-78,-214},{-30,-214}}, color={0,0,127}));
-  connect(reaQHea.y, Qh_tot.u) annotation (Line(points={{-7,-214},{36,-214},{36,
-          -216},{78,-216}}, color={0,0,127}));
-  connect(ahu.qel, reaPFan.u) annotation (Line(points={{-146,33.4},{-146,6},{-106,
-          6},{-106,-48},{70,-48},{70,-84},{78.4,-84}}, color={0,0,127}));
-  connect(districtHeating.qel, reaPPum.u) annotation (Line(points={{-121.4,-196},
-          {70,-196},{70,-110},{78.4,-110}}, color={0,0,127}));
-  connect(reaPFan.y, Qel_fan.u) annotation (Line(points={{96.8,-84},{106,-84},{
-          106,-141},{124.2,-141}}, color={0,0,127}));
-  connect(reaPPum.y, Qel_pmp.u) annotation (Line(points={{96.8,-110},{106,-110},
-          {106,-173},{124.2,-173}}, color={0,0,127}));
-  connect(reaPFan.y, add1.u1) annotation (Line(points={{96.8,-84},{106,-84},{
-          106,-93.2},{124.4,-93.2}}, color={0,0,127}));
-  connect(reaPPum.y, add1.u2) annotation (Line(points={{96.8,-110},{106,-110},{
-          106,-102.8},{124.4,-102.8}}, color={0,0,127}));
-  connect(add1.y, reaPEle.u)
-    annotation (Line(points={{142.8,-98},{158.4,-98}}, color={0,0,127}));
-  connect(Pump_sp.y, ovePum.u)
-    annotation (Line(points={{-199,-194},{-194,-194}}, color={0,0,127}));
-  connect(weaSta.weaBus, weaBus) annotation (Line(
-      points={{90.1,129.9},{38,129.9},{38,90}},
-      color={255,204,51},
-      thickness=0.5), Text(
-      string="%second",
-      index=1,
-      extent={{-6,3},{-6,3}},
-      horizontalAlignment=TextAlignment.Right));
-  connect(occupancy.y[1], reaOcc.u)
-    annotation (Line(points={{-167,140},{-149.6,140}}, color={0,0,127}));
-  connect(reaOcc.y, metHeat.u) annotation (Line(points={{-131.2,140},{-118,140},
-          {-118,144},{-105.6,144}}, color={0,0,127}));
-  connect(reaOcc.y, gaiCO2.u) annotation (Line(points={{-131.2,140},{-118,140},
-          {-118,112},{-105.6,112}}, color={0,0,127}));
-  connect(oveTZonSet.y, conPIDrad.u_s) annotation (Line(points={{95,-8.7},{95,
-          -20},{120,-20},{120,-44},{117.6,-44}}, color={0,0,127}));
-  connect(ovePum.y, districtHeating.y) annotation (Line(points={{-171,-194},{
-          -158,-194},{-158,-196},{-143,-196}}, color={0,0,127}));
-  annotation (experiment(
-      StopTime=31536000,
-      Interval=300,
-=======
   extends BuildingControl(occupancy(
       tableOnFile=true,
       tableName="occ",
@@ -194,7 +12,6 @@
   annotation (experiment(
       StopTime=31536000,
       Interval=900,
->>>>>>> 0140bc06
       Tolerance=1e-06,
       __Dymola_Algorithm="Cvode"),                         Diagram(
         coordinateSystem(extent={{-260,-240},{240,220}}),          graphics={
