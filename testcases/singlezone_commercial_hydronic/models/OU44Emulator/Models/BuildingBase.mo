--- conflicted
+++ resolved
@@ -2,729 +2,6 @@
 partial model BuildingBase "Single-zone whole building model"
 package Water = Buildings.Media.Water;
 package Air = Buildings.Media.Air(extraPropertiesNames={"CO2"});
-<<<<<<< HEAD
-final parameter Modelica.Units.SI.Area AFlo=8500 "Floor area";
-final parameter Modelica.Units.SI.Length hRoo=3.2 "Average room height";
-final parameter Modelica.Units.SI.MassFlowRate m_flow_nominal_water=2
-  "Nominal mass flow rate for water loop";
-final parameter Modelica.Units.SI.MassFlowRate m_flow_nominal_air=31
-  "Nominal mass flow rate for air system";
-
-  model DistrictHeating
-      replaceable package Water = Buildings.Media.Water constrainedby
-      Modelica.Media.Interfaces.PartialMedium;
-      Buildings.Fluid.HeatExchangers.ConstantEffectiveness dhHX(
-        redeclare package Medium1 = Water,
-        redeclare package Medium2 = Water,
-        m1_flow_nominal=m_flow_nominal,
-        eps=0.8,
-      dp1_nominal=10,
-      dp2_nominal=10,
-      allowFlowReversal1=false,
-      allowFlowReversal2=false,
-      linearizeFlowResistance1=true,
-      linearizeFlowResistance2=true,
-      m2_flow_nominal=m_flow_nominal_dh)
-        annotation (Placement(transformation(extent={{-10,-10},{10,10}})));
-      Buildings.Fluid.HeatExchangers.Heater_T hea(
-        redeclare package Medium = Water,
-      allowFlowReversal=false,
-      dp_nominal=0,
-      energyDynamics=Modelica.Fluid.Types.Dynamics.SteadyState,
-      m_flow_nominal=m_flow_nominal_dh)
-        annotation (Placement(transformation(extent={{-10,-78},{10,-58}})));
-      Modelica.Blocks.Sources.Constant dhTemp(k=273.15 + 65)
-        annotation (Placement(transformation(extent={{-90,-70},{-70,-50}})));
-      Modelica.Blocks.Interfaces.RealOutput qdh "District heating power [W]"
-        annotation (Placement(transformation(extent={{96,-70},{116,-50}})));
-      Modelica.Blocks.Sources.Constant dhPmpSp(k=1)
-        annotation (Placement(transformation(extent={{-10,-48},{10,-28}})));
-      Buildings.Fluid.Sensors.VolumeFlowRate senVolFloDH(redeclare package
-        Medium =
-            Water,
-      allowFlowReversal=false,
-      m_flow_nominal=m_flow_nominal_dh)           annotation (Placement(
-            transformation(
-            extent={{10,-10},{-10,10}},
-            rotation=90,
-            origin={-50,-38})));
-      Buildings.Fluid.Sensors.TemperatureTwoPort tDHRe(redeclare package Medium =
-            Water,
-      allowFlowReversal=false,
-      m_flow_nominal=m_flow_nominal_dh)
-        annotation (Placement(transformation(extent={{-26,-16},{-46,4}})));
-      Buildings.Fluid.Sensors.TemperatureTwoPort tSu(redeclare package Medium =
-            Water, m_flow_nominal=m_flow_nominal,
-      allowFlowReversal=false)
-        annotation (Placement(transformation(extent={{34,-4},{54,16}})));
-      Modelica.Fluid.Interfaces.FluidPort_a port_a(redeclare package Medium = Water)
-        annotation (Placement(transformation(extent={{-70,90},{-50,110}})));
-      Modelica.Fluid.Interfaces.FluidPort_b port_b(redeclare package Medium = Water)
-        annotation (Placement(transformation(extent={{50,90},{70,110}})));
-      Buildings.Fluid.Movers.SpeedControlled_y pmp2(
-        redeclare package Medium = Water,
-        addPowerToMedium=false,
-      energyDynamics=Modelica.Fluid.Types.Dynamics.SteadyState,
-      allowFlowReversal=false,
-      redeclare Buildings.Fluid.Movers.Data.Pumps.Wilo.Stratos50slash1to12 per(
-          pressure(V_flow={0,0.00209948320413,0.00303617571059,0.00389750215332,
-              0.0046188630491,0.00546942291128,0.00621231696813,
-              0.00695521102498,0.00755813953488}, dp={74298.6885246,
-              74154.3248189,73404.0823485,70722.2584827,66879.2916508,
-              59372.6282882,49547.6683187,37985.8558902,27964.6709874}), power(
-            V_flow={0,0.00209948320413,0.00303617571059,0.00389750215332,
-              0.0046188630491,0.00546942291128,0.00621231696813,
-              0.00695521102498,0.00755813953488}, P={205.291823945,
-              337.504763698,400.584905585,453.68913657,488.040727585,
-              515.872422868,528.307902115,531.276246541,523.90128749})))
-                                  annotation (Placement(transformation(
-            extent={{-10,-10},{10,10}},
-            rotation=0,
-            origin={-42,38})));
-      Modelica.Blocks.Interfaces.RealInput y "Normalized pump speed (indoor loop)"
-        annotation (Placement(transformation(extent={{-130,40},{-90,80}})));
-      Buildings.Fluid.Sensors.VolumeFlowRate senVolFloSu(redeclare package
-        Medium =
-            Water, m_flow_nominal=m_flow_nominal,
-      allowFlowReversal=false)                    annotation (Placement(
-            transformation(
-            extent={{-10,-10},{10,10}},
-            rotation=90,
-            origin={60,38})));
-      parameter Modelica.Units.SI.MassFlowRate m_flow_nominal=2
-        "Nominal mass flow rate";
-      parameter Modelica.Units.SI.MassFlowRate m_flow_nominal_dh=5
-        "Nominal mass flow rate";
-      Buildings.Fluid.Sensors.TemperatureTwoPort tRe(redeclare package Medium =
-            Water, m_flow_nominal=m_flow_nominal,
-      allowFlowReversal=false)                    annotation (Placement(
-            transformation(
-            extent={{-10,-10},{10,10}},
-            rotation=-90,
-            origin={-60,76})));
-      Buildings.Fluid.Movers.SpeedControlled_y pmp1(
-        redeclare package Medium = Water,
-        addPowerToMedium=false,
-        energyDynamics=Modelica.Fluid.Types.Dynamics.SteadyState,
-      allowFlowReversal=false,
-      redeclare Buildings.Fluid.Movers.Data.Pumps.Wilo.Stratos50slash1to12 per(
-          pressure(V_flow={0,0.00209948320413,0.00303617571059,0.00389750215332,
-              0.0046188630491,0.00546942291128,0.00621231696813,
-              0.00695521102498,0.00755813953488}, dp={74298.6885246,
-              74154.3248189,73404.0823485,70722.2584827,66879.2916508,
-              59372.6282882,49547.6683187,37985.8558902,27964.6709874}), power(
-            V_flow={0,0.00209948320413,0.00303617571059,0.00389750215332,
-              0.0046188630491,0.00546942291128,0.00621231696813,
-              0.00695521102498,0.00755813953488}, P={205.291823945,
-              337.504763698,400.584905585,453.68913657,488.040727585,
-              515.872422868,528.307902115,531.276246541,523.90128749})))
-                                  annotation (Placement(transformation(
-            extent={{-10,-10},{10,10}},
-            rotation=90,
-            origin={38,-38})));
-      Buildings.Fluid.Sensors.MassFlowRate senMasFloDH(redeclare package Medium =
-            Water, allowFlowReversal=false)
-        annotation (Placement(transformation(extent={{-42,-78},{-22,-58}})));
-      Buildings.Fluid.Sensors.MassFlowRate senMasFloSu(redeclare package Medium =
-            Water, allowFlowReversal=false)
-                   annotation (Placement(transformation(
-            extent={{-10,-10},{10,10}},
-            rotation=90,
-            origin={60,74})));
-      Modelica.Blocks.Interfaces.RealOutput qel
-        "Circulation pump electricity consumption [W]"
-        annotation (Placement(transformation(extent={{96,50},{116,70}})));
-    Buildings.Fluid.Storage.ExpansionVessel exp(V_start=0.3, redeclare package
-        Medium = Water) annotation (Placement(transformation(
-          extent={{-10,-10},{10,10}},
-          rotation=90,
-          origin={-80,-20})));
-  equation
-      connect(hea.TSet, dhTemp.y)
-        annotation (Line(points={{-12,-60},{-69,-60}}, color={0,0,127}));
-      connect(dhHX.port_b2, tDHRe.port_a)
-        annotation (Line(points={{-10,-6},{-26,-6}}, color={0,127,255}));
-      connect(tDHRe.port_b, senVolFloDH.port_a) annotation (Line(points={{-46,-6},
-              {-50,-6},{-50,-28}}, color={0,127,255}));
-      connect(tSu.port_a, dhHX.port_b1)
-        annotation (Line(points={{34,6},{10,6}}, color={0,127,255}));
-      connect(port_a, port_a)
-        annotation (Line(points={{-60,100},{-60,100}}, color={0,127,255}));
-      connect(pmp2.port_b, dhHX.port_a1) annotation (Line(points={{-32,38},{-24,38},
-              {-24,6},{-10,6}}, color={0,127,255}));
-      connect(y, pmp2.y)
-        annotation (Line(points={{-110,60},{-42,60},{-42,50}}, color={0,0,127}));
-      connect(tSu.port_b, senVolFloSu.port_a)
-        annotation (Line(points={{54,6},{60,6},{60,28}}, color={0,127,255}));
-      connect(hea.Q_flow, qdh)
-        annotation (Line(points={{11,-60},{106,-60}}, color={0,0,127}));
-      connect(port_a, tRe.port_a)
-        annotation (Line(points={{-60,100},{-60,86}}, color={0,127,255}));
-      connect(tRe.port_b, pmp2.port_a)
-        annotation (Line(points={{-60,66},{-60,38},{-52,38}}, color={0,127,255}));
-      connect(pmp1.port_b, dhHX.port_a2)
-        annotation (Line(points={{38,-28},{38,-6},{10,-6}}, color={0,127,255}));
-      connect(pmp1.port_a, hea.port_b)
-        annotation (Line(points={{38,-48},{38,-68},{10,-68}}, color={0,127,255}));
-      connect(pmp1.y, dhPmpSp.y)
-        annotation (Line(points={{26,-38},{11,-38}}, color={0,0,127}));
-      connect(senVolFloDH.port_b, senMasFloDH.port_a) annotation (Line(points={{
-              -50,-48},{-50,-68},{-42,-68}}, color={0,127,255}));
-      connect(senMasFloDH.port_b, hea.port_a)
-        annotation (Line(points={{-22,-68},{-10,-68}}, color={0,127,255}));
-      connect(senVolFloSu.port_b, senMasFloSu.port_a)
-        annotation (Line(points={{60,48},{60,64}}, color={0,127,255}));
-      connect(senMasFloSu.port_b, port_b)
-        annotation (Line(points={{60,84},{60,100}}, color={0,127,255}));
-      connect(pmp2.P, qel) annotation (Line(points={{-31,47},{-11.5,47},{-11.5,60},
-              {106,60}}, color={0,0,127}));
-    connect(exp.port_a, senVolFloDH.port_a) annotation (Line(points={{-70,-20},
-            {-50,-20},{-50,-28}}, color={0,127,255}));
-      annotation (Icon(coordinateSystem(preserveAspectRatio=false), graphics={
-            Rectangle(
-              extent={{-100,100},{100,-100}},
-              lineColor={0,0,0},
-              fillColor={255,255,255},
-              fillPattern=FillPattern.Solid),
-            Rectangle(
-              extent={{-20,20},{20,-20}},
-              lineColor={238,46,47},
-              fillColor={255,255,255},
-              fillPattern=FillPattern.Backward),
-            Line(points={{18,-4}}, color={28,108,200}),
-            Line(points={{20,0},{60,0},{60,90}}, color={238,46,47}),
-            Ellipse(extent={{-74,74},{-46,46}}, lineColor={28,108,200}),
-            Line(points={{-60,46},{-72,68},{-48,68},{-60,46}}, color={28,108,200}),
-            Line(points={{-60,90},{-60,74}}, color={28,108,200}),
-            Line(points={{-60,46},{-60,0},{-20,0}}, color={28,108,200}),
-            Line(
-              points={{0,-20},{0,-60},{96,-60}},
-              color={238,46,47},
-              pattern=LinePattern.Dash),
-            Line(points={{-90,60},{-74,60}}, color={0,0,0})}),       Diagram(
-            coordinateSystem(preserveAspectRatio=false)),
-        experiment(StopTime=259200),
-        __Dymola_experimentSetupOutput);
-  end DistrictHeating;
-
-  model Infiltration "Constant infiltration"
-      replaceable package Air = Buildings.Media.Air(extraPropertiesNames={"CO2"});
-      parameter Modelica.Units.SI.Volume Vi "Indoor air volume";
-      parameter Real ach=0.2 "Infiltration air changes per hour";
-      Buildings.Fluid.Sources.MassFlowSource_WeatherData infiltr(
-        redeclare package Medium = Air,
-        nPorts=1,
-        m_flow=ach*Vi/1.2/3600,
-      use_C_in=true)
-                  "Infiltration"
-        annotation (Placement(transformation(extent={{-46,50},{-26,70}})));
-      Buildings.Fluid.Sensors.VolumeFlowRate senVolFloIn(redeclare package
-        Medium =
-            Air, m_flow_nominal=1,
-      allowFlowReversal=false)     annotation (Placement(transformation(
-            extent={{10,10},{-10,-10}},
-            rotation=180,
-            origin={30,60})));
-      Buildings.Fluid.Sensors.VolumeFlowRate senVolFloOut(redeclare package
-        Medium =
-            Air, m_flow_nominal=1) annotation (Placement(transformation(
-            extent={{10,-10},{-10,10}},
-            rotation=0,
-            origin={30,-60})));
-      Buildings.BoundaryConditions.WeatherData.Bus weaBus annotation (Placement(
-            transformation(extent={{-120,40},{-80,80}}), iconTransformation(extent={{-126,50},
-                {-106,70}})));
-    Buildings.Fluid.Sources.Outside
-                          freshAir(nPorts=1, redeclare package Medium = Air)
-      "Boundary condition"
-      annotation (Placement(transformation(extent={{-40,-70},{-20,-50}})));
-    Modelica.Blocks.Sources.Constant cCO2(k=0.00064)
-      annotation (Placement(transformation(extent={{-26,8},{-46,28}})));
-      Modelica.Fluid.Interfaces.FluidPort_a port_b(redeclare package Medium = Air)
-      annotation (Placement(transformation(extent={{90,-70},{110,-50}})));
-      Modelica.Fluid.Interfaces.FluidPort_b port_a(redeclare package Medium = Air)
-        annotation (Placement(transformation(extent={{90,50},{110,70}})));
-  equation
-      connect(senVolFloIn.port_a, infiltr.ports[1])
-        annotation (Line(points={{20,60},{-26,60}}, color={0,127,255}));
-      connect(weaBus, infiltr.weaBus) annotation (Line(
-          points={{-100,60},{-72,60},{-72,60.2},{-46,60.2}},
-          color={255,204,51},
-          thickness=0.5), Text(
-          string="%first",
-          index=-1,
-          extent={{-6,3},{-6,3}}));
-    connect(senVolFloOut.port_b, freshAir.ports[1])
-      annotation (Line(points={{20,-60},{-20,-60}}, color={0,127,255}));
-    connect(freshAir.weaBus, weaBus) annotation (Line(
-        points={{-40,-59.8},{-72,-59.8},{-72,60},{-100,60}},
-        color={255,204,51},
-        thickness=0.5), Text(
-        string="%second",
-        index=1,
-        extent={{6,3},{6,3}}));
-    connect(cCO2.y, infiltr.C_in[1]) annotation (Line(points={{-47,18},{-62,18},
-            {-62,52},{-46,52}}, color={0,0,127}));
-    connect(senVolFloIn.port_b, port_a)
-      annotation (Line(points={{40,60},{100,60}}, color={0,127,255}));
-    connect(senVolFloOut.port_a, port_b)
-      annotation (Line(points={{40,-60},{100,-60}}, color={0,127,255}));
-      annotation (Icon(coordinateSystem(preserveAspectRatio=false), graphics={
-            Rectangle(
-              extent={{-100,100},{100,-100}},
-              lineColor={0,0,0},
-              fillColor={255,255,255},
-              fillPattern=FillPattern.Solid),
-            Rectangle(
-              extent={{-8,80},{8,-80}},
-              lineColor={0,0,0},
-              fillColor={175,175,175},
-              fillPattern=FillPattern.Solid),
-            Line(
-              points={{-60,20},{-20,0},{20,20},{60,0}},
-              color={28,108,200},
-              smooth=Smooth.Bezier),
-            Line(
-              points={{-60,50},{-20,30},{20,50},{60,30}},
-              color={28,108,200},
-              smooth=Smooth.Bezier),
-            Line(
-              points={{-60,-10},{-20,-30},{20,-10},{60,-30}},
-              color={28,108,200},
-              smooth=Smooth.Bezier)}),                               Diagram(
-            coordinateSystem(preserveAspectRatio=false)));
-  end Infiltration;
-
-  model AirHandlingUnit
-      Buildings.Fluid.Movers.SpeedControlled_y fanSu(
-        addPowerToMedium=false,
-        redeclare package Medium = Air,
-        redeclare Data.AhuFanx4 per,
-      allowFlowReversal=true,
-      energyDynamics=Modelica.Fluid.Types.Dynamics.SteadyState)
-        annotation (Placement(transformation(extent={{-10,-50},{10,-30}})));
-      Buildings.Fluid.Sensors.VolumeFlowRate senVolFloIn(
-                                                   redeclare package Medium = Air,
-        m_flow_nominal=m_flow_nominal,
-      allowFlowReversal=false)
-        annotation (Placement(transformation(extent={{20,-50},{40,-30}})));
-      Buildings.Fluid.Sensors.TemperatureTwoPort senTemIn2(
-                                                          redeclare package
-        Medium =
-            Air,
-        m_flow_nominal=m_flow_nominal,
-      allowFlowReversal=false)
-        annotation (Placement(transformation(extent={{-36,-50},{-16,-30}})));
-      Buildings.Fluid.HeatExchangers.ConstantEffectiveness hex(
-        redeclare package Medium1 = Air,
-        redeclare package Medium2 = Air,
-        allowFlowReversal1=false,
-        allowFlowReversal2=false,
-        m1_flow_nominal=m_flow_nominal,
-        m2_flow_nominal=m_flow_nominal,
-        dp1_nominal=150,
-        dp2_nominal=150,
-      eps=0.75,
-      linearizeFlowResistance1=true,
-      linearizeFlowResistance2=true)
-        annotation (Placement(transformation(extent={{-46,-10},{-66,10}})));
-      Buildings.Fluid.Sensors.TemperatureTwoPort senTemEx1(
-                                                          redeclare package
-        Medium =
-            Air,
-        m_flow_nominal=m_flow_nominal,
-      allowFlowReversal=false)
-        annotation (Placement(transformation(extent={{-18,30},{-38,50}})));
-      Buildings.Fluid.Sensors.VolumeFlowRate senVolFloEx(
-                                                   redeclare package Medium = Air,
-        allowFlowReversal=false,
-        m_flow_nominal=m_flow_nominal)
-        annotation (Placement(transformation(extent={{48,30},{28,50}})));
-      Buildings.Fluid.Movers.SpeedControlled_y fanEx(
-        addPowerToMedium=false,
-        redeclare package Medium = Air,
-        redeclare Data.AhuFanx4 per,
-      allowFlowReversal=true,
-      energyDynamics=Modelica.Fluid.Types.Dynamics.SteadyState)
-        annotation (Placement(transformation(extent={{20,30},{0,50}})));
-      Buildings.Fluid.Sensors.TemperatureTwoPort senTemEx2(
-                                                          redeclare package
-        Medium =
-            Air,
-        allowFlowReversal=false,
-        m_flow_nominal=m_flow_nominal)
-        annotation (Placement(transformation(extent={{-80,30},{-100,50}})));
-      Buildings.Fluid.Sensors.TemperatureTwoPort senTemIn1(
-                                                          redeclare package
-        Medium =
-            Air,
-        m_flow_nominal=m_flow_nominal,
-      allowFlowReversal=false)
-        annotation (Placement(transformation(extent={{-100,-50},{-80,-30}})));
-      Buildings.Fluid.Sensors.TemperatureTwoPort senTemIn3(
-                                                          redeclare package
-        Medium =
-            Air,
-        m_flow_nominal=m_flow_nominal,
-      allowFlowReversal=false)
-        annotation (Placement(transformation(extent={{108,-50},{128,-30}})));
-      Modelica.Fluid.Interfaces.FluidPort_b port_b1(redeclare package Medium = Air)
-        annotation (Placement(transformation(extent={{150,-50},{170,-30}})));
-      Modelica.Fluid.Interfaces.FluidPort_a port_a1(redeclare package Medium = Air)
-        annotation (Placement(transformation(extent={{150,30},{170,50}})));
-      Modelica.Blocks.Interfaces.RealInput y annotation (Placement(transformation(
-            extent={{-20,-20},{20,20}},
-            rotation=-90,
-            origin={-60,110})));
-      replaceable package Air = Buildings.Media.Air(extraPropertiesNames={"CO2"}) constrainedby
-      Modelica.Media.Interfaces.PartialMedium;
-      replaceable package Water = Buildings.Media.Water constrainedby
-      Modelica.Media.Interfaces.PartialMedium;
-      Modelica.Blocks.Interfaces.RealOutput qel annotation (Placement(
-            transformation(
-            extent={{-10,-10},{10,10}},
-            rotation=-90,
-            origin={-100,-106})));
-      Modelica.Blocks.Math.Add add
-        annotation (Placement(transformation(extent={{-60,-84},{-80,-64}})));
-      Buildings.Fluid.Sources.Outside outEx(nPorts=1, redeclare package Medium =
-            Air,
-      use_C_in=true)
-        annotation (Placement(transformation(extent={{-140,30},{-120,50}})));
-      Buildings.Fluid.Sources.Outside outSu(nPorts=1, redeclare package Medium =
-            Air,
-      use_C_in=true)
-        annotation (Placement(transformation(extent={{-140,-50},{-120,-30}})));
-      Buildings.BoundaryConditions.WeatherData.Bus weaBus annotation (Placement(
-            transformation(extent={{-180,-22},{-140,18}}), iconTransformation(
-              extent={{-200,104},{-180,124}})));
-      Buildings.Fluid.HeatExchangers.ConstantEffectiveness hex1(redeclare
-        package Medium1 =
-                    Air,
-        redeclare package Medium2 = Water,
-        m1_flow_nominal=m_flow_nominal,
-        m2_flow_nominal=m2_flow_nominal,
-      allowFlowReversal1=false,
-      allowFlowReversal2=false,
-      dp1_nominal=500,
-      linearizeFlowResistance1=true,
-      linearizeFlowResistance2=true,
-      eps=0.999,
-      dp2_nominal=500)
-        annotation (Placement(transformation(extent={{48,-56},{68,-36}})));
-      Modelica.Fluid.Interfaces.FluidPort_a port_a2(redeclare package Medium =
-            Water)
-        annotation (Placement(transformation(extent={{90,-110},{110,-90}})));
-      Modelica.Fluid.Interfaces.FluidPort_b port_b2(redeclare package Medium =
-            Water)
-        annotation (Placement(transformation(extent={{30,-110},{50,-90}})));
-      parameter Modelica.Units.SI.MassFlowRate m_flow_nominal=20
-        "Nominal mass flow rate - air";
-      parameter Modelica.Units.SI.MassFlowRate m2_flow_nominal=2
-        "Nominal mass flow rate - water";
-      Modelica.Blocks.Interfaces.RealOutput Tsu annotation (Placement(
-            transformation(
-            extent={{-10,-10},{10,10}},
-            rotation=0,
-            origin={166,-80})));
-    Modelica.Blocks.Sources.Constant cCO2(k=0.00064)
-      annotation (Placement(transformation(extent={{-98,-10},{-118,10}})));
-    Buildings.Fluid.FixedResistances.PressureDrop resEx(
-      redeclare package Medium = Air,
-      m_flow_nominal=46.7,
-      dp_nominal=2500,
-      allowFlowReversal=false)
-      annotation (Placement(transformation(extent={{90,30},{70,50}})));
-      Buildings.Fluid.Sensors.TemperatureTwoPort senTemCoilIn(
-      allowFlowReversal=false,
-      redeclare package Medium = Water,
-      m_flow_nominal=m2_flow_nominal)
-      annotation (Placement(transformation(extent={{94,-82},{74,-62}})));
-    Buildings.Utilities.IO.SignalExchange.Overwrite oveFanRet(description=
-          "AHU return fan speed control signal", u(
-        min=0,
-        max=1,
-        unit="1")) "Overwirte for return fan speed control signal"
-      annotation (Placement(transformation(extent={{-46,62},{-26,82}})));
-    Buildings.Utilities.IO.SignalExchange.Overwrite oveFanSup(description=
-          "AHU supply fan speed control signal", u(
-        min=0,
-        max=1,
-        unit="1")) "Overwrite for supply fan speed control signal" annotation (
-        Placement(transformation(
-          extent={{8,-8},{-8,8}},
-          rotation=90,
-          origin={-60,52})));
-    Buildings.Utilities.IO.SignalExchange.Read reaTSupAir(
-      KPIs=Buildings.Utilities.IO.SignalExchange.SignalTypes.SignalsForKPIs.None,
-      y(unit="K"),
-      description="AHU supply air temperature") "Read supply air temperature"
-      annotation (Placement(transformation(
-          extent={{7,-7},{-7,7}},
-          rotation=90,
-          origin={131,-65})));
-
-    Buildings.Utilities.IO.SignalExchange.Read reaTRetAir(
-      KPIs=Buildings.Utilities.IO.SignalExchange.SignalTypes.SignalsForKPIs.None,
-      y(unit="K"),
-      description="AHU return air temperature") "Read returrn air temperature"
-      annotation (Placement(transformation(
-          extent={{6,6},{-6,-6}},
-          rotation=180,
-          origin={42,72})));
-
-    Buildings.Fluid.Sensors.MassFlowRate senMasFlo(redeclare package Medium =
-          Air)
-      annotation (Placement(transformation(extent={{76,-52},{96,-32}})));
-    Buildings.Utilities.IO.SignalExchange.Read reaFloSupAir(
-      KPIs=Buildings.Utilities.IO.SignalExchange.SignalTypes.SignalsForKPIs.None,
-      y(unit="kg/s"),
-      description="AHU supply air mass flowrate")
-      "Read supply air mass flow rate" annotation (Placement(transformation(
-          extent={{6,6},{-6,-6}},
-          rotation=180,
-          origin={98,2})));
-
-    Buildings.Utilities.IO.SignalExchange.Read reaPFanSup(
-      KPIs=Buildings.Utilities.IO.SignalExchange.SignalTypes.SignalsForKPIs.None,
-      y(unit="W"),
-      description="AHU supply fan electrical power consumption")
-      "Read supply fan power consumption" annotation (Placement(transformation(
-          extent={{-6,6},{6,-6}},
-          rotation=180,
-          origin={-24,-80})));
-
-    Buildings.Utilities.IO.SignalExchange.Read reaPFanRet(
-      KPIs=Buildings.Utilities.IO.SignalExchange.SignalTypes.SignalsForKPIs.None,
-      y(unit="W"),
-      description="AHU return fan electrical power consumption")
-      "Read return fan power consumption" annotation (Placement(transformation(
-          extent={{-6,6},{6,-6}},
-          rotation=180,
-          origin={-28,-18})));
-
-    Buildings.Utilities.IO.SignalExchange.Read reaTCoiSup(
-      KPIs=Buildings.Utilities.IO.SignalExchange.SignalTypes.SignalsForKPIs.None,
-      y(unit="K"),
-      description="AHU heating coil supply water temperature")
-      "Read heating coil supply water temperature" annotation (Placement(
-          transformation(
-          extent={{6,6},{-6,-6}},
-          rotation=180,
-          origin={120,-90})));
-
-    Buildings.Utilities.IO.SignalExchange.Read reaTHeaRec(
-      KPIs=Buildings.Utilities.IO.SignalExchange.SignalTypes.SignalsForKPIs.None,
-      y(unit="K"),
-      description=
-          "AHU air temperature exiting heat recovery in supply air stream")
-      "Read air temperature exiting heat recovery in supply air stream"
-      annotation (Placement(transformation(
-          extent={{6,6},{-6,-6}},
-          rotation=180,
-          origin={20,-14})));
-
-equation
-    connect(fanSu.port_b, senVolFloIn.port_a) annotation(
-      Line(points = {{10, -40}, {20, -40}}, color = {0, 127, 255}));
-    connect(fanSu.port_a, senTemIn2.port_b) annotation(
-      Line(points = {{-10, -40}, {-16, -40}}, color = {0, 127, 255}));
-    connect(senTemIn2.port_a, hex.port_b2) annotation(
-      Line(points = {{-36, -40}, {-40, -40}, {-40, -6}, {-46, -6}}, color = {0, 127, 255}));
-    connect(senTemEx1.port_b, hex.port_a1) annotation(
-      Line(points = {{-38, 40}, {-44, 40}, {-44, 6}, {-46, 6}}, color = {0, 127, 255}));
-    connect(senVolFloEx.port_b, fanEx.port_a) annotation(
-      Line(points = {{28, 40}, {20, 40}}, color = {0, 127, 255}));
-    connect(fanEx.port_b, senTemEx1.port_a) annotation(
-      Line(points = {{0, 40}, {-18, 40}}, color = {0, 127, 255}));
-    connect(hex.port_b1, senTemEx2.port_a) annotation(
-      Line(points = {{-66, 6}, {-72, 6}, {-72, 40}, {-80, 40}}, color = {0, 127, 255}));
-    connect(hex.port_a2, senTemIn1.port_b) annotation(
-      Line(points = {{-66, -6}, {-72, -6}, {-72, -40}, {-80, -40}}, color = {0, 127, 255}));
-    connect(port_b1, port_b1) annotation(
-      Line(points = {{160, -40}, {160, -40}}, color = {0, 127, 255}));
-    connect(add.y, qel) annotation(
-      Line(points = {{-81, -74}, {-100, -74}, {-100, -106}}, color = {0, 0, 127}));
-    connect(senTemEx2.port_b, outEx.ports[1]) annotation(
-      Line(points = {{-100, 40}, {-120, 40}}, color = {0, 127, 255}));
-    connect(senTemIn1.port_a, outSu.ports[1]) annotation(
-      Line(points = {{-100, -40}, {-120, -40}}, color = {0, 127, 255}));
-    connect(weaBus, outEx.weaBus) annotation(
-      Line(points = {{-160, -2}, {-150, -2}, {-150, 4}, {-140, 4}, {-140, 40.2}}, color = {255, 204, 51}, thickness = 0.5),
-      Text(string = "%first", index = -1, extent = {{-6, 3}, {-6, 3}}));
-    connect(weaBus, outSu.weaBus) annotation(
-      Line(points = {{-160, -2}, {-150, -2}, {-150, -6}, {-140, -6}, {-140, -39.8}}, color = {255, 204, 51}, thickness = 0.5),
-      Text(string = "%first", index = -1, extent = {{-6, 3}, {-6, 3}}));
-    connect(senVolFloIn.port_b, hex1.port_a1) annotation(
-      Line(points = {{40, -40}, {48, -40}}, color = {0, 127, 255}));
-    connect(cCO2.y, outEx.C_in[1]) annotation(
-      Line(points = {{-119, 0}, {-146, 0}, {-146, 32}, {-142, 32}}, color = {0, 0, 127}));
-    connect(cCO2.y, outSu.C_in[1]) annotation(
-      Line(points = {{-119, 0}, {-146, 0}, {-146, -48}, {-142, -48}}, color = {0, 0, 127}));
-    connect(senVolFloEx.port_a, resEx.port_b) annotation(
-      Line(points = {{48, 40}, {70, 40}}, color = {0, 127, 255}));
-    connect(port_a2, senTemCoilIn.port_a) annotation(
-      Line(points = {{100, -100}, {100, -72}, {94, -72}}, color = {0, 127, 255}));
-    connect(senTemCoilIn.port_b, hex1.port_a2) annotation(
-      Line(points = {{74, -72}, {68, -72}, {68, -52}}, color = {0, 127, 255}));
-    connect(oveFanRet.u, y) annotation(
-      Line(points = {{-48, 72}, {-60, 72}, {-60, 110}}, color = {0, 0, 127}));
-    connect(y, oveFanSup.u) annotation(
-      Line(points = {{-60, 110}, {-60, 61.6}}, color = {0, 0, 127}));
-    connect(senTemIn3.T, reaTSupAir.u) annotation(
-      Line(points = {{118, -29}, {118, -20}, {131, -20}, {131, -56.6}}, color = {0, 0, 127}));
-    connect(reaTSupAir.y, Tsu) annotation(
-      Line(points = {{131, -72.7}, {131, -80}, {166, -80}}, color = {0, 0, 127}));
-    connect(senTemEx1.T, reaTRetAir.u) annotation(
-      Line(points = {{-28, 51}, {-28, 58}, {16, 58}, {16, 72}, {34.8, 72}}, color = {0, 0, 127}));
-    connect(hex1.port_b1, senMasFlo.port_a) annotation(
-      Line(points = {{68, -40}, {72, -40}, {72, -42}, {76, -42}}, color = {0, 127, 255}));
-    connect(senMasFlo.port_b, senTemIn3.port_a) annotation(
-      Line(points = {{96, -42}, {102, -42}, {102, -40}, {108, -40}}, color = {0, 127, 255}));
-    connect(senMasFlo.m_flow, reaFloSupAir.u) annotation(
-      Line(points = {{86, -31}, {86, 2}, {90.8, 2}}, color = {0, 0, 127}));
-    connect(fanSu.P, reaPFanSup.u) annotation(
-      Line(points = {{11, -31}, {15.5, -31}, {15.5, -80}, {-16.8, -80}}, color = {0, 0, 127}));
-    connect(reaPFanSup.y, add.u2) annotation(
-      Line(points = {{-30.6, -80}, {-58, -80}}, color = {0, 0, 127}));
-    connect(fanEx.P, reaPFanRet.u) annotation(
-      Line(points = {{-1, 49}, {-1, 50}, {-10, 50}, {-10, -18}, {-20.8, -18}}, color = {0, 0, 127}));
-    connect(reaPFanRet.y, add.u1) annotation(
-      Line(points = {{-34.6, -18}, {-48, -18}, {-48, -68}, {-58, -68}}, color = {0, 0, 127}));
-    connect(senTemCoilIn.T, reaTCoiSup.u) annotation(
-      Line(points = {{84, -61}, {92, -61}, {92, -60}, {106, -60}, {106, -90}, {112.8, -90}}, color = {0, 0, 127}));
-    connect(hex1.port_b2, port_b2) annotation(
-      Line(points = {{48, -52}, {40, -52}, {40, -100}}, color = {0, 127, 255}));
-    connect(senTemIn2.T, reaTHeaRec.u) annotation(
-      Line(points = {{-26, -29}, {-26, -26}, {-6, -26}, {-6, -14}, {12.8, -14}}, color = {0, 0, 127}));
-    connect(oveFanRet.y, fanEx.y) annotation(
-      Line(points = {{-25, 72}, {10, 72}, {10, 52}}, color = {0, 0, 127}));
-    connect(oveFanSup.y, fanSu.y) annotation(
-      Line(points = {{-60, 43.2}, {-60, 20}, {0, 20}, {0, -28}}, color = {0, 0, 127}));
-  connect(resEx.port_a, port_a1) annotation(
-      Line(points = {{90, 40}, {160, 40}}, color = {0, 127, 255}));
-  connect(senTemIn3.port_b, port_b1) annotation(
-      Line(points = {{128, -40}, {160, -40}}, color = {0, 127, 255}));
-    annotation (Icon(coordinateSystem(preserveAspectRatio=false, extent={{-160,
-                -100},{160,100}}), graphics={Rectangle(lineColor = {28, 108, 200}, fillColor = {255, 255, 255}, fillPattern = FillPattern.Solid, extent = {{-160, 100}, {160, -100}}),
-            Ellipse(lineColor = {28, 108, 200}, extent = {{-20, 60}, {20, 20}}),
-            Line(points={{12,56},{12,24},{-20,40},{12,56}}, color={28,108,200}),
-            Ellipse(lineColor = {28, 108, 200}, extent = {{-20, -20}, {20, -60}}),
-            Line(points={{-12,-24},{-12,-56},{20,-40},{-12,-24}}, color={28,108,200}),
-            Line(points={{20,-40},{150,-40}}, color={28,108,200}),
-            Line(points={{-20,-40},{-150,-40}}, color={28,108,200}),
-            Line(points={{-150,40},{-20,40}}, color={28,108,200}),
-            Line(points={{20,40},{150,40}}, color={28,108,200}),
-            Line(points={{-82,40},{-122,-40}}, color={28,108,200}),
-            Line(points={{-122,40},{-82,-40}}, color={28,108,200}),
-            Rectangle(lineColor = {28, 108, 200}, fillColor = {238, 46, 47}, fillPattern = FillPattern.Solid, extent = {{62, -20}, {82, -60}}),
-            Line(points = {{0, 72}, {0, 60}}),
-            Line(points = {{-60, 90}, {-60, -10}, {0, -10}, {0, -20}}),
-            Line(points = {{0, 72}, {-60, 72}}),
-            Line(points = {{2, -60}, {2, -74}, {-100, -74}, {-100, -96}}, pattern = LinePattern.Dash),
-            Line(points = {{0, 20}, {0, 12}, {-40, 12}, {-40, -74}}, pattern = LinePattern.Dash),
-            Line(points={{-150,44},{-150,36}}, color={28,108,200}),
-            Line(points={{-150,-36},{-150,-44}}, color={28,108,200}),
-            Line(points={{100,-90},{100,-54},{82,-54}}, color={238,46,47}),
-            Line(points={{62,-54},{40,-54},{40,-90}}, color={28,108,200}),
-            Line(
-              points={{156,-80},{130,-80},{130,-40}},
-              color={0,140,72},
-              pattern=LinePattern.Dash)}),
-                                    Diagram(coordinateSystem(preserveAspectRatio=
-                false, extent={{-160,-100},{160,100}})));
-  end AirHandlingUnit;
-
-  model EnergyMeter
-      replaceable package Water = Buildings.Media.Water;
-      Buildings.Fluid.Sensors.TemperatureTwoPort senTemRe(m_flow_nominal=
-            m_flow_nominal, redeclare package Medium = Water,
-      allowFlowReversal=false)
-        annotation (Placement(transformation(extent={{-60,50},{-80,70}})));
-      Buildings.Fluid.Sensors.TemperatureTwoPort senTemSu(redeclare package
-        Medium =   Water, m_flow_nominal=m_flow_nominal,
-      allowFlowReversal=false)
-        annotation (Placement(transformation(extent={{-80,-70},{-60,-50}})));
-      Buildings.Fluid.Sensors.MassFlowRate senMasFloSu(redeclare package Medium =
-            Water, allowFlowReversal=false)
-        annotation (Placement(transformation(extent={{40,-70},{60,-50}})));
-      Modelica.Fluid.Interfaces.FluidPort_a port_a(redeclare package Medium =
-            Water) "Supply fluid inlet port"
-        annotation (Placement(transformation(extent={{-110,-70},{-90,-50}})));
-      Modelica.Fluid.Interfaces.FluidPort_b port_b(redeclare package Medium =
-            Water) "Supply fluid outlet port"
-        annotation (Placement(transformation(extent={{90,-70},{110,-50}})));
-      Modelica.Fluid.Interfaces.FluidPort_a port_a2(redeclare package Medium =
-            Water) "Return fluid inlet port"
-        annotation (Placement(transformation(extent={{90,50},{110,70}})));
-      Modelica.Fluid.Interfaces.FluidPort_b port_b2(redeclare package Medium =
-            Water) "Return fluid outlet port"
-        annotation (Placement(transformation(extent={{-110,50},{-90,70}})));
-      parameter Modelica.Units.SI.MassFlowRate m_flow_nominal=0.1
-        "Nominal mass flow rate, used for regularization near zero flow";
-      Modelica.Blocks.Math.Add add(k1=-1, k2=1)
-        annotation (Placement(transformation(extent={{-40,-10},{-20,10}})));
-      Modelica.Blocks.Sources.RealExpression realExpression(y=Water.cp_const)
-        annotation (Placement(transformation(extent={{-40,20},{-20,40}})));
-      Modelica.Blocks.Math.MultiProduct multiProduct(nu=3)
-        annotation (Placement(transformation(extent={{10,-6},{22,6}})));
-      Modelica.Blocks.Interfaces.RealOutput q
-        "Heat flow [W] (positive for supply fluid hotter than return)"
-        annotation (Placement(transformation(
-            extent={{-10,-10},{10,10}},
-            rotation=90,
-            origin={0,106})));
-  equation
-      connect(port_a, senTemSu.port_a)
-        annotation (Line(points={{-100,-60},{-80,-60}}, color={0,127,255}));
-      connect(senTemSu.port_b, senMasFloSu.port_a)
-        annotation (Line(points={{-60,-60},{40,-60}}, color={0,127,255}));
-      connect(senMasFloSu.port_b, port_b)
-        annotation (Line(points={{60,-60},{100,-60}}, color={0,127,255}));
-      connect(senTemRe.port_a, port_a2)
-        annotation (Line(points={{-60,60},{100,60}}, color={0,127,255}));
-      connect(senTemRe.port_b, port_b2)
-        annotation (Line(points={{-80,60},{-100,60}}, color={0,127,255}));
-      connect(senTemRe.T, add.u1) annotation (Line(points={{-70,71},{-48,71},{-48,
-              6},{-42,6}}, color={0,0,127}));
-      connect(senTemSu.T, add.u2)
-        annotation (Line(points={{-70,-49},{-70,-6},{-42,-6}}, color={0,0,127}));
-      connect(realExpression.y, multiProduct.u[1]) annotation (Line(points={{-19,
-              30},{-4,30},{-4,2.8},{10,2.8}}, color={0,0,127}));
-      connect(add.y, multiProduct.u[2]) annotation (Line(points={{-19,0},{6,0},{6,
-              2.22045e-16},{10,2.22045e-16}}, color={0,0,127}));
-      connect(senMasFloSu.m_flow, multiProduct.u[3]) annotation (Line(points={{50,
-              -49},{-4,-49},{-4,-2.8},{10,-2.8}}, color={0,0,127}));
-      connect(multiProduct.y, q) annotation (Line(points={{23.02,0},{40,0},{40,80},
-              {0,80},{0,106}}, color={0,0,127}));
-      annotation (Icon(coordinateSystem(preserveAspectRatio=false), graphics={
-            Rectangle(
-              extent={{-100,100},{100,-100}},
-              lineColor={0,0,0},
-              fillColor={255,255,255},
-              fillPattern=FillPattern.Solid),
-            Line(
-              points={{-90,-60},{90,-60}},
-              color={238,46,47},
-              thickness=0.5),
-            Line(
-              points={{90,60},{-90,60}},
-              color={28,108,200},
-              thickness=0.5),
-            Line(points={{0,-60},{0,96}}, color={0,0,0}),
-            Ellipse(
-              extent={{-20,20},{20,-20}},
-              lineColor={0,0,0},
-              fillColor={255,255,255},
-              fillPattern=FillPattern.Solid),
-            Line(points={{10,10},{-10,-12}}, color={0,0,0}),
-            Line(points={{10,10},{8,4}}, color={0,0,0}),
-            Line(points={{10,10},{4,8}}, color={0,0,0})}),           Diagram(
-            coordinateSystem(preserveAspectRatio=false)));
-  end EnergyMeter;
-
-AirHandlingUnit ahu(
-=======
 final parameter Modelica.SIunits.Area AFlo=8500 "Floor area";
 final parameter Modelica.SIunits.Length hRoo=3.2 "Average room height";
 final parameter Modelica.SIunits.MassFlowRate m_flow_nominal_water_coil=3
@@ -736,7 +13,6 @@
 
   SubModels.AirHandlingUnit ahu(
     coil(dp2_nominal=0),
->>>>>>> 0140bc06
     redeclare package Air = Air,
     m_flow_nominal=m_flow_nominal_air,
     m2_flow_nominal=m_flow_nominal_water_coil,
@@ -781,12 +57,8 @@
     mSenFac=5,
     nPorts=5,
     C_start={0.00064},
-<<<<<<< HEAD
-    linearizeRadiation=true)
-=======
     linearizeRadiation=true,
     lat=0.96697872811643)
->>>>>>> 0140bc06
     annotation (Placement(transformation(extent={{-18,36},{22,76}})));
 parameter Buildings.HeatTransfer.Data.GlazingSystems.TripleClearAir13ClearAir13Clear
   glaSys(haveExteriorShade=true, shade=blinds)
@@ -796,13 +68,8 @@
   k=0.04,
   c=1000,
   d=50)
-<<<<<<< HEAD
-  annotation (Placement(transformation(extent={{92,166},{112,186}})));
-parameter Buildings.HeatTransfer.Data.Solids.Concrete concrete(x=0.2)
-=======
   annotation (Placement(transformation(extent={{90,166},{110,186}})));
 final parameter Buildings.HeatTransfer.Data.Solids.Concrete concrete(x=0.2)
->>>>>>> 0140bc06
   annotation (Placement(transformation(extent={{120,166},{140,186}})));
 parameter Buildings.HeatTransfer.Data.Solids.Generic lightPartition(
   c=1000,
@@ -836,15 +103,9 @@
   tauIR_b=0)
   annotation (Placement(transformation(extent={{204,192},{224,212}})));
 Buildings.BoundaryConditions.WeatherData.ReaderTMY3 weaDat(filNam=
-<<<<<<< HEAD
-        Modelica.Utilities.Files.loadResource(
-        "modelica://OU44Emulator/Resources/Climate/DNK_Copenhagen.061800_IWEC.mos"))
-  annotation (Placement(transformation(extent={{110,80},{90,100}})));
-=======
         ModelicaServices.ExternalReferences.loadResource(
         "Resources/DNK_Copenhagen.061800_IWEC.mos"))
   annotation (Placement(transformation(extent={{238,138},{218,158}})));
->>>>>>> 0140bc06
 Buildings.BoundaryConditions.WeatherData.Bus weaBus annotation (Placement(
       transformation(extent={{18,70},{58,110}}),iconTransformation(extent={{-160,
           110},{-140,130}})));
@@ -867,10 +128,7 @@
 Buildings.Fluid.HeatExchangers.Radiators.RadiatorEN442_2 rad(
   redeclare package Medium = Water,
     allowFlowReversal=false,
-<<<<<<< HEAD
-=======
     energyDynamics=Modelica.Fluid.Types.Dynamics.DynamicFreeInitial,
->>>>>>> 0140bc06
     Q_flow_nominal=40*AFlo,
     dp_nominal=0,
     T_start=293.15,
@@ -881,20 +139,12 @@
   redeclare package Medium = Water,
     allowFlowReversal=false,
   CvData=Buildings.Fluid.Types.CvTypes.OpPoint,
-<<<<<<< HEAD
-  m_flow_nominal=m_flow_nominal_water,
-    dpValve_nominal=6000,
-    energyDynamics=Modelica.Fluid.Types.Dynamics.SteadyState,
-    linearized={true,true})
-  annotation (Placement(transformation(extent={{-68,-92},{-48,-72}})));
-=======
     m_flow_nominal=m_flow_nominal_water_rad,
     dpValve_nominal=5000,
     use_inputFilter=true,
     y_start=0,
     dpFixed_nominal=20000)
   annotation (Placement(transformation(extent={{-2,-130},{-22,-110}})));
->>>>>>> 0140bc06
 Buildings.Fluid.Sensors.TemperatureTwoPort tRadIn(redeclare package Medium =
       Water,
     m_flow_nominal=m_flow_nominal_water_rad,
@@ -911,36 +161,14 @@
   Vi=AFlo*hRoo,
     ach=0.2)
             annotation (Placement(transformation(extent={{-80,14},{-60,34}})));
-<<<<<<< HEAD
-Buildings.Fluid.FixedResistances.Junction jun1(
-  redeclare package Medium = Water,
-  portFlowDirection_1=Modelica.Fluid.Types.PortFlowDirection.Bidirectional,
-  portFlowDirection_2=Modelica.Fluid.Types.PortFlowDirection.Bidirectional,
-  portFlowDirection_3=Modelica.Fluid.Types.PortFlowDirection.Bidirectional,
-  m_flow_nominal={m_flow_nominal_water,-m_flow_nominal_water,
-      m_flow_nominal_water},
-  dp_nominal={5,0,5},
-    energyDynamics=Modelica.Fluid.Types.Dynamics.DynamicFreeInitial)
-  annotation (Placement(transformation(
-      extent={{10,10},{-10,-10}},
-      rotation=0,
-      origin={-58,-122})));
-=======
->>>>>>> 0140bc06
 Buildings.Fluid.FixedResistances.Junction jun2(
   redeclare package Medium = Water,
   portFlowDirection_1=Modelica.Fluid.Types.PortFlowDirection.Bidirectional,
   portFlowDirection_2=Modelica.Fluid.Types.PortFlowDirection.Bidirectional,
   portFlowDirection_3=Modelica.Fluid.Types.PortFlowDirection.Bidirectional,
-<<<<<<< HEAD
-  m_flow_nominal={m_flow_nominal_water,-m_flow_nominal_water,-
-      m_flow_nominal_water},
-  dp_nominal={5,0,5},
-=======
     m_flow_nominal={m_flow_nominal_water_coil + m_flow_nominal_water_rad,-
         m_flow_nominal_water_coil,-m_flow_nominal_water_rad},
     dp_nominal={1000,0,0},
->>>>>>> 0140bc06
     energyDynamics=Modelica.Fluid.Types.Dynamics.DynamicFreeInitial)
                       annotation (Placement(transformation(
       extent={{10,10},{-10,-10}},
@@ -952,13 +180,8 @@
   portFlowDirection_1=Modelica.Fluid.Types.PortFlowDirection.Bidirectional,
   portFlowDirection_2=Modelica.Fluid.Types.PortFlowDirection.Bidirectional,
   portFlowDirection_3=Modelica.Fluid.Types.PortFlowDirection.Bidirectional,
-<<<<<<< HEAD
-  m_flow_nominal={m_flow_nominal_water,-m_flow_nominal_water,
-      m_flow_nominal_water},
-=======
     m_flow_nominal={m_flow_nominal_water_coil,-(m_flow_nominal_water_coil +
         m_flow_nominal_water_rad),m_flow_nominal_water_rad},
->>>>>>> 0140bc06
     energyDynamics=Modelica.Fluid.Types.Dynamics.DynamicFreeInitial)
   annotation (Placement(transformation(
       extent={{-10,10},{10,-10}},
@@ -982,38 +205,14 @@
   redeclare package Medium = Water,
     allowFlowReversal=false,
   CvData=Buildings.Fluid.Types.CvTypes.OpPoint,
-<<<<<<< HEAD
-  m_flow_nominal=m_flow_nominal_water,
-    dpValve_nominal=6000,
-    energyDynamics=Modelica.Fluid.Types.Dynamics.SteadyState,
-    linearized={true,true})
-=======
     m_flow_nominal=m_flow_nominal_water_coil,
     dpValve_nominal=5000,
     y_start=0,
     dpFixed_nominal=15000)
->>>>>>> 0140bc06
                      annotation (Placement(transformation(
       extent={{-10,-10},{10,10}},
       rotation=270,
-<<<<<<< HEAD
-      origin={-126,-8})));
-Buildings.Fluid.FixedResistances.Junction jun4(
-  redeclare package Medium = Water,
-  dp_nominal={5,0,5},
-  portFlowDirection_1=Modelica.Fluid.Types.PortFlowDirection.Bidirectional,
-  portFlowDirection_2=Modelica.Fluid.Types.PortFlowDirection.Bidirectional,
-  portFlowDirection_3=Modelica.Fluid.Types.PortFlowDirection.Bidirectional,
-  m_flow_nominal={m_flow_nominal_water,-m_flow_nominal_water,
-      m_flow_nominal_water},
-    energyDynamics=Modelica.Fluid.Types.Dynamics.DynamicFreeInitial)
-  annotation (Placement(transformation(
-      extent={{-10,10},{10,-10}},
-      rotation=-90,
-      origin={-152,-8})));
-=======
       origin={-152,18})));
->>>>>>> 0140bc06
 Modelica.Blocks.Math.Gain metHeat(k=120/AFlo)
   "Metabolic heat generation per person (sensible and latent)"
   annotation (Placement(transformation(extent={{-104,136},{-88,152}})));
