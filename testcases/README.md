# Test Cases

This directory contains test cases for BOPTEST.  A summary of available test cases is provided in the table below.  For more detail on a particular test case, go to ``/<testcase_dir_name>/docs``.

<<<<<<< HEAD
| Test Case                                                             | Description                                               |
|-----------------------------------------------------------------------|-----------------------------------------------------------|
| ``testcase1`` | Prototype test case for development purposes.  Single-zone R1C1 room model with sinusoidal ambient temperature and heater.|
| ``testcase2``| Prototype test case for development purposes.  Based on the single-zone AHU model found in ``Buildings.Air.Systems.SingleZone.VAV.Examples.ChillerDXHeatingEconomizer``.|
| ``testcase3``| Prototype test case for development purposes.  Two single-zone R1C1 room models with sinusoidal ambient temperature and individual heaters.|
| ``bestest_air``| BESTEST Case 900 room model with idealized fan coil unit.|
| ``bestest_hydronic``| BESTEST Case 900 room model with gas boiler and radiator.|
| ``bestest_hydronic_heat_pump``| BESTEST Case 900 room model, scaled by four in floor area, that uses a heat pump as heating production system and floor heating as heating emission system.|
| ``multizone_office_simple_air``| 5-Zone office multizone VAV system with typical core-perimeter zone layout and without detailed central plant modeling.  Based on the model found in the Modelica Buildings Library ``Buildings.Examples.VAVReheat.ASHRAE2006``.|
=======
| Test Case                                                  | Description                                   | Scenarios |
|------------------------------------------------------------|-----------------------------------------------|--------------------|
| ``testcase1`` | Prototype test case for development purposes.  Single-zone R1C1 room model with sinusoidal ambient temperature and heater. |NA|
| ``testcase2``| Prototype test case for development purposes.  Based on the single-zone AHU model found in Modelica Buildings Library. |NA|
| ``testcase3``| Prototype test case for development purposes.  Two single-zone R1C1 room models with sinusoidal ambient temperature and individual heaters. |NA|
| ``bestest_air``| BESTEST Case 900 room model with idealized fan coil unit.|**Electricity Prices**: <br />``'constant'``, <br />``'dynamic'``, <br />``'highly_dynamic'``<br />**Time Periods**:<br />``'peak_heat_day'``, <br />``'typical_heat_day'``, <br />``'peak_cool_day'``, <br />``'typical_cool_day'``, <br />``'mix_day'``|
| ``bestest_hydronic``| BESTEST Case 900 room model with gas boiler and radiator.|**Electricity Prices**: <br />``'constant'``, <br />``'dynamic'``, <br />``'highly_dynamic'``<br />**Time Periods**: <br />``'peak_heat_day'``, <br />``'typical_heat_day'``|
| ``bestest_hydronic_heat_pump``| BESTEST Case 900 room model, scaled by four in floor area, that uses a heat pump as heating production system and floor heating as heating emission system.|**Electricity Prices**: <br />``'constant'``, <br />``'dynamic'``, <br />``'highly_dynamic'``<br />**Time Periods**: <br />``'peak_heat_day'``, <br />``'typical_heat_day'``|
>>>>>>> 14a33713
<|MERGE_RESOLUTION|>--- conflicted
+++ resolved
@@ -2,17 +2,6 @@
 
 This directory contains test cases for BOPTEST.  A summary of available test cases is provided in the table below.  For more detail on a particular test case, go to ``/<testcase_dir_name>/docs``.
 
-<<<<<<< HEAD
-| Test Case                                                             | Description                                               |
-|-----------------------------------------------------------------------|-----------------------------------------------------------|
-| ``testcase1`` | Prototype test case for development purposes.  Single-zone R1C1 room model with sinusoidal ambient temperature and heater.|
-| ``testcase2``| Prototype test case for development purposes.  Based on the single-zone AHU model found in ``Buildings.Air.Systems.SingleZone.VAV.Examples.ChillerDXHeatingEconomizer``.|
-| ``testcase3``| Prototype test case for development purposes.  Two single-zone R1C1 room models with sinusoidal ambient temperature and individual heaters.|
-| ``bestest_air``| BESTEST Case 900 room model with idealized fan coil unit.|
-| ``bestest_hydronic``| BESTEST Case 900 room model with gas boiler and radiator.|
-| ``bestest_hydronic_heat_pump``| BESTEST Case 900 room model, scaled by four in floor area, that uses a heat pump as heating production system and floor heating as heating emission system.|
-| ``multizone_office_simple_air``| 5-Zone office multizone VAV system with typical core-perimeter zone layout and without detailed central plant modeling.  Based on the model found in the Modelica Buildings Library ``Buildings.Examples.VAVReheat.ASHRAE2006``.|
-=======
 | Test Case                                                  | Description                                   | Scenarios |
 |------------------------------------------------------------|-----------------------------------------------|--------------------|
 | ``testcase1`` | Prototype test case for development purposes.  Single-zone R1C1 room model with sinusoidal ambient temperature and heater. |NA|
@@ -20,5 +9,4 @@
 | ``testcase3``| Prototype test case for development purposes.  Two single-zone R1C1 room models with sinusoidal ambient temperature and individual heaters. |NA|
 | ``bestest_air``| BESTEST Case 900 room model with idealized fan coil unit.|**Electricity Prices**: <br />``'constant'``, <br />``'dynamic'``, <br />``'highly_dynamic'``<br />**Time Periods**:<br />``'peak_heat_day'``, <br />``'typical_heat_day'``, <br />``'peak_cool_day'``, <br />``'typical_cool_day'``, <br />``'mix_day'``|
 | ``bestest_hydronic``| BESTEST Case 900 room model with gas boiler and radiator.|**Electricity Prices**: <br />``'constant'``, <br />``'dynamic'``, <br />``'highly_dynamic'``<br />**Time Periods**: <br />``'peak_heat_day'``, <br />``'typical_heat_day'``|
-| ``bestest_hydronic_heat_pump``| BESTEST Case 900 room model, scaled by four in floor area, that uses a heat pump as heating production system and floor heating as heating emission system.|**Electricity Prices**: <br />``'constant'``, <br />``'dynamic'``, <br />``'highly_dynamic'``<br />**Time Periods**: <br />``'peak_heat_day'``, <br />``'typical_heat_day'``|
->>>>>>> 14a33713
+| ``bestest_hydronic_heat_pump``| BESTEST Case 900 room model, scaled by four in floor area, that uses a heat pump as heating production system and floor heating as heating emission system.|**Electricity Prices**: <br />``'constant'``, <br />``'dynamic'``, <br />``'highly_dynamic'``<br />**Time Periods**: <br />``'peak_heat_day'``, <br />``'typical_heat_day'``|