# Test Cases

This directory contains test cases for BOPTEST.  A summary of available test cases is provided in the table below.  For more detail on a particular test case, go to ``/<testcase_dir_name>/docs``.

<<<<<<< HEAD
- ``testcase1``: Prototype test case 1
- ``testcase2``: Prototype test case 2
- ``testcase3``: Prototype test case 3
- ``bestest_air``: BESTEST Case 900 room model with modified internal gains and idealized fan coil unit
- ``bestest_hydronic``: BESTEST Case 900 room model with modified internal gains, gas boiler and radiator
- ``multizone_residential_hydronic``: Multi-zone residential hydronic model with gas boiler and radiators
=======
| Test Case                                                             | Description                                               |
|-----------------------------------------------------------------------|-----------------------------------------------------------|
| ``testcase1`` | Prototype test case for development purposes.  Single-zone R1C1 room model with sinusoidal ambient temperature and heater.|
| ``testcase2``| Prototype test case for development purposes.  Based on the single-zone AHU model found in ``Buildings.Air.Systems.SingleZone.VAV.Examples.ChillerDXHeatingEconomizer``.|
| ``testcase3``| Prototype test case for development purposes.  Two single-zone R1C1 room models with sinusoidal ambient temperature and individual heaters.|
| ``bestest_air``| BESTEST Case 900 room model with idealized fan coil unit.|
| ``bestest_hydronic``| BESTEST Case 900 room model with gas boiler and radiator.|
| ``bestest_hydronic_heat_pump``| BESTEST Case 900 room model, scaled by five in floor area, that uses a heat pump as heating production system and floor heating as heating emission system.|
>>>>>>> d35dc5b8
<|MERGE_RESOLUTION|>--- conflicted
+++ resolved
@@ -2,14 +2,6 @@
 
 This directory contains test cases for BOPTEST.  A summary of available test cases is provided in the table below.  For more detail on a particular test case, go to ``/<testcase_dir_name>/docs``.
 
-<<<<<<< HEAD
-- ``testcase1``: Prototype test case 1
-- ``testcase2``: Prototype test case 2
-- ``testcase3``: Prototype test case 3
-- ``bestest_air``: BESTEST Case 900 room model with modified internal gains and idealized fan coil unit
-- ``bestest_hydronic``: BESTEST Case 900 room model with modified internal gains, gas boiler and radiator
-- ``multizone_residential_hydronic``: Multi-zone residential hydronic model with gas boiler and radiators
-=======
 | Test Case                                                             | Description                                               |
 |-----------------------------------------------------------------------|-----------------------------------------------------------|
 | ``testcase1`` | Prototype test case for development purposes.  Single-zone R1C1 room model with sinusoidal ambient temperature and heater.|
@@ -18,4 +10,4 @@
 | ``bestest_air``| BESTEST Case 900 room model with idealized fan coil unit.|
 | ``bestest_hydronic``| BESTEST Case 900 room model with gas boiler and radiator.|
 | ``bestest_hydronic_heat_pump``| BESTEST Case 900 room model, scaled by five in floor area, that uses a heat pump as heating production system and floor heating as heating emission system.|
->>>>>>> d35dc5b8
+| ``multizone_residential_hydronic``| Multi-zone residential hydronic model with gas boiler and radiators. |