within BESTESTAir.BaseClasses;
model Thermostat_T
  "Implements basic control of FCU to maintain zone air temperature with temperature as output"
  parameter Modelica.SIunits.Time occSta = 8*3600 "Occupancy start time" annotation (Dialog(group="Schedule"));
  parameter Modelica.SIunits.Time occEnd = 18*3600 "Occupancy end time" annotation (Dialog(group="Schedule"));
  parameter Modelica.SIunits.DimensionlessRatio minSpe = 0.2 "Minimum fan speed" annotation (Dialog(group="Setpoints"));
  parameter Modelica.SIunits.Temperature TSetCooUno = 273.15+30 "Unoccupied cooling setpoint" annotation (Dialog(group="Setpoints"));
  parameter Modelica.SIunits.Temperature TSetCooOcc = 273.15+24 "Occupied cooling setpoint" annotation (Dialog(group="Setpoints"));
  parameter Modelica.SIunits.Temperature TSetHeaUno = 273.15+15 "Unoccupied heating setpoint" annotation (Dialog(group="Setpoints"));
  parameter Modelica.SIunits.Temperature TSetHeaOcc = 273.15+21 "Occupied heating setpoint" annotation (Dialog(group="Setpoints"));
  parameter Modelica.SIunits.DimensionlessRatio kp = 0.1 "Controller P gain" annotation (Dialog(group="Gains"));
  parameter Modelica.SIunits.Time ki = 120 "Controller I gain" annotation (Dialog(group="Gains"));
  Modelica.Blocks.Interfaces.RealInput TZon "Measured zone air temperature"
    annotation (Placement(transformation(extent={{-140,-20},{-100,20}})));
  Modelica.Blocks.Interfaces.RealOutput yFan "Fan speed control signal"
    annotation (Placement(transformation(extent={{100,-10},{120,10}})));
  Buildings.Controls.Continuous.LimPID heaPI(
    controllerType=Modelica.Blocks.Types.SimpleController.PI,
    k=kp,
    Ti=ki) "Heating control signal"
    annotation (Placement(transformation(extent={{-10,30},{10,50}})));
  Buildings.Controls.Continuous.LimPID cooPI(
    controllerType=Modelica.Blocks.Types.SimpleController.PI,
    Ti=ki,
    k=kp,
    reverseActing=false,
    reset=Buildings.Types.Reset.Disabled) "Cooling control signal"
    annotation (Placement(transformation(extent={{-10,70},{10,90}})));
  Modelica.Blocks.Math.Add add
    annotation (Placement(transformation(extent={{40,-10},{60,10}})));

  Buildings.Utilities.IO.SignalExchange.Overwrite oveTSetCoo(u(
      unit="K",
      min=273.15 + 5,
      max=273.15 + 35), description="Zone temperature setpoint for cooling")
    "Overwrite for zone cooling setpoint"
    annotation (__Buildings(semantic(
      metadataLanguage="Brick 1.3 text/turtle" 
      "bldg:<cdl_instance_name> a brick:Zone_Air_Cooling_Temperature_Setpoint ;
          ref:hasExternalReference bldg:<cdl_instance_name>_Reference ;
          qudt:hasQuantityKind quantitykind:Temperature ;
          qudt:hasUnit qudt:K .
      bldg:<cdl_instance_name>_Reference a ref:BOPTestReference ;
          ref:activate literal:<cdl_instance_name>_activate ;
          ref:name literal:<cdl_instance_name>_u ;
          ref:isWritable true ;
          ref:description literal:description ;
          ref:max literal:max ;
          ref:min literal:min ;
          ref:unit literal:K .
          ")),
    Placement(transformation(extent={{-70,70},{-50,90}})));
  Modelica.Blocks.Sources.CombiTimeTable TSetCoo(
    smoothness=Modelica.Blocks.Types.Smoothness.ConstantSegments,
    extrapolation=Modelica.Blocks.Types.Extrapolation.Periodic,
    table=[0,TSetCooUno; occSta,TSetCooOcc; occEnd,TSetCooUno; 24*3600,
        TSetCooUno]) "Cooling temperature setpoint for zone air"
    annotation (Placement(transformation(extent={{-100,70},{-80,90}})));
  Buildings.Utilities.IO.SignalExchange.Overwrite oveTSetHea(description="Zone temperature setpoint for heating",
      u(
      max=273.15 + 35,
      unit="K",
<<<<<<< HEAD
      min=273.15 + 15)) "Overwrite for zone heating setpoint"
    annotation (
      __Buildings(semantic(
      metadataLanguage="Brick 1.3 text/turtle" 
      "bldg:<cdl_instance_name> a brick:Zone_Air_Heating_Temperature_Setpoint ;
          ref:hasExternalReference bldg:<cdl_instance_name>_Reference ;
          qudt:hasQuantityKind quantitykind:Temperature ;
          qudt:hasUnit qudt:K .
      bldg:<cdl_instance_name>_Reference a ref:BOPTestReference ;
          ref:activate literal:<cdl_instance_name>_activate ;
          ref:name literal:<cdl_instance_name>_u ;
          ref:isWritable true ;
          ref:description literal:description ;
          ref:max literal:max ;
          ref:min literal:min ;
          ref:unit literal:K .")),
          Placement(transformation(extent={{-70,30},{-50,50}})));
=======
      min=273.15 + 5)) "Overwrite for zone heating setpoint"
    annotation (Placement(transformation(extent={{-70,30},{-50,50}})));
>>>>>>> 492cd8ae
  Modelica.Blocks.Sources.CombiTimeTable TSetHea(
    smoothness=Modelica.Blocks.Types.Smoothness.ConstantSegments,
    extrapolation=Modelica.Blocks.Types.Extrapolation.Periodic,
    table=[0,TSetHeaUno; occSta,TSetHeaOcc; occEnd,TSetHeaUno; 24*3600,
        TSetHeaUno])
                 "Heating temperature setpoint for zone air"
    annotation (Placement(transformation(extent={{-100,30},{-80,50}})));
  ControlToTemperature cooTem(
    THig=TSetCooOcc,
    TLow=285.15,
    reverseAction=true) "Convert to cooling temperature signal"
    annotation (Placement(transformation(extent={{40,80},{60,100}})));
  ControlToTemperature heaTem(
    THig=313.15,
    TLow=TSetHeaOcc,
    reverseAction=false) "Convert to heating temperature signal"
    annotation (Placement(transformation(extent={{40,20},{60,40}})));
  Modelica.Blocks.Interfaces.RealOutput TSup "Supply temperature setpoint"
    annotation (Placement(transformation(extent={{100,50},{120,70}})));
  Modelica.Blocks.Logical.Switch swi "Cooling and heating switch"
    annotation (Placement(transformation(extent={{70,50},{90,70}})));
  Modelica.Blocks.Math.Feedback errCoo
    "Control error on room temperature for cooling"
    annotation (Placement(transformation(extent={{-58,-30},{-38,-10}})));
  Modelica.Blocks.Logical.Hysteresis hysCoo(uLow=-1, uHigh=0)
    "Hysteresis for cooling signal"
    annotation (Placement(transformation(extent={{-20,-30},{0,-10}})));
  Modelica.Blocks.Nonlinear.Limiter fanLim(uMax=1, uMin=0)
    "Limit fan signal to between 0 and 1"
    annotation (Placement(transformation(extent={{70,-10},{90,10}})));
equation
  connect(TZon, heaPI.u_m)
    annotation (Line(points={{-120,0},{0,0},{0,28}},     color={0,0,127}));
  connect(TZon, cooPI.u_m) annotation (Line(points={{-120,0},{-16,0},{-16,60},{0,
          60},{0,68}},   color={0,0,127}));
  connect(cooPI.y, add.u1) annotation (Line(points={{11,80},{30,80},{30,6},{38,
          6}}, color={0,0,127}));
  connect(heaPI.y, add.u2) annotation (Line(points={{11,40},{20,40},{20,-6},{38,
          -6}},     color={0,0,127}));
  connect(TSetHea.y[1], oveTSetHea.u)
    annotation (Line(points={{-79,40},{-72,40}}, color={0,0,127}));
  connect(TSetCoo.y[1], oveTSetCoo.u)
    annotation (Line(points={{-79,80},{-72,80}}, color={0,0,127}));
  connect(cooPI.y, cooTem.u) annotation (Line(points={{11,80},{20,80},{20,90},{
          38,90}}, color={0,0,127}));
  connect(heaPI.y, heaTem.u) annotation (Line(points={{11,40},{20,40},{20,30},{
          38,30}}, color={0,0,127}));
  connect(swi.y, TSup)
    annotation (Line(points={{91,60},{110,60}}, color={0,0,127}));
  connect(cooTem.T, swi.u1)
    annotation (Line(points={{61,90},{68,90},{68,68}}, color={0,0,127}));
  connect(heaTem.T, swi.u3)
    annotation (Line(points={{61,30},{68,30},{68,52}}, color={0,0,127}));
  connect(errCoo.y, hysCoo.u)
    annotation (Line(points={{-39,-20},{-22,-20}}, color={0,0,127}));
  connect(hysCoo.y, swi.u2) annotation (Line(points={{1,-20},{64,-20},{64,60},{
          68,60}}, color={255,0,255}));
  connect(TZon, errCoo.u1) annotation (Line(points={{-120,0},{-80,0},{-80,-20},
          {-56,-20}}, color={0,0,127}));
  connect(TSetCoo.y[1], errCoo.u2) annotation (Line(points={{-79,80},{-76,80},{
          -76,-40},{-48,-40},{-48,-28}}, color={0,0,127}));
  connect(add.y, fanLim.u)
    annotation (Line(points={{61,0},{68,0}}, color={0,0,127}));
  connect(fanLim.y, yFan)
    annotation (Line(points={{91,0},{110,0}}, color={0,0,127}));
  connect(oveTSetHea.y, heaPI.u_s)
    annotation (Line(points={{-49,40},{-12,40}}, color={0,0,127}));
  connect(oveTSetCoo.y, cooPI.u_s)
    annotation (Line(points={{-49,80},{-12,80}}, color={0,0,127}));
  annotation (
    __Buildings(semantic(
      metadataLanguage="Brick 1.3 text/turtle" 
      "bldg:<cdl_instance_name> brick:hasPoint bldg:<cdl_instance_name>_oveTSetHea;
          brick:hasPoint bldg:<cdl_instance_name>_oveTSetCoo .")),
    Icon(coordinateSystem(preserveAspectRatio=false), graphics={
                                Rectangle(
        extent={{-100,-100},{100,100}},
        lineColor={0,0,127},
        fillColor={255,255,255},
        fillPattern=FillPattern.Solid),
        Ellipse(
          extent={{-60,60},{62,-60}},
          lineColor={0,0,0},
          fillColor={0,140,72},
          fillPattern=FillPattern.Solid),
        Text(
          extent={{-24,24},{26,-16}},
          lineColor={255,255,255},
          fillColor={0,140,72},
          fillPattern=FillPattern.Solid,
          textStyle={TextStyle.Bold},
          textString="T"),              Text(
        extent={{-150,150},{150,110}},
        textString="%name",
        lineColor={0,0,255})}), Diagram(coordinateSystem(preserveAspectRatio=
            false)));
end Thermostat_T;<|MERGE_RESOLUTION|>--- conflicted
+++ resolved
@@ -60,8 +60,7 @@
       u(
       max=273.15 + 35,
       unit="K",
-<<<<<<< HEAD
-      min=273.15 + 15)) "Overwrite for zone heating setpoint"
+      min=273.15 + 5)) "Overwrite for zone heating setpoint"
     annotation (
       __Buildings(semantic(
       metadataLanguage="Brick 1.3 text/turtle" 
@@ -78,10 +77,7 @@
           ref:min literal:min ;
           ref:unit literal:K .")),
           Placement(transformation(extent={{-70,30},{-50,50}})));
-=======
-      min=273.15 + 5)) "Overwrite for zone heating setpoint"
-    annotation (Placement(transformation(extent={{-70,30},{-50,50}})));
->>>>>>> 492cd8ae
+
   Modelica.Blocks.Sources.CombiTimeTable TSetHea(
     smoothness=Modelica.Blocks.Types.Smoothness.ConstantSegments,
     extrapolation=Modelica.Blocks.Types.Extrapolation.Periodic,
