within MultiZoneOfficeSimpleAir.BaseClasses;
model WriteZoneSup
  "Collection of zone supervisory overwrite points for BOPTEST"
  Modelica.Blocks.Interfaces.RealInput TZonHeaSet_in
    "Zone air temperature heating setpoint"
    annotation (Placement(transformation(extent={{-140,20},{-100,60}})));
  parameter String zone="1" "Zone designation, required if KPIs is AirZoneTemperature,
    RadiativeZoneTemperature, OperativeZoneTemperature, RelativeHumidity,
    or CO2Concentration";
  Modelica.Blocks.Interfaces.RealInput TZonCooSet_in
    "Zone air temperature cooling setpoint"
    annotation (Placement(transformation(extent={{-140,-60},{-100,-20}})));
  Buildings.Utilities.IO.SignalExchange.Overwrite TZonHeaSet(description=
        "Zone air temperature heating setpoint for zone " + zone, u(
      unit="K",
      min=285.15,
      max=313.15))
    "Zone air temperature heating setpoint"
    annotation (__Buildings(semantic(
<<<<<<< HEAD
      metadataLanguage="Brick 1.3 text/turtle" 
               "bldg:<cdl_instance_name> a brick:Zone_Air_Heating_Temperature_Setpoint ;
                          brick:hasLocation bldg:hvac_cor_zone .")),
      Placement(transformation(extent={{0,30},{20,50}})));
=======
     metadataLanguage="Brick 1.3 text/turtle"
     "bldg:<cdl_instance_name> a brick:Zone_Air_Heating_Temperature_Setpoint;
      ref:hasExternalReference bldg:<cdl_instance_name>_Reference;
      qudt:hasQuantityKind quantitykind:Temperature;
      qudt:hasUnit qudt:K.
      bldg:<cdl_instance_name>_Reference a ref:BOPTestReference;
           ref:activate literal:<cdl_instance_name>_activate;
           ref:name literal:<cdl_instance_name>_u;
           ref:isWritable true;
           ref:description literal:description;
           ref:zone literal:zone;
           ref:max literal:max;
           ref:min literal:min;
           ref:unit literal:K.")),
          Placement(transformation(extent={{0,30},{20,50}})));
>>>>>>> d528490a
  Buildings.Utilities.IO.SignalExchange.Overwrite TZonCooSet(description=
        "Zone air temperature cooling setpoint for zone " + zone, u(
      unit="K",
      min=285.15,
      max=313.15))
    "Zone air temperature cooling setpoint"
    annotation (__Buildings(semantic(
<<<<<<< HEAD
      metadataLanguage="Brick 1.3 text/turtle" 
               "bldg:<cdl_instance_name> a brick:Zone_Air_Cooling_Temperature_Setpoint ;
                          brick:hasLocation bldg:hvac_cor_zone .")),
      Placement(transformation(extent={{0,-50},{20,-30}})));
=======
      metadataLanguage="Brick 1.3 text/turtle"
      "bldg:<cdl_instance_name> a brick:Zone_Air_Cooling_Temperature_Setpoint;
          ref:hasExternalReference bldg:<cdl_instance_name>_Reference;
          qudt:hasQuantityKind quantitykind:Temperature;
          qudt:hasUnit qudt:K.
      bldg:<cdl_instance_name>_Reference a ref:BOPTestReference;
          ref:activate literal:<cdl_instance_name>_activate;
          ref:name literal:<cdl_instance_name>_u;
          ref:isWritable true;
          ref:description literal:description;
          ref:zone literal:zone;
          ref:max literal:max;
          ref:min literal:min;
          ref:unit literal:K.")),
          Placement(transformation(extent={{0,-50},{20,-30}})));
>>>>>>> d528490a
  Modelica.Blocks.Interfaces.RealOutput TZonHeaSet_out
    "Zone air temperature heating setpoint"
    annotation (Placement(transformation(extent={{100,30},{120,50}})));
  Modelica.Blocks.Interfaces.RealOutput TZonCooSet_out
    "Zone air temperature cooling setpoint"
    annotation (Placement(transformation(extent={{100,-50},{120,-30}})));
equation
  connect(TZonHeaSet_in, TZonHeaSet.u) annotation (Line(
      points={{-120,40},{-62,40},{-2,40}},
      color={0,0,127},
      smooth=Smooth.Bezier));
  connect(TZonCooSet_in, TZonCooSet.u) annotation (Line(
      points={{-120,-40},{-62,-40},{-2,-40}},
      color={0,0,127},
      smooth=Smooth.Bezier));
  connect(TZonHeaSet.y, TZonHeaSet_out) annotation (Line(
      points={{21,40},{110,40}},
      color={0,0,127},
      smooth=Smooth.Bezier));
  connect(TZonCooSet.y, TZonCooSet_out) annotation (Line(
      points={{21,-40},{110,-40}},
      color={0,0,127},
      smooth=Smooth.Bezier));
  annotation (Icon(coordinateSystem(preserveAspectRatio=false), graphics={
          Rectangle(
          extent={{-100,100},{100,-100}},
          lineColor={0,0,0},
          fillColor={255,170,170},
          fillPattern=FillPattern.Solid), Text(
          extent={{-56,134},{52,100}},
          lineColor={28,108,200},
          fillColor={255,170,170},
          fillPattern=FillPattern.Solid,
          textString="%name"),
        Text(
          extent={{-34,22},{32,-18}},
          lineColor={0,0,0},
          textString="Write
Zone
Sup")}),                         Diagram(coordinateSystem(preserveAspectRatio=
            false)));
end WriteZoneSup;<|MERGE_RESOLUTION|>--- conflicted
+++ resolved
@@ -17,12 +17,6 @@
       max=313.15))
     "Zone air temperature heating setpoint"
     annotation (__Buildings(semantic(
-<<<<<<< HEAD
-      metadataLanguage="Brick 1.3 text/turtle" 
-               "bldg:<cdl_instance_name> a brick:Zone_Air_Heating_Temperature_Setpoint ;
-                          brick:hasLocation bldg:hvac_cor_zone .")),
-      Placement(transformation(extent={{0,30},{20,50}})));
-=======
      metadataLanguage="Brick 1.3 text/turtle"
      "bldg:<cdl_instance_name> a brick:Zone_Air_Heating_Temperature_Setpoint;
       ref:hasExternalReference bldg:<cdl_instance_name>_Reference;
@@ -38,36 +32,13 @@
            ref:min literal:min;
            ref:unit literal:K.")),
           Placement(transformation(extent={{0,30},{20,50}})));
->>>>>>> d528490a
   Buildings.Utilities.IO.SignalExchange.Overwrite TZonCooSet(description=
         "Zone air temperature cooling setpoint for zone " + zone, u(
       unit="K",
       min=285.15,
       max=313.15))
     "Zone air temperature cooling setpoint"
-    annotation (__Buildings(semantic(
-<<<<<<< HEAD
-      metadataLanguage="Brick 1.3 text/turtle" 
-               "bldg:<cdl_instance_name> a brick:Zone_Air_Cooling_Temperature_Setpoint ;
-                          brick:hasLocation bldg:hvac_cor_zone .")),
-      Placement(transformation(extent={{0,-50},{20,-30}})));
-=======
-      metadataLanguage="Brick 1.3 text/turtle"
-      "bldg:<cdl_instance_name> a brick:Zone_Air_Cooling_Temperature_Setpoint;
-          ref:hasExternalReference bldg:<cdl_instance_name>_Reference;
-          qudt:hasQuantityKind quantitykind:Temperature;
-          qudt:hasUnit qudt:K.
-      bldg:<cdl_instance_name>_Reference a ref:BOPTestReference;
-          ref:activate literal:<cdl_instance_name>_activate;
-          ref:name literal:<cdl_instance_name>_u;
-          ref:isWritable true;
-          ref:description literal:description;
-          ref:zone literal:zone;
-          ref:max literal:max;
-          ref:min literal:min;
-          ref:unit literal:K.")),
-          Placement(transformation(extent={{0,-50},{20,-30}})));
->>>>>>> d528490a
+    annotation (Placement(transformation(extent={{0,-50},{20,-30}})));
   Modelica.Blocks.Interfaces.RealOutput TZonHeaSet_out
     "Zone air temperature heating setpoint"
     annotation (Placement(transformation(extent={{100,30},{120,50}})));
