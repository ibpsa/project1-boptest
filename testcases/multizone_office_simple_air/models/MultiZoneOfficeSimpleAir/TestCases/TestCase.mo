within MultiZoneOfficeSimpleAir.TestCases;
model TestCase
  "Variable air volume flow system with terminal reheat and five thermal zones based on Buildings.Examples.VAVReheat.ASHRAE2006"
  extends Modelica.Icons.Example;
  extends MultiZoneOfficeSimpleAir.BaseClasses.HVACBuilding(
    heaPum(TSetSup=318.15, QCon_flow_max=((hvac.cor.terHea.Q_flow_nominal + hvac.sou.terHea.Q_flow_nominal
           + hvac.eas.terHea.Q_flow_nominal + hvac.nor.terHea.Q_flow_nominal + hvac.wes.terHea.Q_flow_nominal)
           + hvac.heaCoi.Q_flow_nominal)*0.85),
    MediumA(extraPropertiesNames={"CO2"}),
    mCor_flow_nominal=ACHCor*VRooCor*conv,
    mSou_flow_nominal=ACHSou*VRooSou*conv,
    mEas_flow_nominal=ACHEas*VRooEas*conv,
    mNor_flow_nominal=ACHNor*VRooNor*conv,
    mWes_flow_nominal=ACHWes*VRooWes*conv,
    redeclare MultiZoneOfficeSimpleAir.BaseClasses.ASHRAE2006 hvac(amb(C=fill(
            400e-6*Modelica.Media.IdealGases.Common.SingleGasesData.CO2.MM/
            Modelica.Media.IdealGases.Common.SingleGasesData.Air.MM, MediumA.nC))),
    redeclare MultiZoneOfficeSimpleAir.BaseClasses.Floor flo,
    chi(TSetSup=279.15, QEva_flow_min=-hvac.mCooWat_flow_nominal*4200*10),
    weaDat(computeWetBulbTemperature=true),
    jun(
      tau=60,
        m_flow_nominal={hvac.mHeaWat_flow_nominal,hvac.mHeaWat_flow_nominal,
          hvac.mHeaWat_flow_nominal},
      dp_nominal={0,0,-35000}),
    jun1(tau=60,
         m_flow_nominal={hvac.mHeaWat_flow_nominal,hvac.mHeaWat_flow_nominal,
          hvac.mHeaWat_flow_nominal}));

  parameter Real ACHCor(final unit="1/h")=6
    "Design air change per hour core";
  parameter Real ACHSou(final unit="1/h")=6
    "Design air change per hour south";
  parameter Real ACHEas(final unit="1/h")=9
    "Design air change per hour east";
  parameter Real ACHNor(final unit="1/h")=6
    "Design air change per hour north";
  parameter Real ACHWes(final unit="1/h")=7
    "Design air change per hour west";

  Modelica.Blocks.Sources.RealExpression CO2Cor(y=flo.cor.air.vol.C[1])
    "Measure CO2 concentration in core zone"
    annotation (Placement(transformation(extent={{-100,28},{-80,48}})));
  Modelica.Blocks.Sources.RealExpression CO2Sou(y=flo.sou.air.vol.C[1])
    "Measure CO2 concentration in south zone"
    annotation (Placement(transformation(extent={{-100,70},{-80,90}})));
  Modelica.Blocks.Sources.RealExpression CO2Eas(y=flo.eas.air.vol.C[1])
    "Measure CO2 concentration in East zone"
    annotation (Placement(transformation(extent={{-100,60},{-80,80}})));
  Modelica.Blocks.Sources.RealExpression CO2Nor(y=flo.nor.air.vol.C[1])
    "Measure CO2 concentration in East zone"
    annotation (Placement(transformation(extent={{-100,50},{-80,70}})));
  Modelica.Blocks.Sources.RealExpression CO2Wes(y=flo.wes.air.vol.C[1])
    "Measure CO2 concentration in West zone"
    annotation (Placement(transformation(extent={{-100,40},{-80,60}})));
  Modelica.Blocks.Routing.Multiplex5 multiplex5_1
    annotation (Placement(transformation(extent={{-40,40},{-20,60}})));
  Buildings.Utilities.IO.SignalExchange.WeatherStation weaSta
    "BOPTEST weather station"
    annotation (Placement(transformation(extent={{-70,-30},{-90,-10}})));
equation
  connect(CO2Cor.y, multiplex5_1.u5[1]) annotation (Line(points={{-79,38},{-76,38},
          {-76,40},{-42,40}}, color={0,0,127}));
  connect(CO2Sou.y, multiplex5_1.u1[1]) annotation (Line(points={{-79,80},{-70,80},
          {-70,60},{-42,60}}, color={0,0,127}));
  connect(CO2Eas.y, multiplex5_1.u2[1]) annotation (Line(points={{-79,70},{-72,70},
          {-72,55},{-42,55}}, color={0,0,127}));
  connect(CO2Nor.y, multiplex5_1.u3[1]) annotation (Line(points={{-79,60},{-74,60},
          {-74,50},{-42,50}}, color={0,0,127}));
  connect(CO2Wes.y, multiplex5_1.u4[1]) annotation (Line(points={{-79,50},{-76,50},
          {-76,45},{-42,45}}, color={0,0,127}));
  connect(multiplex5_1.y, hvac.CO2Roo) annotation (Line(points={{-19,50},{-10,50},
          {-10,34},{-56,34},{-56,22},{-48.75,22}}, color={0,0,127}));
  connect(weaSta.weaBus, chi.weaBus) annotation (Line(
      points={{-70.1,-20.1},{-66,-20.1},{-66,-68},{-10,-68},{-10,-80}},
      color={255,204,51},
      thickness=0.5));
  annotation (__Buildings(semantic(
<<<<<<< HEAD
    metdataLanguageDefinition="Brick 1.3 text/turtle" "https://brickscheme.org",
    metadataLanguage="Brick 1.3 text/turtle" 
       "@prefix bldg: <urn:bldg/> .
        @prefix brick: <https://brickschema.org/schema/Brick#> .
        @prefix ref: <https://brickschema.org/schema/Brick/ref#> .")),
=======
    metdataLanguageDefinition="Brick 1.3 text/turtle" "https://brickschema.org",
    metadataLanguage="Brick 1.3 text/turtle"
       "@prefix bldg: <https://BESTESTAir.urn#> .
        @prefix brick: <https://brickschema.org/schema/Brick#> .
        @prefix ref: <https://brickschema.org/schema/Brick/ref#> .
        @prefix literal: <https://literal_values.urn#> .
        @prefix quantitykind: <http://qudt.org/vocab/quantitykind/> .
        @prefix qudt: <http://qudt.org/schema/qudt/> .
        @prefix sh: <http://www.w3.org/ns/shacl#> .
        @prefix boptestrules: <https://boptest-rules.urn#>.")),
>>>>>>> d528490a
    Documentation(info="<html>
<p>
<h3>General</h3>
This is the multi zone office air simple emulator model
of BOPTEST, emulating a 5-zone single-duct VAV system.
It is based on the Modelica model
<a href=\"https://simulationresearch.lbl.gov/modelica/releases/latest/help/Buildings_Examples_VAVReheat.html#Buildings.Examples.VAVReheat.ASHRAE2006\"><code>Buildings.Examples.VAVReheat.ASHRAE2006</code></a>.
with the addition of CO2 concentration tracking,
variable efficiency heat pump model, variable efficiency chiller model,
and BOPTEST signal exchange blocks.  The emphasis is on the control of
the air distribution system and not on the control of the
central plant equipment providing
hot and chilled water to the distribution system.
</p>
<h3>Building Design and Use</h3>
<h4>Architecture</h4>
<p>
The test case represents the middle floor of an office building
located in Chicago, IL, as described in the set of DOE
Commercial Building Benchmarks for new construction (Deru et al, 2009) and
shown in the figure below.  The represented floor has five zones, with
four perimeter zones and one core zone. Each perimeter zone
has a window-to-wall ratio of 0.33.  The height of each zone is 2.74 m
and the areas are as follows:
<ul>
<li>
North and South: 207.58 m<sup>2</sup>
</li>
<li>
East and West: 131.416 m<sup>2</sup>
</li>
<li>
Core: 984.672 m<sup>2</sup>
</li>
</ul>
</p>
<p>
The upper and lower boundaries of the zones (top of zone air volume and bottom of 0.1 m floor concrete slab)
assume the corresponding zones of the floor above and the
floor below are at the same conditions as the middle floor.  Therefore,
the roof and the ground floor with exposure to ambient conditions
are not explicitly modeled.  The zones on the floor are assumed to be paritioned
by internal walls with 10 m by 2.1 m openings, through which air is exchanged.
</p>
<p align=\"center\">
<img alt=\"Floor plan.\"
src=\"modelica://MultiZoneOfficeSimpleAir/../../doc/images/FloorPlan.png\" width=1000 />
</p>

<p>
Deru M., K. Field, D. Studer, K. Benne, B. Griffith, P. Torcellini,
 M. Halverson, D. Winiarski, B. Liu, M. Rosenberg, J. Huang, M. Yazdanian, and D. Crawley.
<i>DOE commercial building research benchmarks for commercial buildings</i>.
Technical report, U.S. Department of Energy, Energy Efficiency and
Renewable Energy, Office of Building Technologies, Washington, DC, 2009.
</p>
<h4>Constructions</h4>
<p>
The envelope thermal properties meet ASHRAE Standard 90.1-2004.
</p>
<h4>Occupancy schedules</h4>
<p>
The design occupancy density is 0.05 people/m<sup>2</sup>.  The number of occupants
present in each zone at any time coincides with the internal gain schedule
defined in the next section.
The occupied time for the HVAC system is between 6 AM and 7 PM each day.  The
unoccupied time is outside of this period.
</p>
<h4>Internal loads and schedules</h4>
<p>
The design internal gains including lighting, plug loads, and people
are combined 20 W/m<sup>2</sup> with a radiant-convective-latent split of 40%-40%-20%.
The internal gains are activated according to the schedule in the figure below.
</p>
<p align=\"center\">
<img alt=\"Internal gains schedule.\"
src=\"modelica://MultiZoneOfficeSimpleAir/../../doc/images/InternalGainsSchedule.png\" width=600 />
</p>
<h4>Climate data</h4>
<p>
The weather data is from TMY3 for Chicago O'Hare International Airport.
</p>
<h3>HVAC System Design</h3>
<h4>Primary and secondary system designs</h4>
<p>
The HVAC system is a multi-zone single-duct Variable Air Volume (VAV) system
with pressure-independent terminal boxes with reheat.
A schematic of the system is shown in the
figure below.  The cooling and heating coils are water-based served by an
air-cooled chiller and air-to-water heat pump respectively.
The available sensor and control points, marked
on the figure below and described in more detail in the Section Model IO's,
are those specified as required by ASHRAE Guideline 36 2018
Section 4 List of Hardwired Points, specifically
Table 4.2 VAV Terminal Unit with Reheat and Table 4.6 Multiplie-Zone VAV Air
Handling Unit, as well as some that are specified as
application specific or optional.
</p>
<p align=\"center\">
<img alt=\"Schematic of HVAC system.\"
src=\"modelica://MultiZoneOfficeSimpleAir/../../doc/images/Schematic.png\"/>
</p>
<h4>Equipment specifications and performance maps</h4>
<p>
The terminal box dampers have exponential opening characteristics with design
airflow rates defined in the table below.  The design system airflow rate includes
a 0.7 load diversity factor and is defined in the table below.

The minimum outside airflow for each zone is calculated using outside
airflow rates of 0.3e-3 m<sup>3</sup>/s-m<sup>2</sup> and 2.5e-3 m<sup>3</sup>/s-person.  The limiting
zone air distribution effectiveness is 0.8 and the occupant diversity
ratio is 0.7.  This leads to the minimum outside airflow rates for each zone
and system defined in the table below.
</p>
<p>
<b>Table 1: Zone Terminal Unit and System Specifications Summary</b>
<table>
  <tr>
  <th>Name</th>
  <th>Design Airflow [m<sup>3</sup>/s]</th>
  <th>Min OA Airflow [m<sup>3</sup>/s]</th>
  <th>Design Heating Load [kW]</th>
  </tr>
  <tr>
  <td>North</td>
  <td>0.947948667</td>
  <td>0.1102769</td>
  <td>6.87</td>
  </tr>
  <tr>
  <td>South</td>
  <td>0.947948667</td>
  <td>0.1102769</td>
  <td>6.87</td>
  </tr>
  <tr>
  <td>East</td>
  <td>0.9001996</td>
  <td>0.0698148</td>
  <td>6.52</td>
  </tr>
  <tr>
  <td>West</td>
  <td>0.700155244</td>
  <td>0.0698148</td>
  <td>5.07</td>
  </tr>
  <tr>
  <td>Core</td>
  <td>4.4966688</td>
  <td>0.5231070</td>
  <td>32.6</td>
  </tr>
  <tr>
  <td>System</td>
  <td>5.595044684</td>
  <td>0.8590431</td>
  </tr>
</table>
</p>

<p>
The supply fan hydraulic efficiency is constant at 0.7 and the motor
efficiency is constant at 0.7.  The cooling coil is served by an air-cooled
chiller supplying 6 degC water with varying COP according to a
York YCAL0033EE chiller as modeled by the ElectricEIR model with
coefficients defined in EnergyPlus v9.4.0.
The peak design load on the chiller is 101 kW, equal to the
design load on the cooling coil.  A chilled water distribution pump circulates water
from the chiller with a design head of 45 kPa and design mass flow equal to that of the chiller of 4.3 kg/s.
The heating coil and terminal box reheat coils are served by a single air-to-water
heat pump supplying 45 degC water with varying COP as 0.3 of
the carnot COP.  The peak design load on the
heat pump is 122 kW, equal to sum of design loads on the heating coil
in the AHU plus zone terminal box reheat coils multiplied by a load diversity factor
of 0.85.  A hot water distribution pump circulates water
from the heat pump with a design head of 45 kPa and design mass flow equal to that of the heat pump of 2.9 kg/s.
</p>
<h4>Rule-based or local-loop controllers (if included)</h4>
<p>
The baseline control emulates a typical scheme seen in practice and is based on
the ASHRAE VAV 2A2-21232 of the Sequences of Operation for Common HVAC Systems 2006
as well as that which is implemented as baseline control in the Modelica Buildings
Library model
<a href=\"https://simulationresearch.lbl.gov/modelica/releases/latest/help/Buildings_Examples_VAVReheat.html#Buildings.Examples.VAVReheat.ASHRAE2006\"><code>Buildings.Examples.VAVReheat.ASHRAE2006</code></a>.
Setpoints and equipment enable/disable are determined by a schedule-based supervisory control
scheme that defines a set of operating modes.  This scheme is summarized in
Table 2 below.  An addition is made in this implementation from the one in Modelica Buildings Library
to add an Unoccupied Night Set Up mode, which allows for the system turning on
during unoccupied hours to maintain a cooling set point.
</p>
<p>
<b>Table 2: HVAC Operating Mode Summary</b>
<table>
  <tr>
  <th>Name</th>
  <th>Condition </th>
  <th>TZonHeaSet [degC]</th>
  <th>TZonCooSet [degC]</th>
  <th>Fan [degC]</th>
  <th>TSupSet [degC]</th>
  <th>Economizer</th>
  <th>Min OA Flow</th>
  </tr>
  <tr>
  <td>Occupied</td>
  <td>In occupied period.</td>
  <td>20</td>
  <td>24</td>
  <td>Enabled</td>
  <td>12</td>
  <td>Enabled</td>
  <td>Ventilation</td>
  </tr>
  <tr>
  <td>Unoccupied off</td>
  <td>In unoccupied period, all TZon within setback deadband.  Minimum state time is 1 min.</td>
  <td>12</td>
  <td>30</td>
  <td>Disabled</td>
  <td>12</td>
  <td>Disabled</td>
  <td>Zero</td>
  </tr>
  <tr>
  <td>Unoccupied, night setback</td>
  <td>In unoccupied period, minimum TZon below unoccupied TZonHeaSet.  Minimum state time is 30 min.</td>
  <td>12</td>
  <td>30</td>
  <td>Enabled</td>
  <td>35</td>
  <td>Disabled</td>
  <td>Zero</td>
  </tr>
  <tr>
  <td>Unoccupied, night setup</td>
  <td>In unoccupied period, maximum TZon above unoccupied TZonCooSet.  Minimum state time is 30 min.</td>
  <td>12</td>
  <td>30</td>
  <td>Enabled</td>
  <td>35</td>
  <td>Enabled</td>
  <td>Zero</td>
  </tr>
  <tr>
  <td>Unoccupied, warm-up</td>
  <td>In unoccupied period, within 30 minutes of occupied period, average TZon below occupied TZonHeaSet</td>
  <td>20</td>
  <td>30</td>
  <td>Enabled</td>
  <td>35</td>
  <td>Disabled</td>
  <td>Zero</td>
  </tr>
  <tr>
  <td>Unoccupied, pre-cool</td>
  <td>In unoccupied period, within 30 minutes of occupied period, outside TDryBul below limit of 13 degC, average TZon above occupied TZonCooSet</td>
  <td>12</td>
  <td>24</td>
  <td>Enabled</td>
  <td>12</td>
  <td>Enabled</td>
  <td>Zero</td>
  </tr>
</table>
</p>
<p>
Once the operating mode is determined, a number of low-level, local-loop
controllers are used to maintain the desired setpoints using the available
actuators.  The primary local-loop controllers are specified on the diagram above
as C1 to C3.
</p>
<p>
C1 is responsible for maintaining the zone temperature setpoints as
determined by the operating mode of the system and implements
dual-maximum logic, as shown in the Figure below.  It takes
as inputs the zone temperature heating and cooling setpoints and zone temperature
measurement, and outputs the desired airflow rate of the damper and position
of the reheat valve.  Seperate PI controllers (both k = 0.1 and Ti = 120 s)
are used for control of the
damper airflow for cooling and reheat valve position for heating.  If the
zone requires heating, the desired airflow rate of the damper is mapped
to the specified maximum value for heating.
</p>

<p align=\"center\">
<img alt=\"Controller C1.\"
src=\"modelica://MultiZoneOfficeSimpleAir/../../doc/images/C1.png\"/>
</p>

<p>
C2 is responsible for maintaining the duct static pressure setpoint
and implements a duct static pressure reset strategy.  The first step of
the controller takes as input all of the terminal box damper positions and
outputs a duct static pressure setpoint using a PI controller (k = 0.1 and Ti = 60 s)
such that the maximum damper position is maintained at 0.9.
The second step then maintains
this setpoint using a PI controller (k = 0.5 and Ti = 15 s)
and measured duct static pressure as input
to output a fan speed setpoint.
</p>

<p align=\"center\">
<img alt=\"Controller C2.\"
src=\"modelica://MultiZoneOfficeSimpleAir/../../doc/images/C2.png\"/>
</p>

<p>
C3 is responsible for maintaining the supply air temperature setpoint as well
as the minimum outside air flow rate as determined by the operating mode
of the system.  It takes as inputs the
supply air temperature setpoint, supply air temperature measurement, outside
drybulb temperature measurement, and supply fan speed.  The first part
of the controller uses a PI controller (k = 0.01, Ti = 120 s) for supply air temperature setpoint
tracking to output a signal that is then mapped to position
setpoints for the heating coil valve, cooling coil valve, and outside air
damper position.  If the heating valve is commanded to open and the supply
fan is determined to be enabled
(either by schedule or by supply air flow detection of at least 5% design air flow),
the heating coil pump is enabled.  Similar for cooling coil.
The second part of the controller uses a map to determine the minimum outside air
damper position for the given fan speed to provide minimum outside air requirements.
Interpolation points for the map are assumed to be provided during commissioning and are
given as follows.  For a fan speed of 0.44, the minimum outside air damper position is 0.47.
For a fan speed of 1.0, the minimum position is 0.32.
The maximum of the two outside air damper position
signals is finally output to ensure at least enough enough airflow is delivered
for ventilation when needed.  The economizer is enabled only if the outside
drybulb temperature is lower than the return air temperature.
</p>

<p align=\"center\">
<img alt=\"Controller C3.\"
src=\"modelica://MultiZoneOfficeSimpleAir/../../doc/images/C3.png\"/>
</p>

<p>
Also present, but not depicted in the diagrams above, is a freeze stat controller.
This controller detects potentially freezing conditions by measuring the
mixed air temperature and determining if it is less than a limit, 3 degC.
If true, the controller will fully open the heating coil valve and enable the
heating coil pump.
</p>

<h3>Model IO's</h3>
<h4>Inputs</h4>
The model inputs are:
<ul>
<li>
<code>hvac_oveAhu_TSupSet_activate</code> [1] [min=0, max=1]: Activation signal to overwrite input hvac_oveAhu_TSupSet_u where 1 activates, 0 deactivates (default value)
</li>
<li>
<code>hvac_oveAhu_TSupSet_u</code> [K] [min=285.15, max=313.15]: Supply air temperature setpoint for AHU
</li>
<li>
<code>hvac_oveAhu_dpSet_activate</code> [1] [min=0, max=1]: Activation signal to overwrite input hvac_oveAhu_dpSet_u where 1 activates, 0 deactivates (default value)
</li>
<li>
<code>hvac_oveAhu_dpSet_u</code> [Pa] [min=50.0, max=410.0]: Supply duct pressure setpoint for AHU
</li>
<li>
<code>hvac_oveAhu_yCoo_activate</code> [1] [min=0, max=1]: Activation signal to overwrite input hvac_oveAhu_yCoo_u where 1 activates, 0 deactivates (default value)
</li>
<li>
<code>hvac_oveAhu_yCoo_u</code> [1] [min=0.0, max=1.0]: Cooling coil valve control signal for AHU
</li>
<li>
<code>hvac_oveAhu_yFan_activate</code> [1] [min=0, max=1]: Activation signal to overwrite input hvac_oveAhu_yFan_u where 1 activates, 0 deactivates (default value)
</li>
<li>
<code>hvac_oveAhu_yFan_u</code> [1] [min=0.0, max=1.0]: Supply fan speed setpoint for AHU
</li>
<li>
<code>hvac_oveAhu_yHea_activate</code> [1] [min=0, max=1]: Activation signal to overwrite input hvac_oveAhu_yHea_u where 1 activates, 0 deactivates (default value)
</li>
<li>
<code>hvac_oveAhu_yHea_u</code> [1] [min=0.0, max=1.0]: Heating coil valve control signal for AHU
</li>
<li>
<code>hvac_oveAhu_yOA_activate</code> [1] [min=0, max=1]: Activation signal to overwrite input hvac_oveAhu_yOA_u where 1 activates, 0 deactivates (default value)
</li>
<li>
<code>hvac_oveAhu_yOA_u</code> [1] [min=0.0, max=1.0]: Outside air damper position setpoint for AHU
</li>
<li>
<code>hvac_oveAhu_yPumCoo_activate</code> [1] [min=0, max=1]: Activation signal to overwrite input hvac_oveAhu_yPumCoo_u where 1 activates, 0 deactivates (default value)
</li>
<li>
<code>hvac_oveAhu_yPumCoo_u</code> [1] [min=0.0, max=1.0]: Cooling coil pump control signal for AHU
</li>
<li>
<code>hvac_oveAhu_yPumHea_activate</code> [1] [min=0, max=1]: Activation signal to overwrite input hvac_oveAhu_yPumHea_u where 1 activates, 0 deactivates (default value)
</li>
<li>
<code>hvac_oveAhu_yPumHea_u</code> [1] [min=0.0, max=1.0]: Heating coil pump control signal for AHU
</li>
<li>
<code>hvac_oveAhu_yRet_activate</code> [1] [min=0, max=1]: Activation signal to overwrite input hvac_oveAhu_yRet_u where 1 activates, 0 deactivates (default value)
</li>
<li>
<code>hvac_oveAhu_yRet_u</code> [1] [min=0.0, max=1.0]: Return air damper position setpoint for AHU
</li>
<li>
<code>hvac_oveZonActCor_yDam_activate</code> [1] [min=0, max=1]: Activation signal to overwrite input hvac_oveZonActCor_yDam_u where 1 activates, 0 deactivates (default value)
</li>
<li>
<code>hvac_oveZonActCor_yDam_u</code> [1] [min=0.0, max=1.0]: Damper position setpoint for zone cor
</li>
<li>
<code>hvac_oveZonActCor_yReaHea_activate</code> [1] [min=0, max=1]: Activation signal to overwrite input hvac_oveZonActCor_yReaHea_u where 1 activates, 0 deactivates (default value)
</li>
<li>
<code>hvac_oveZonActCor_yReaHea_u</code> [1] [min=0.0, max=1.0]: Reheat control signal for zone cor
</li>
<li>
<code>hvac_oveZonActEas_yDam_activate</code> [1] [min=0, max=1]: Activation signal to overwrite input hvac_oveZonActEas_yDam_u where 1 activates, 0 deactivates (default value)
</li>
<li>
<code>hvac_oveZonActEas_yDam_u</code> [1] [min=0.0, max=1.0]: Damper position setpoint for zone eas
</li>
<li>
<code>hvac_oveZonActEas_yReaHea_activate</code> [1] [min=0, max=1]: Activation signal to overwrite input hvac_oveZonActEas_yReaHea_u where 1 activates, 0 deactivates (default value)
</li>
<li>
<code>hvac_oveZonActEas_yReaHea_u</code> [1] [min=0.0, max=1.0]: Reheat control signal for zone eas
</li>
<li>
<code>hvac_oveZonActNor_yDam_activate</code> [1] [min=0, max=1]: Activation signal to overwrite input hvac_oveZonActNor_yDam_u where 1 activates, 0 deactivates (default value)
</li>
<li>
<code>hvac_oveZonActNor_yDam_u</code> [1] [min=0.0, max=1.0]: Damper position setpoint for zone nor
</li>
<li>
<code>hvac_oveZonActNor_yReaHea_activate</code> [1] [min=0, max=1]: Activation signal to overwrite input hvac_oveZonActNor_yReaHea_u where 1 activates, 0 deactivates (default value)
</li>
<li>
<code>hvac_oveZonActNor_yReaHea_u</code> [1] [min=0.0, max=1.0]: Reheat control signal for zone nor
</li>
<li>
<code>hvac_oveZonActSou_yDam_activate</code> [1] [min=0, max=1]: Activation signal to overwrite input hvac_oveZonActSou_yDam_u where 1 activates, 0 deactivates (default value)
</li>
<li>
<code>hvac_oveZonActSou_yDam_u</code> [1] [min=0.0, max=1.0]: Damper position setpoint for zone sou
</li>
<li>
<code>hvac_oveZonActSou_yReaHea_activate</code> [1] [min=0, max=1]: Activation signal to overwrite input hvac_oveZonActSou_yReaHea_u where 1 activates, 0 deactivates (default value)
</li>
<li>
<code>hvac_oveZonActSou_yReaHea_u</code> [1] [min=0.0, max=1.0]: Reheat control signal for zone sou
</li>
<li>
<code>hvac_oveZonActWes_yDam_activate</code> [1] [min=0, max=1]: Activation signal to overwrite input hvac_oveZonActWes_yDam_u where 1 activates, 0 deactivates (default value)
</li>
<li>
<code>hvac_oveZonActWes_yDam_u</code> [1] [min=0.0, max=1.0]: Damper position setpoint for zone wes
</li>
<li>
<code>hvac_oveZonActWes_yReaHea_activate</code> [1] [min=0, max=1]: Activation signal to overwrite input hvac_oveZonActWes_yReaHea_u where 1 activates, 0 deactivates (default value)
</li>
<li>
<code>hvac_oveZonActWes_yReaHea_u</code> [1] [min=0.0, max=1.0]: Reheat control signal for zone wes
</li>
<li>
<code>hvac_oveZonSupCor_TZonCooSet_activate</code> [1] [min=0, max=1]: Activation signal to overwrite input hvac_oveZonSupCor_TZonCooSet_u where 1 activates, 0 deactivates (default value)
</li>
<li>
<code>hvac_oveZonSupCor_TZonCooSet_u</code> [K] [min=285.15, max=313.15]: Zone air temperature cooling setpoint for zone cor
</li>
<li>
<code>hvac_oveZonSupCor_TZonHeaSet_activate</code> [1] [min=0, max=1]: Activation signal to overwrite input hvac_oveZonSupCor_TZonHeaSet_u where 1 activates, 0 deactivates (default value)
</li>
<li>
<code>hvac_oveZonSupCor_TZonHeaSet_u</code> [K] [min=285.15, max=313.15]: Zone air temperature heating setpoint for zone cor
</li>
<li>
<code>hvac_oveZonSupEas_TZonCooSet_activate</code> [1] [min=0, max=1]: Activation signal to overwrite input hvac_oveZonSupEas_TZonCooSet_u where 1 activates, 0 deactivates (default value)
</li>
<li>
<code>hvac_oveZonSupEas_TZonCooSet_u</code> [K] [min=285.15, max=313.15]: Zone air temperature cooling setpoint for zone eas
</li>
<li>
<code>hvac_oveZonSupEas_TZonHeaSet_activate</code> [1] [min=0, max=1]: Activation signal to overwrite input hvac_oveZonSupEas_TZonHeaSet_u where 1 activates, 0 deactivates (default value)
</li>
<li>
<code>hvac_oveZonSupEas_TZonHeaSet_u</code> [K] [min=285.15, max=313.15]: Zone air temperature heating setpoint for zone eas
</li>
<li>
<code>hvac_oveZonSupNor_TZonCooSet_activate</code> [1] [min=0, max=1]: Activation signal to overwrite input hvac_oveZonSupNor_TZonCooSet_u where 1 activates, 0 deactivates (default value)
</li>
<li>
<code>hvac_oveZonSupNor_TZonCooSet_u</code> [K] [min=285.15, max=313.15]: Zone air temperature cooling setpoint for zone nor
</li>
<li>
<code>hvac_oveZonSupNor_TZonHeaSet_activate</code> [1] [min=0, max=1]: Activation signal to overwrite input hvac_oveZonSupNor_TZonHeaSet_u where 1 activates, 0 deactivates (default value)
</li>
<li>
<code>hvac_oveZonSupNor_TZonHeaSet_u</code> [K] [min=285.15, max=313.15]: Zone air temperature heating setpoint for zone nor
</li>
<li>
<code>hvac_oveZonSupSou_TZonCooSet_activate</code> [1] [min=0, max=1]: Activation signal to overwrite input hvac_oveZonSupSou_TZonCooSet_u where 1 activates, 0 deactivates (default value)
</li>
<li>
<code>hvac_oveZonSupSou_TZonCooSet_u</code> [K] [min=285.15, max=313.15]: Zone air temperature cooling setpoint for zone sou
</li>
<li>
<code>hvac_oveZonSupSou_TZonHeaSet_activate</code> [1] [min=0, max=1]: Activation signal to overwrite input hvac_oveZonSupSou_TZonHeaSet_u where 1 activates, 0 deactivates (default value)
</li>
<li>
<code>hvac_oveZonSupSou_TZonHeaSet_u</code> [K] [min=285.15, max=313.15]: Zone air temperature heating setpoint for zone sou
</li>
<li>
<code>hvac_oveZonSupWes_TZonCooSet_activate</code> [1] [min=0, max=1]: Activation signal to overwrite input hvac_oveZonSupWes_TZonCooSet_u where 1 activates, 0 deactivates (default value)
</li>
<li>
<code>hvac_oveZonSupWes_TZonCooSet_u</code> [K] [min=285.15, max=313.15]: Zone air temperature cooling setpoint for zone wes
</li>
<li>
<code>hvac_oveZonSupWes_TZonHeaSet_activate</code> [1] [min=0, max=1]: Activation signal to overwrite input hvac_oveZonSupWes_TZonHeaSet_u where 1 activates, 0 deactivates (default value)
</li>
<li>
<code>hvac_oveZonSupWes_TZonHeaSet_u</code> [K] [min=285.15, max=313.15]: Zone air temperature heating setpoint for zone wes
</li>
</ul>
<h4>Outputs</h4>
The model outputs are:
<ul>
<li>
<code>chi_reaFloSup_y</code> [m3/s] [min=None, max=None]: Supply water flow rate of chiller
</li>
<li>
<code>chi_reaPChi_y</code> [W] [min=None, max=None]: Electric power consumed by chiller
</li>
<li>
<code>chi_reaPPumDis_y</code> [W] [min=None, max=None]: Electric power consumed by chilled water distribution pump
</li>
<li>
<code>chi_reaTRet_y</code> [K] [min=None, max=None]: Return water temperature of chiller
</li>
<li>
<code>chi_reaTSup_y</code> [K] [min=None, max=None]: Supply water temperature of chiller
</li>
<li>
<code>heaPum_reaFloSup_y</code> [m3/s] [min=None, max=None]: Supply water flow rate of heat pump
</li>
<li>
<code>heaPum_reaPHeaPum_y</code> [W] [min=None, max=None]: Electric power consumed by heat pump
</li>
<li>
<code>heaPum_reaPPumDis_y</code> [W] [min=None, max=None]: Electric power consumed by hot water distribution pump
</li>
<li>
<code>heaPum_reaTRet_y</code> [K] [min=None, max=None]: Return water temperature of heat pump
</li>
<li>
<code>heaPum_reaTSup_y</code> [K] [min=None, max=None]: Supply water temperature of heat pump
</li>
<li>
<code>hvac_reaAhu_PFanSup_y</code> [W] [min=None, max=None]: Electrical power measurement of supply fan for AHU
</li>
<li>
<code>hvac_reaAhu_PPumCoo_y</code> [W] [min=None, max=None]: Electrical power measurement of cooling coil pump for AHU
</li>
<li>
<code>hvac_reaAhu_PPumHea_y</code> [W] [min=None, max=None]: Electrical power measurement of heating coil pump for AHU
</li>
<li>
<code>hvac_reaAhu_TCooCoiRet_y</code> [K] [min=None, max=None]: Cooling coil return water temperature measurement for AHU
</li>
<li>
<code>hvac_reaAhu_TCooCoiSup_y</code> [K] [min=None, max=None]: Cooling coil supply water temperature measurement for AHU
</li>
<li>
<code>hvac_reaAhu_THeaCoiRet_y</code> [K] [min=None, max=None]: Heating coil return water temperature measurement for AHU
</li>
<li>
<code>hvac_reaAhu_THeaCoiSup_y</code> [K] [min=None, max=None]: Heating coil supply water temperature measurement for AHU
</li>
<li>
<code>hvac_reaAhu_TMix_y</code> [K] [min=None, max=None]: Mixed air temperature measurement for AHU
</li>
<li>
<code>hvac_reaAhu_TRet_y</code> [K] [min=None, max=None]: Return air temperature measurement for AHU
</li>
<li>
<code>hvac_reaAhu_TSup_y</code> [K] [min=None, max=None]: Supply air temperature measurement for AHU
</li>
<li>
<code>hvac_reaAhu_V_flow_ret_y</code> [m3/s] [min=None, max=None]: Return air flowrate measurement for AHU
</li>
<li>
<code>hvac_reaAhu_V_flow_sup_y</code> [m3/s] [min=None, max=None]: Supply air flowrate measurement for AHU
</li>
<li>
<code>hvac_reaAhu_dp_sup_y</code> [Pa] [min=None, max=None]: Discharge pressure of supply fan for AHU
</li>
<li>
<code>hvac_reaZonCor_CO2Zon_y</code> [ppm] [min=None, max=None]: Zone air CO2 measurement for zone cor
</li>
<li>
<code>hvac_reaZonCor_TSup_y</code> [K] [min=None, max=None]: Discharge air temperature to zone measurement for zone cor
</li>
<li>
<code>hvac_reaZonCor_TZon_y</code> [K] [min=None, max=None]: Zone air temperature measurement for zone cor
</li>
<li>
<code>hvac_reaZonCor_V_flow_y</code> [m3/s] [min=None, max=None]: Discharge air flowrate to zone measurement for zone cor
</li>
<li>
<code>hvac_reaZonEas_CO2Zon_y</code> [ppm] [min=None, max=None]: Zone air CO2 measurement for zone eas
</li>
<li>
<code>hvac_reaZonEas_TSup_y</code> [K] [min=None, max=None]: Discharge air temperature to zone measurement for zone eas
</li>
<li>
<code>hvac_reaZonEas_TZon_y</code> [K] [min=None, max=None]: Zone air temperature measurement for zone eas
</li>
<li>
<code>hvac_reaZonEas_V_flow_y</code> [m3/s] [min=None, max=None]: Discharge air flowrate to zone measurement for zone eas
</li>
<li>
<code>hvac_reaZonNor_CO2Zon_y</code> [ppm] [min=None, max=None]: Zone air CO2 measurement for zone nor
</li>
<li>
<code>hvac_reaZonNor_TSup_y</code> [K] [min=None, max=None]: Discharge air temperature to zone measurement for zone nor
</li>
<li>
<code>hvac_reaZonNor_TZon_y</code> [K] [min=None, max=None]: Zone air temperature measurement for zone nor
</li>
<li>
<code>hvac_reaZonNor_V_flow_y</code> [m3/s] [min=None, max=None]: Discharge air flowrate to zone measurement for zone nor
</li>
<li>
<code>hvac_reaZonSou_CO2Zon_y</code> [ppm] [min=None, max=None]: Zone air CO2 measurement for zone sou
</li>
<li>
<code>hvac_reaZonSou_TSup_y</code> [K] [min=None, max=None]: Discharge air temperature to zone measurement for zone sou
</li>
<li>
<code>hvac_reaZonSou_TZon_y</code> [K] [min=None, max=None]: Zone air temperature measurement for zone sou
</li>
<li>
<code>hvac_reaZonSou_V_flow_y</code> [m3/s] [min=None, max=None]: Discharge air flowrate to zone measurement for zone sou
</li>
<li>
<code>hvac_reaZonWes_CO2Zon_y</code> [ppm] [min=None, max=None]: Zone air CO2 measurement for zone wes
</li>
<li>
<code>hvac_reaZonWes_TSup_y</code> [K] [min=None, max=None]: Discharge air temperature to zone measurement for zone wes
</li>
<li>
<code>hvac_reaZonWes_TZon_y</code> [K] [min=None, max=None]: Zone air temperature measurement for zone wes
</li>
<li>
<code>hvac_reaZonWes_V_flow_y</code> [m3/s] [min=None, max=None]: Discharge air flowrate to zone measurement for zone wes
</li>
<li>
<code>weaSta_reaWeaCeiHei_y</code> [m] [min=None, max=None]: Cloud cover ceiling height measurement
</li>
<li>
<code>weaSta_reaWeaCloTim_y</code> [s] [min=None, max=None]: Day number with units of seconds
</li>
<li>
<code>weaSta_reaWeaHDifHor_y</code> [W/m2] [min=None, max=None]: Horizontal diffuse solar radiation measurement
</li>
<li>
<code>weaSta_reaWeaHDirNor_y</code> [W/m2] [min=None, max=None]: Direct normal radiation measurement
</li>
<li>
<code>weaSta_reaWeaHGloHor_y</code> [W/m2] [min=None, max=None]: Global horizontal solar irradiation measurement
</li>
<li>
<code>weaSta_reaWeaHHorIR_y</code> [W/m2] [min=None, max=None]: Horizontal infrared irradiation measurement
</li>
<li>
<code>weaSta_reaWeaLat_y</code> [rad] [min=None, max=None]: Latitude of the location
</li>
<li>
<code>weaSta_reaWeaLon_y</code> [rad] [min=None, max=None]: Longitude of the location
</li>
<li>
<code>weaSta_reaWeaNOpa_y</code> [1] [min=None, max=None]: Opaque sky cover measurement
</li>
<li>
<code>weaSta_reaWeaNTot_y</code> [1] [min=None, max=None]: Sky cover measurement
</li>
<li>
<code>weaSta_reaWeaPAtm_y</code> [Pa] [min=None, max=None]: Atmospheric pressure measurement
</li>
<li>
<code>weaSta_reaWeaRelHum_y</code> [1] [min=None, max=None]: Outside relative humidity measurement
</li>
<li>
<code>weaSta_reaWeaSolAlt_y</code> [rad] [min=None, max=None]: Solar altitude angle measurement
</li>
<li>
<code>weaSta_reaWeaSolDec_y</code> [rad] [min=None, max=None]: Solar declination angle measurement
</li>
<li>
<code>weaSta_reaWeaSolHouAng_y</code> [rad] [min=None, max=None]: Solar hour angle measurement
</li>
<li>
<code>weaSta_reaWeaSolTim_y</code> [s] [min=None, max=None]: Solar time
</li>
<li>
<code>weaSta_reaWeaSolZen_y</code> [rad] [min=None, max=None]: Solar zenith angle measurement
</li>
<li>
<code>weaSta_reaWeaTBlaSky_y</code> [K] [min=None, max=None]: Black-body sky temperature measurement
</li>
<li>
<code>weaSta_reaWeaTDewPoi_y</code> [K] [min=None, max=None]: Dew point temperature measurement
</li>
<li>
<code>weaSta_reaWeaTDryBul_y</code> [K] [min=None, max=None]: Outside drybulb temperature measurement
</li>
<li>
<code>weaSta_reaWeaTWetBul_y</code> [K] [min=None, max=None]: Wet bulb temperature measurement
</li>
<li>
<code>weaSta_reaWeaWinDir_y</code> [rad] [min=None, max=None]: Wind direction measurement
</li>
<li>
<code>weaSta_reaWeaWinSpe_y</code> [m/s] [min=None, max=None]: Wind speed measurement
</li>
</ul>
<h4>Forecasts</h4>
The model forecasts are:
<ul>
<li>
<code>EmissionsElectricPower</code> [kgCO2/kWh]: Kilograms of carbon dioxide to produce 1 kWh of electricity
</li>
<li>
<code>HDifHor</code> [W/m2]: Horizontal diffuse solar radiation
</li>
<li>
<code>HDirNor</code> [W/m2]: Direct normal radiation
</li>
<li>
<code>HGloHor</code> [W/m2]: Horizontal global radiation
</li>
<li>
<code>HHorIR</code> [W/m2]: Horizontal infrared irradiation
</li>
<li>
<code>InternalGainsCon[cor]</code> [W]: Convective internal gains of zone
</li>
<li>
<code>InternalGainsCon[eas]</code> [W]: Convective internal gains of zone
</li>
<li>
<code>InternalGainsCon[nor]</code> [W]: Convective internal gains of zone
</li>
<li>
<code>InternalGainsCon[sou]</code> [W]: Convective internal gains of zone
</li>
<li>
<code>InternalGainsCon[wes]</code> [W]: Convective internal gains of zone
</li>
<li>
<code>InternalGainsLat[cor]</code> [W]: Latent internal gains of zone
</li>
<li>
<code>InternalGainsLat[eas]</code> [W]: Latent internal gains of zone
</li>
<li>
<code>InternalGainsLat[nor]</code> [W]: Latent internal gains of zone
</li>
<li>
<code>InternalGainsLat[sou]</code> [W]: Latent internal gains of zone
</li>
<li>
<code>InternalGainsLat[wes]</code> [W]: Latent internal gains of zone
</li>
<li>
<code>InternalGainsRad[cor]</code> [W]: Radiative internal gains of zone
</li>
<li>
<code>InternalGainsRad[eas]</code> [W]: Radiative internal gains of zone
</li>
<li>
<code>InternalGainsRad[nor]</code> [W]: Radiative internal gains of zone
</li>
<li>
<code>InternalGainsRad[sou]</code> [W]: Radiative internal gains of zone
</li>
<li>
<code>InternalGainsRad[wes]</code> [W]: Radiative internal gains of zone
</li>
<li>
<code>LowerSetp[cor]</code> [K]: Lower temperature set point for thermal comfort of zone
</li>
<li>
<code>LowerSetp[eas]</code> [K]: Lower temperature set point for thermal comfort of zone
</li>
<li>
<code>LowerSetp[nor]</code> [K]: Lower temperature set point for thermal comfort of zone
</li>
<li>
<code>LowerSetp[sou]</code> [K]: Lower temperature set point for thermal comfort of zone
</li>
<li>
<code>LowerSetp[wes]</code> [K]: Lower temperature set point for thermal comfort of zone
</li>
<li>
<code>Occupancy[cor]</code> [number of people]: Number of occupants of zone
</li>
<li>
<code>Occupancy[eas]</code> [number of people]: Number of occupants of zone
</li>
<li>
<code>Occupancy[nor]</code> [number of people]: Number of occupants of zone
</li>
<li>
<code>Occupancy[sou]</code> [number of people]: Number of occupants of zone
</li>
<li>
<code>Occupancy[wes]</code> [number of people]: Number of occupants of zone
</li>
<li>
<code>PriceElectricPowerConstant</code> [($/Euro)/kWh]: Completely constant electricity price
</li>
<li>
<code>PriceElectricPowerDynamic</code> [($/Euro)/kWh]: Electricity price for a day/night tariff
</li>
<li>
<code>PriceElectricPowerHighlyDynamic</code> [($/Euro)/kWh]: Spot electricity price
</li>
<li>
<code>TBlaSky</code> [K]: Black Sky temperature
</li>
<li>
<code>TDewPoi</code> [K]: Dew point temperature
</li>
<li>
<code>TDryBul</code> [K]: Dry bulb temperature at ground level
</li>
<li>
<code>TWetBul</code> [K]: Wet bulb temperature
</li>
<li>
<code>UpperCO2[cor]</code> [ppm]: Upper CO2 set point for indoor air quality of zone
</li>
<li>
<code>UpperCO2[eas]</code> [ppm]: Upper CO2 set point for indoor air quality of zone
</li>
<li>
<code>UpperCO2[nor]</code> [ppm]: Upper CO2 set point for indoor air quality of zone
</li>
<li>
<code>UpperCO2[sou]</code> [ppm]: Upper CO2 set point for indoor air quality of zone
</li>
<li>
<code>UpperCO2[wes]</code> [ppm]: Upper CO2 set point for indoor air quality of zone
</li>
<li>
<code>UpperSetp[cor]</code> [K]: Upper temperature set point for thermal comfort of zone
</li>
<li>
<code>UpperSetp[eas]</code> [K]: Upper temperature set point for thermal comfort of zone
</li>
<li>
<code>UpperSetp[nor]</code> [K]: Upper temperature set point for thermal comfort of zone
</li>
<li>
<code>UpperSetp[sou]</code> [K]: Upper temperature set point for thermal comfort of zone
</li>
<li>
<code>UpperSetp[wes]</code> [K]: Upper temperature set point for thermal comfort of zone
</li>
<li>
<code>ceiHei</code> [m]: Ceiling height
</li>
<li>
<code>cloTim</code> [s]: One-based day number in seconds
</li>
<li>
<code>lat</code> [rad]: Latitude of the location
</li>
<li>
<code>lon</code> [rad]: Longitude of the location
</li>
<li>
<code>nOpa</code> [1]: Opaque sky cover [0, 1]
</li>
<li>
<code>nTot</code> [1]: Total sky Cover [0, 1]
</li>
<li>
<code>pAtm</code> [Pa]: Atmospheric pressure
</li>
<li>
<code>relHum</code> [1]: Relative Humidity
</li>
<li>
<code>solAlt</code> [rad]: Altitude angel
</li>
<li>
<code>solDec</code> [rad]: Declination angle
</li>
<li>
<code>solHouAng</code> [rad]: Solar hour angle.
</li>
<li>
<code>solTim</code> [s]: Solar time
</li>
<li>
<code>solZen</code> [rad]: Zenith angle
</li>
<li>
<code>winDir</code> [rad]: Wind direction
</li>
<li>
<code>winSpe</code> [m/s]: Wind speed
</li>
</ul>
<h3>Additional System Design</h3>
<h4>Lighting</h4>
<p>
Lighting heat gain is included in the internal heat gains and is not controllable.
</p>
<h4>Shading</h4>
<p>
There is no shading on this building.
</p>
<h4>Onsite Generation and Storage</h4>
<p>
There is no onsite generation or storage on this building site.
</p>
<h3>Model Implementation Details</h3>
<h4>Moist vs. dry air</h4>
<p>
A moist air model is used.  Relative humidity is tracked based on latent
heat gain from occupants, outside air relative humidity, and a cooling
coil model that includes condensation.
</p>
<h4>Pressure-flow models</h4>
<p>
The duct airflow is modeled using a pressure-flow network.  Air exchange between
zones is modeled through an open door model implemented with
<a href=\"https://simulationresearch.lbl.gov/modelica/releases/v8.0.0/help/Buildings_Airflow_Multizone.html#Buildings.Airflow.Multizone.DoorOpen\"><code>Buildings.Airflow.Multizone.DoorOpen</code></a>.
</p>
<h4>Infiltration models</h4>
<p>
Airflow due to infiltration is calculated based on time-varying
wind pressure coefficients for each facade using
<a href=\"https://simulationresearch.lbl.gov/modelica/releases/v8.0.0/help/Buildings_Fluid_Sources.html#Buildings.Fluid.Sources.Outside_CpLowRise\"><code>Buildings.Fluid.Sources.Outside_CpLowRise</code></a>.
</p>
<h4>CO2 models</h4>
<p>
CO2 generation is 0.0048 L/s per person (Table 5, Persily and De Jonge 2017)
and density of CO2 assumed to be 1.8 kg/m<sup>3</sup>,
making CO2 generation 8.64e-6 kg/s per person.
Outside air CO2 concentration is 400 ppm.
</p>
<p>
Persily, A. and De Jonge, L. (2017).
Carbon dioxide generation rates for building occupants.
Indoor Air, 27, 868–879.  https://doi.org/10.1111/ina.12383.
</p>
<h3>Scenario Information</h3>
<h4>Time Periods</h4>
<p>
The <b>Peak Heat Day</b> (specifier for <code>/scenario</code> API is <code>'peak_heat_day'</code>) period is:
<ul>
This testing time period is a two-week test with one-week warmup period utilizing
baseline control.  The two-week period is centered on the day with the
maximum 15-minute system heating load in the year.
</ul>
<ul>
Start Time: Day 19.
</ul>
<ul>
End Time: Day 33.
</ul>
</p>
<p>
The <b>Typical Heat Day</b> (specifier for <code>/scenario</code> API is <code>'typical_heat_day'</code>) period is:
<ul>
This testing time period is a two-week test with one-week warmup period utilizing
baseline control.  The two-week period is centered on the day with day with
the maximum 15-minute system heating load that is closest from below to the
median of all 15-minute maximum heating loads of all days in the year.
</ul>
<ul>
Start Time: Day 11.
</ul>
<ul>
End Time: Day 25.
</ul>
</p>
<p>
The <b>Peak Cool Day</b> (specifier for <code>/scenario</code> API is <code>'peak_cool_day'</code>) period is:
<ul>
This testing time period is a two-week test with one-week warmup period utilizing
baseline control.  The two-week period is centered on the day with the
maximum 15-minute system cooling load in the year considering only daytime hours
(peaks due to morning start up, before 10 am, not included since many days have similar peaks
due to start up).
</ul>
<ul>
Start Time: Day 192.
</ul>
<ul>
End Time: Day 206.
</ul>
</p>
<p>
The <b>Typical Cool Day</b> (specifier for <code>/scenario</code> API is <code>'typical_cool_day'</code>) period is:
<ul>
This testing time period is a two-week test with one-week warmup period utilizing
baseline control.  The two-week period is centered on the day with
the maximum 15-minute system cooling load that is closest from below to the
median of all 15-minute maximum cooling loads of all days in the year
(peaks due to morning start up, before 10 am, not included since many days have similar peaks
due to start up).
</ul>
<ul>
Start Time: Day 137.
</ul>
<ul>
End Time: Day 151.
</ul>
</p>
<p>
The <b>Mix Day</b> (specifier for <code>/scenario</code> API is <code>'mix_day'</code>) period is:
<ul>
This testing time period is a two-week test with one-week warmup period utilizing
baseline control.  The two-week period is centered on the day with the maximimum
sum of daily heating and cooling loads minus the difference between
daily heating and cooling loads.  This is a day with both significant heating
and cooling loads.
</ul>
<ul>
Start Time: Day 77.
</ul>
<ul>
End Time: Day 91.
</ul>
</p>
<h4>Energy Pricing</h4>
<p>
Constant electricity prices are based on those from ComEd [1], the utility serving
the greater Chicago area.  The price is based on the Basic Electricity Service (BES)
rate provided to the Watt-Hour customer class for applicable charges per kWh.
This calculation is an approximation to obtain a reasonable estimate of price.
The charges included are as follows:
</p>
<ul>
<li>
PJM Services Charge: $0.01211
</li>
<li>
Retail Purchased Electricity Charge: $0.05158
</li>
<li>
Delivery Services Charge:
i) Distribution Facilities Charge: $0.01935
ii) Illinois Electricity Distribution Tax Charge: $0.00121
</li>
<li>
Rider ECR - Environmental Cost Recovery Adjustment: $0.00031
</li>
<li>
Rider EEPP - Energy Efficiency Pricing and Performance: $0.0026
</li>
<li>
Rider REA - Renewable Energy Adjustment: $0.00189
</li>
<li>
Rider TAX - Municipal and State Tax Additions: $0.003
</li>
<li>
Rider ZEA - Zero Emission Adjustment: $0.00195
</li>
</ul>

<p>
The total constant electricity price is $0.094/kWh
</p>
<p>
Dynamic electricity prices are based on those from ComEd [1], the utility serving
the greater Chicago area.  The price is based on the Residential Time of Use Pricing Pilot
(RTOUPP) rate for applicable charges per kWh.
This calculation is an approximation to obtain a reasonable estimate of dynamic
price.  The charges included are the same as the constant scenario (using BES)
except for the following change:

<li>
Retail Purchased Electricity Charge:
<p>
Summer (Jun, Jul, Aug, Sep):
<ul>
<li>
i) Super Peak Period: $0.12727, 2pm-7pm
</li>
<li>
ii) Peak Period: $0.02868, 6am-2pm and 7pm-10pm
</li>
<li>
iii) Off Peak Period: $0.01584, 10pm-6am
</li>
</ul>
Winter:
<ul>
<li>
i) Super Peak Period: $0.11748, 2pm-7pm
</li>
<li>
ii) Peak Period: $0.02664, 6am-2pm and 7pm-10pm
</li>
<li>
iii) Off Peak Period: $0.01629, 10pm-6am
</li>
</ul>
</p>
</li>
</p>
<p>
Highly Dynamic electricity prices are based on those from ComEd [1], the utility serving
the greater Chicago area.  The price is based on the Basic Electric Service Hourly Pricing
(BESH) rate for applicable charges per kWh.
This calculation is an approximation to obtain a reasonable estimate of
highly dynamic price.  The charges included are the same as the constant
scenario (using BES) except for the following change:

<li>
PJM Services Charge: $0.00836
</li>
<li>
Retail Purchased Electricity Charge: Based on Wholesale Day-Ahead Prices
for the year of 2019 based on [2].
</li>
</p>

<p>
References:
<li>
[1] https://www.comed.com/MyAccount/MyBillUsage/Pages/CurrentRatesTariffs.aspx
</li>
<li>
[2] https://secure.comed.com/MyAccount/MyBillUsage/Pages/RatesPricing.aspx
</li>
</p>
<h4>Emission Factors</h4>
<p>
The Electricity Emissions Factor profile is based on the average annual emissions
from 2019 for the state of Illinois, USA per the EIA.
It is 752 lbs/MWh or 0.341 kgCO2/kWh.
For reference, see https://www.eia.gov/electricity/state/illinois/
</p>
</html>", revisions="<html>
<ul>
<li>
February 5, 2024, by Ettore Zanetti:<br/>
Fixed typo in unoccupied cooling setpoint documentation.
This is for BOPTEST <a href=\"https://github.com/ibpsa/project1-boptest/issues/605\">issue #605</a>.
</li>
<li>
August 25, 2022, by David Blum:<br/>
Add forecast point documentation.
This is for BOPTEST <a href=\"https://github.com/ibpsa/project1-boptest/issues/356\">issue #356</a>.
</li>
<li>
May 25, 2022, by David Blum:<br/>
Update documentation to include floor plan diagram and better description of
upper and lower boundary conditions.
This is for BOPTEST <a href=\"https://github.com/ibpsa/project1-boptest/issues/418\">issue #418</a>.
</li>
<li>
April 14, 2022, by David Blum:<br/>
Correct documentation for time period scenarios.
This is for BOPTEST <a href=\"https://github.com/ibpsa/project1-boptest/issues/414\">issue #414</a>.
</li>
<li>
March 31, 2022, by David Blum:<br/>
Updates according to review from IBPSA Project 1.
</li>
<li>
December 1, 2021, by David Blum:<br/>
Create BOPTEST test case.
</li>
<li>
October 4, 2021, by Michael Wetter:<br/>
Refactored <a href=\"modelica://Buildings.Examples.VAVReheat\">Buildings.Examples.VAVReheat</a>
and its base classes to separate building from HVAC model.<br/>
This is for <a href=\"https://github.com/lbl-srg/modelica-buildings/issues/2652\">issue #2652</a>.
</li>
<li>
September 16, 2021, by Michael Wetter:<br/>
Removed assignment of parameter <code>lat</code> as this is now obtained from the weather data reader.<br/>
This is for
<a href=\"https://github.com/ibpsa/modelica-ibpsa/issues/1477\">IBPSA, #1477</a>.
</li>
<li>
September 3, 2021, by Michael Wetter:<br/>
Updated documentation.<br/>
This is for <a href=\"https://github.com/lbl-srg/modelica-buildings/issues/2600\">issue #2600</a>.
</li>
<li>
August 24, 2021, by Michael Wetter:<br/>
Changed model to include the hydraulic configurations of the cooling coil,
heating coil and VAV terminal box.<br/>
This is for <a href=\"https://github.com/lbl-srg/modelica-buildings/issues/2594\">issue #2594</a>.
</li>
<li>
May 6, 2021, by David Blum:<br/>
Change to <code>from_dp=false</code> for exhaust air damper.<br/>
This is for <a href=\"https://github.com/lbl-srg/modelica-buildings/issues/2485\">issue #2485</a>.
</li>
<li>
April 30, 2021, by Michael Wetter:<br/>
Reformulated replaceable class and introduced floor areas in base class
to avoid access of components that are not in the constraining type.<br/>
This is for <a href=\"https://github.com/lbl-srg/modelica-buildings/issues/2471\">issue #2471</a>.
</li>
<li>
April 16, 2021, by Michael Wetter:<br/>
Refactored model to implement the economizer dampers directly in
<code>Buildings.Examples.VAVReheat.BaseClasses.PartialHVAC</code> rather than through the
model of a mixing box. Since the version of the Guideline 36 model has no exhaust air damper,
this leads to simpler equations.<br/>
This is for <a href=\"https://github.com/lbl-srg/modelica-buildings/issues/2454\">issue #2454</a>.
</li>
<li>
March 15, 2021, by David Blum:<br/>
Update documentation graphic to include relief damper.<br/>
This is for
<a href=\"https://github.com/lbl-srg/modelica-buildings/issues/2399\">#2399</a>.
</li>
<li>
October 27, 2020, by Antoine Gautier:<br/>
Refactored the supply air temperature control sequence.<br/>
This is for
<a href=\"https://github.com/lbl-srg/modelica-buildings/issues/2024\">#2024</a>.
</li>
<li>
July 10, 2020, by Antoine Gautier:<br/>
Changed design and control parameters for outdoor air flow.<br/>
This is for
<a href=\"https://github.com/lbl-srg/modelica-buildings/issues/2019\">#2019</a>.
</li>
<li>
April 20, 2020, by Jianjun Hu:<br/>
Exported actual VAV damper position as the measured input data for
defining duct static pressure setpoint.<br/>
This is
for <a href=\"https://github.com/lbl-srg/modelica-buildings/issues/1873\">#1873</a>.
</li>
<li>
May 19, 2016, by Michael Wetter:<br/>
Changed chilled water supply temperature to <i>6&deg;C</i>.
This is
for <a href=\"https://github.com/ibpsa/modelica-ibpsa/issues/509\">#509</a>.
</li>
<li>
April 26, 2016, by Michael Wetter:<br/>
Changed controller for freeze protection as the old implementation closed
the outdoor air damper during summer.
This is
for <a href=\"https://github.com/ibpsa/modelica-ibpsa/issues/511\">#511</a>.
</li>
<li>
January 22, 2016, by Michael Wetter:<br/>
Corrected type declaration of pressure difference.
This is
for <a href=\"https://github.com/ibpsa/modelica-ibpsa/issues/404\">#404</a>.
</li>
<li>
September 24, 2015 by Michael Wetter:<br/>
Set default temperature for medium to avoid conflicting
start values for alias variables of the temperature
of the building and the ambient air.
This is for
<a href=\"https://github.com/lbl-srg/modelica-buildings/issues/426\">issue 426</a>.
</li>
</ul>
</html>"),
    __Dymola_Commands(file=
          "modelica://MultiZoneOfficeSimpleAir/Resources/Scripts/Dymola/TestCases/TestCase.mos"
        "Simulate and plot"),
    experiment(
      StopTime=31536000,
      Interval=900,
      Tolerance=1e-06,
      __Dymola_Algorithm="Cvode"),
    Icon(coordinateSystem(extent={{-100,-100},{100,100}})));
end TestCase;<|MERGE_RESOLUTION|>--- conflicted
+++ resolved
@@ -76,13 +76,6 @@
       color={255,204,51},
       thickness=0.5));
   annotation (__Buildings(semantic(
-<<<<<<< HEAD
-    metdataLanguageDefinition="Brick 1.3 text/turtle" "https://brickscheme.org",
-    metadataLanguage="Brick 1.3 text/turtle" 
-       "@prefix bldg: <urn:bldg/> .
-        @prefix brick: <https://brickschema.org/schema/Brick#> .
-        @prefix ref: <https://brickschema.org/schema/Brick/ref#> .")),
-=======
     metdataLanguageDefinition="Brick 1.3 text/turtle" "https://brickschema.org",
     metadataLanguage="Brick 1.3 text/turtle"
        "@prefix bldg: <https://BESTESTAir.urn#> .
@@ -93,7 +86,6 @@
         @prefix qudt: <http://qudt.org/schema/qudt/> .
         @prefix sh: <http://www.w3.org/ns/shacl#> .
         @prefix boptestrules: <https://boptest-rules.urn#>.")),
->>>>>>> d528490a
     Documentation(info="<html>
 <p>
 <h3>General</h3>
