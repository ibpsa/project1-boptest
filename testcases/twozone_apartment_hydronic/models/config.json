--- conflicted
+++ resolved
@@ -3,13 +3,5 @@
 "area"          : 45.0,
 "start_time"    : 0.0,
 "warmup_period" : 0.0,
-<<<<<<< HEAD
-"step"          : 900.0,
-"horizon"       : 86400.0,
-"interval"      : 3600.0,
-"scenario"      : {"electricity_price":"constant",
-                   "time_period":null}
-=======
 "step"          : 900.0
->>>>>>> 0140bc06
 }