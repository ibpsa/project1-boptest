'''
Created on Apr 25, 2019

@author: Javier Arroyo

This module contains the KPI_Calculator class with methods for processing
the results of BOPTEST simulations and generating the corresponding key
performance indicators.

'''

import matplotlib.pyplot as plt
import numpy as np
from scipy.integrate import trapz
from flask._compat import iteritems
from collections import OrderedDict

class KPI_Calculator(object):
    '''This class calculates the KPIs as a post-process after
    a test is complete. Upon deployment of the test case,
    the module first uses the KPI JSON file to
    associate model output names with the appropriate KPIs
    through the specified KPI annotations. Upon called to
    do so, the module is able to calculate and return the
    KPIs using data stored from the test case run.
    The core KPIs are a subset of the KPIs that can be
    obtained using this class and that are considered
    essential for the comparison between two or more
    test cases. This class also supports other methods for
    evaluation, plotting and post-processing of an already
    deployed test case.

    '''

    def __init__(self, testcase):
        '''Initialize the KPI_Calculator class. One KPI_Calculator
        is associated with one test case.

        Parameters
        ----------
        testcase: BOPTEST TestCase object
            object of an already deployed test case that
            contains the data stored from the test case run

        '''

        # Point to the test case object
        self.case = testcase

        # Naming convention from the signal exchange package of IBPSA
        self.sources = ['AirZoneTemperature',
                        'RadiativeZoneTemperature',
                        'OperativeZoneTemperature',
                        'RelativeHumidity',
                        'CO2Concentration',
                        'ElectricPower',
                        'DistrictHeatingPower',
                        'GasPower',
                        'BiomassPower',
                        'SolarThermalPower',
                        'FreshWaterFlowRate']
<<<<<<< HEAD
        
        # Initialize KPI Calculator variables
        self.initialize_kpi_vars(label='tdis')
        self.initialize_kpi_vars(label='idis')
        self.initialize_kpi_vars(label='ener')
        self.initialize_kpi_vars(label='cost')
        self.initialize_kpi_vars(label='emis')
        
    def initialize_kpi_vars(self, label='ener'):
        '''Initialize variables required for KPI calculation
        
        '''
        # Initialize index since last integration
        setattr(self, 'i_last_{}'.format(label), 0) 
        # Dictionary to store energy usage by element
        setattr(self, '{}_dict'.format(label), OrderedDict())
        # Dictionary to store energy usage by source 
        setattr(self, '{}_dict_by_source'.format(label), OrderedDict())

        if label=='tdis':
            # Initialize sources of thermal discomfort
            self.sources_tdis = []
            for source in self.case.kpi_json.keys():
                if source.startswith('AirZoneTemperature') or \
                   source.startswith('OperativeZoneTemperature'):
                    self.sources_tdis.append(source)
                    for signal in self.case.kpi_json[source]:
                        self.tdis_dict[signal[:-1]+'dTlower_y'] = 0.
                        self.tdis_dict[signal[:-1]+'dTupper_y'] = 0.

        elif label=='idis':
            # Initialize sources of indoor air quality discomfort
            self.sources_idis = []
            for source in self.case.kpi_json.keys():
                if source.startswith('CO2Concentration'):
                    self.sources_idis.append(source)
                    for signal in self.case.kpi_json[source]:
                        self.idis_dict[signal[:-1]+'dIupper_y'] = 0.

        elif label=='ener':
            # Initialize sources of energy usage
            self.sources_ener = []
            for source in self.sources:
                if 'Power' in source  and \
                source in self.case.kpi_json.keys():
                    self.sources_ener.append(source)
                    for signal in self.case.kpi_json[source]:
                        self.ener_dict[signal] = 0.
                        self.ener_dict_by_source[source+'_'+signal] = 0.
                        
        elif label=='cost':
            # Initialize sources of cost
            self.sources_cost = []
            for source in self.sources:
                if 'ElectricPower' in source  and \
                source in self.case.kpi_json.keys():    
                    self.sources_cost.append(source)
                    for signal in self.case.kpi_json[source]:
                        self.cost_dict[signal] = 0.
                        self.cost_dict_by_source[source+'_'+signal] = 0.
                elif 'Power' in source  and \
                source in self.case.kpi_json.keys(): 
                    self.sources_cost.append(source)
                    for signal in self.case.kpi_json[source]:
                        self.cost_dict[signal] = 0.
                        self.cost_dict_by_source[source+'_'+signal] = 0.                       
                elif 'FreshWater' in source  and \
                source in self.case.kpi_json.keys(): 
                    self.sources_cost.append(source)
                    for signal in self.case.kpi_json[source]:
                        self.cost_dict[signal] = 0.
                        self.cost_dict_by_source[source+'_'+signal] = 0.
        
        elif label=='emis':
            # Initialize sources of emissions   
            self.sources_emis = []
            for source in self.sources:
                if 'Power' in source  and \
                source in self.case.kpi_json.keys():   
                    self.sources_emis.append(source)       
                    for signal in self.case.kpi_json[source]:
                        self.emis_dict[signal] = 0.
                        self.emis_dict_by_source[source+'_'+signal] = 0.
    
    def initialize(self):
        '''
        Method to reset all kpi variables while maintaining pointer to 
        same test case. 
        
        '''
        self.__init__(testcase=self.case)
    
=======

>>>>>>> 57151911
    def get_core_kpis(self, price_scenario='Constant'):
        '''Return the core KPIs of a test case.

        Parameters
        ----------
        price_scenario : str, optional
            Price scenario for cost kpi calculation.
            'Constant' or 'Dynamic' or 'HighlyDynamic'.
            Default is 'Constant'.

        Returns
        -------
        ckpi = dict
            Dictionary with the core KPIs, i.e., the KPIs
            that are considered essential for the comparison between
            two test cases

        '''

        ckpi = OrderedDict()
        ckpi['tdis_tot'] = self.get_thermal_discomfort()
        ckpi['idis_tot'] = self.get_iaq_discomfort()
        ckpi['ener_tot'] = self.get_energy()
        ckpi['cost_tot'] = self.get_cost(scenario=price_scenario)
        ckpi['emis_tot'] = self.get_emissions()
        ckpi['time_rat'] = self.get_computational_time_ratio()

        return ckpi

    def get_thermal_discomfort(self, plot=False):
        '''The thermal discomfort is the integral of the deviation
        of the temperature with respect to the predefined comfort
        setpoint. Its units are of K*h.

        Parameters
        ----------
        plot: boolean, optional
            True to show a donut plot with the thermal discomfort metrics.
            Default is False.

        Returns
        -------
        tdis_tot: float
            total thermal discomfort accounted in this test case

        '''
<<<<<<< HEAD
        
        self.tdis_tot = 0.
        index=self.case.y_store['time'][self.i_last_tdis:]
        
        for source in self.sources_tdis:
            # This is a potential source of thermal discomfort
            zone_id = source.split('[')[1][:-1]
            
            for signal in self.case.kpi_json[source]:
                # Load temperature set points from test case data
                LowerSetp = np.array(self.case.data_manager.get_data(index=index, 
                                    variables=['LowerSetp[{0}]'.format(zone_id)])
                                 ['LowerSetp[{0}]'.format(zone_id)])
                UpperSetp = np.array(self.case.data_manager.get_data(index=index, 
                                    variables=['UpperSetp[{0}]'.format(zone_id)])
                                 ['UpperSetp[{0}]'.format(zone_id)])                     
                data = np.array(self.case.y_store[signal][self.i_last_tdis:])
                dT_lower = LowerSetp - data
                dT_lower[dT_lower<0]=0
                dT_upper = data - UpperSetp
                dT_upper[dT_upper<0]=0
                self.tdis_dict[signal[:-1]+'dTlower_y'] += \
                    trapz(dT_lower,self.case.y_store['time'][self.i_last_tdis:])/3600.
                self.tdis_dict[signal[:-1]+'dTupper_y'] += \
                    trapz(dT_upper,self.case.y_store['time'][self.i_last_tdis:])/3600.
                self.tdis_tot = self.tdis_tot + \
                    self.tdis_dict[signal[:-1]+'dTlower_y'] + \
                    self.tdis_dict[signal[:-1]+'dTupper_y']
        
        self.case.tdis_tot  = self.tdis_tot
        self.case.tdis_dict = self.tdis_dict
        
        # Update last integration index
        self.i_last_tdis = len(self.case.y_store['time'])-1
        
=======

        index=self.case.y_store['time']

        tdis_tot = 0
        tdis_dict = OrderedDict()

        for source in self.case.kpi_json.keys():
            if source.startswith('AirZoneTemperature') or \
               source.startswith('OperativeZoneTemperature'):
                # This is a potential source of thermal discomfort
                zone_id = source.split('[')[1][:-1]

                for signal in self.case.kpi_json[source]:
                    # Load temperature set points from test case data
                    LowerSetp = np.array(self.case.data_manager.get_data(index=index)
                                     ['LowerSetp[{0}]'.format(zone_id)])
                    UpperSetp = np.array(self.case.data_manager.get_data(index=index)
                                     ['UpperSetp[{0}]'.format(zone_id)])
                    data = np.array(self.case.y_store[signal])
                    dT_lower = LowerSetp - data
                    dT_lower[dT_lower<0]=0
                    dT_upper = data - UpperSetp
                    dT_upper[dT_upper<0]=0
                    tdis_dict[signal[:-1]+'dTlower_y'] = \
                        trapz(dT_lower,self.case.y_store['time'])/3600.
                    tdis_dict[signal[:-1]+'dTupper_y'] = \
                        trapz(dT_upper,self.case.y_store['time'])/3600.
                    tdis_tot = tdis_tot + \
                              tdis_dict[signal[:-1]+'dTlower_y'] + \
                              tdis_dict[signal[:-1]+'dTupper_y']

        self.case.tdis_tot  = tdis_tot
        self.case.tdis_dict = tdis_dict

>>>>>>> 57151911
        if plot:
            self.case.tdis_tree = self.get_dict_tree(self.tdis_dict)
            self.plot_nested_pie(self.case.tdis_tree, metric='discomfort',
                                 units='Kh', breakdonut=False)
<<<<<<< HEAD
        
        return self.tdis_tot
        
=======

        return tdis_tot

>>>>>>> 57151911
    def get_iaq_discomfort(self, plot=False):
        '''The IAQ discomfort is the integral of the deviation
        of the CO2 concentration with respect to the predefined comfort
        setpoint. Its units are of ppm*h.

        Parameters
        ----------
        plot: boolean, optional
            True to show a donut plot with the iaq discomfort metrics.
            Default is False.

        Returns
        -------
        idis_tot: float
            total IAQ discomfort accounted in this test case

        '''
<<<<<<< HEAD
        
        self.idis_tot = 0.
        index=self.case.y_store['time'][self.i_last_idis:]
        
        for source in self.sources_idis:
            # This is a potential source of iaq discomfort
            zone_id = source.replace('CO2Concentration[','')[:-1]
            
            for signal in self.case.kpi_json[source]:
                # Load CO2 set points from test case data
                UpperSetp = np.array(self.case.data_manager.get_data(index=index,
                            variables=['UpperCO2[{0}]'.format(zone_id)])
                                 ['UpperCO2[{0}]'.format(zone_id)])                     
                data = np.array(self.case.y_store[signal][self.i_last_idis:])
                dI_upper = data - UpperSetp
                dI_upper[dI_upper<0]=0
                self.idis_dict[signal[:-1]+'dIupper_y'] += \
                    trapz(dI_upper,self.case.y_store['time'][self.i_last_idis:])/3600.
                self.idis_tot = self.idis_tot + \
                          self.idis_dict[signal[:-1]+'dIupper_y']
        
        self.case.idis_tot  = self.idis_tot
        self.case.idis_dict = self.idis_dict
        
        # Update last integration index
        self.i_last_idis = len(self.case.y_store['time'])-1
        
=======

        index=self.case.y_store['time']

        idis_tot = 0
        idis_dict = OrderedDict()

        for source in self.case.kpi_json.keys():
            if source.startswith('CO2Concentration'):
                # This is a potential source of iaq discomfort
                zone_id = source.replace('CO2Concentration[','')[:-1]

                for signal in self.case.kpi_json[source]:
                    # Load CO2 set points from test case data
                    UpperSetp = np.array(self.case.data_manager.get_data(index=index)
                                     ['UpperCO2[{0}]'.format(zone_id)])
                    data = np.array(self.case.y_store[signal])
                    dI_upper = data - UpperSetp
                    dI_upper[dI_upper<0]=0
                    idis_dict[signal[:-1]+'dIupper_y'] = \
                        trapz(dI_upper,self.case.y_store['time'])/3600.
                    idis_tot = idis_tot + \
                              idis_dict[signal[:-1]+'dIupper_y']

        self.case.idis_tot  = idis_tot
        self.case.idis_dict = idis_dict

>>>>>>> 57151911
        if plot:
            self.case.idis_tree = self.get_dict_tree(self.idis_dict)
            self.plot_nested_pie(self.case.idis_tree, metric='IAQ discomfort',
                                 units='ppmh', breakdonut=False)
<<<<<<< HEAD
        
        return self.idis_tot
    
=======

        return idis_tot

>>>>>>> 57151911
    def get_energy(self, plot=False, plot_by_source=False):
        '''This method returns the measure of the total building
        energy use in kW*h when accounting for the sum of all
        energy vectors present in the test case.

        Parameters
        ----------
        plot: boolean, optional
            True to show a donut plot with the energy use
            grouped by elements.
            Default is False.
        plot_by_source: boolean, optional
            True to show a donut plot with the energy use
            grouped by sources.
            Default is False.

        Returns
        -------
        ener_tot: float
            total energy use

        '''
<<<<<<< HEAD
        self.ener_tot = 0.
        # Calculate total energy from power 
        # [returns KWh - assumes power measured in Watts]
        for source in self.sources_ener:
            if 'Power' in source:            
=======

        ener_tot = 0
        # Dictionary to store energy usage by element
        ener_dict = OrderedDict()
        # Dictionary to store energy usage by source
        ener_dict_by_source = OrderedDict()

        # Calculate total energy from power
        # [returns KWh - assumes power measured in Watts]
        for source in self.sources:
            if 'Power' in source  and \
            source in self.case.kpi_json.keys():
>>>>>>> 57151911
                for signal in self.case.kpi_json[source]:
                    pow_data = np.array(self.case.y_store[signal][self.i_last_ener:])
                    self.ener_dict[signal] += \
                        trapz(pow_data,
<<<<<<< HEAD
                              self.case.y_store['time'][self.i_last_ener:])*2.77778e-7 # Convert to kWh
                    self.ener_dict_by_source[source+'_'+signal] += \
                        self.ener_dict[signal]
                    self.ener_tot = self.ener_tot + self.ener_dict[signal]
                    
        # Assign to case       
        self.case.ener_tot            = self.ener_tot
        self.case.ener_dict           = self.ener_dict
        self.case.ener_dict_by_source = self.ener_dict_by_source
        
        # Update last integration index
        self.i_last_ener = len(self.case.y_store['time'])-1
        
        if plot:
            self.case.ener_tree = self.get_dict_tree(self.ener_dict) 
            self.plot_nested_pie(self.case.ener_tree, metric='energy use',
                                 units='kWh')
        if plot_by_source:
            self.case.ener_tree_by_source = self.get_dict_tree(self.ener_dict_by_source) 
            self.plot_nested_pie(self.case.ener_tree_by_source, 
                                 metric='energy use by source', units='kWh')
        
        return self.ener_tot
    
=======
                              self.case.y_store['time'])*2.77778e-7 # Convert to kWh
                    ener_dict_by_source[source+'_'+signal] = \
                        ener_dict[signal]
                    ener_tot = ener_tot + ener_dict[signal]

        # Assign to case
        self.case.ener_tot            = ener_tot
        self.case.ener_dict           = ener_dict
        self.case.ener_dict_by_source = ener_dict_by_source

        if plot:
            self.case.ener_tree = self.get_dict_tree(ener_dict)
            self.plot_nested_pie(self.case.ener_tree, metric='energy use',
                                 units='kWh')
        if plot_by_source:
            self.case.ener_tree_by_source = self.get_dict_tree(ener_dict_by_source)
            self.plot_nested_pie(self.case.ener_tree_by_source,
                                 metric='energy use by source', units='kWh')

        return ener_tot

>>>>>>> 57151911
    def get_cost(self, scenario='Constant', plot=False,
                 plot_by_source=False):
        '''This method returns the measure of the total building operational
        energy cost in euros when accounting for the sum of all energy
        vectors present in the test case as well as other sources of cost
        like water.

        Parameters
        ----------
        scenario: string, optional
            There are three different scenarios considered for electricity:
            1. 'Constant': completely constant price
            2. 'Dynamic': day/night tariff
            3. 'HighlyDynamic': spot price changing every 15 minutes.
            Default is 'Constant'.
        plot: boolean, optional
            True to show a donut plot with the operational cost
            grouped by elements.
            Default is False.
        plot_by_source: boolean, optional
            True to show a donut plot with the operational cost
            grouped by sources.
            Default is False.

        Notes
        -----
        It is assumed that power is measured in Watts and water usage in m3

        '''
<<<<<<< HEAD
        
        self.cost_tot = 0.
        index=self.case.y_store['time'][self.i_last_cost:]
        
        for source in self.sources_cost:
            if 'ElectricPower' in source: 
                # Data for the operational cost from electricity in this scenario
                source_price_data = \
                np.array(self.case.data_manager.get_data(index=index,
                        variables=['Price'+source+scenario])\
                         ['Price'+source+scenario])
                factor = 2.77778e-7 # Convert to kWh
            elif 'Power' in source:    
                # Data for the operational cost from other power sources 
                source_price_data = \
                np.array(self.case.data_manager.get_data(index=index,
                        variables=['Price'+source])\
                         ['Price'+source])  
                factor = 2.77778e-7 # Convert to kWh
            elif 'FreshWater' in source: 
                # Data for the operational cost from other sources      
                source_price_data = \
                np.array(self.case.data_manager.get_data(index=index,
                        variables=['Price'+source])\
                         ['Price'+source])  
                factor = 1 # No conversion needed
            
            # Calculate costs
            for signal in self.case.kpi_json[source]:
                pow_data = np.array(self.case.y_store[signal][self.i_last_cost:])
                self.cost_dict[signal] += \
                    trapz(np.multiply(source_price_data,pow_data),
                          self.case.y_store['time'][self.i_last_cost:])*factor
                self.cost_dict_by_source[source+'_'+signal] += \
                    self.cost_dict[signal]
                self.cost_tot = self.cost_tot + self.cost_dict[signal]                   
                    
        # Assign to case       
        self.case.cost_tot            = self.cost_tot
        self.case.cost_dict           = self.cost_dict
        self.case.cost_dict_by_source = self.cost_dict_by_source
        
        # Update last integration index
        self.i_last_cost = len(self.case.y_store['time'])-1
        
        if plot:
            self.case.cost_tree = self.get_dict_tree(self.cost_dict) 
            self.plot_nested_pie(self.case.cost_tree, metric='cost',
                                 units='euros')
        if plot_by_source:
            self.case.cost_tree_by_source = self.get_dict_tree(self.cost_dict_by_source) 
            self.plot_nested_pie(self.case.cost_tree_by_source, 
                                 metric='cost by source', units='euros')
         
        return self.cost_tot
=======

        cost_tot = 0
        # Dictionary to store operational cost by element
        cost_dict = OrderedDict()
        # Dictionary to store operational cost by source
        cost_dict_by_source = OrderedDict()
        # Define time index
        index=self.case.y_store['time']

        for source in self.sources:

            # Calculate the operational cost from electricity in this scenario
            if 'ElectricPower' in source  and \
            source in self.case.kpi_json.keys():
                # Load the electricity price data of this scenario
                electricity_price_data = \
                np.array(self.case.data_manager.get_data(index=index)\
                         ['Price'+source+scenario])
                for signal in self.case.kpi_json[source]:
                    pow_data = np.array(self.case.y_store[signal])
                    cost_dict[signal] = \
                        trapz(np.multiply(electricity_price_data,pow_data),
                              self.case.y_store['time'])*2.77778e-7 # Convert to kWh
                    cost_dict_by_source[source+'_'+signal] = \
                        cost_dict[signal]
                    cost_tot = cost_tot + cost_dict[signal]

            # Calculate the operational cost from other power sources
            elif 'Power' in source  and \
            source in self.case.kpi_json.keys():
                # Load the source price data
                source_price_data = \
                np.array(self.case.data_manager.get_data(index=index)\
                         ['Price'+source])
                for signal in self.case.kpi_json[source]:
                    pow_data = np.array(self.case.y_store[signal])
                    cost_dict[signal] = \
                        trapz(np.multiply(source_price_data,pow_data),
                              self.case.y_store['time'])*2.77778e-7 # Convert to kWh
                    cost_dict_by_source[source+'_'+signal] = \
                        cost_dict[signal]
                    cost_tot = cost_tot + cost_dict[signal]

            # Calculate the operational cost from other sources
            elif 'FreshWater' in source  and \
            source in self.case.kpi_json.keys():
                # load the source price data
                source_price_data = \
                np.array(self.case.data_manager.get_data(index=index)\
                         ['Price'+source])
                for signal in self.case.kpi_json[source]:
                    pow_data = np.array(self.case.y_store[signal])
                    cost_dict[signal] = \
                        trapz(np.multiply(source_price_data,pow_data),
                              self.case.y_store['time'])
                    cost_dict_by_source[source+'_'+signal] = \
                        cost_dict[signal]
                    cost_tot = cost_tot + cost_dict[signal]

        # Assign to case
        self.case.cost_tot            = cost_tot
        self.case.cost_dict           = cost_dict
        self.case.cost_dict_by_source = cost_dict_by_source

        if plot:
            self.case.cost_tree = self.get_dict_tree(cost_dict)
            self.plot_nested_pie(self.case.cost_tree, metric='cost',
                                 units='euros')
        if plot_by_source:
            self.case.cost_tree_by_source = self.get_dict_tree(cost_dict_by_source)
            self.plot_nested_pie(self.case.cost_tree_by_source,
                                 metric='cost by source', units='euros')

        return cost_tot
>>>>>>> 57151911

    def get_emissions(self, plot=False, plot_by_source=False):
        '''This method returns the measure of the total building
        emissions in kgCO2 when accounting for the sum of all
        energy vectors present in the test case.

        Parameters
        ----------
        plot: boolean, optional
            True if it it is desired to make plots related with
            the emission metric.
            Default is False.
        plot_by_source: boolean, optional
            True to show a donut plot with the operational cost
            grouped by sources.
            Default is False.

        Notes
        -----
        It is assumed that power is measured in Watts

        '''
<<<<<<< HEAD
        
        self.emis_tot = 0.
        index=self.case.y_store['time'][self.i_last_emis:]
        
        for source in self.sources_emis:
            # Calculate the operational emissions from power sources        
            if 'Power' in source: 
                source_emissions_data = \
                np.array(self.case.data_manager.get_data(index=index,
                        variables=['Emissions'+source])\
                         ['Emissions'+source])            
=======

        emis_tot = 0
        # Dictionary to store emissions by element
        emis_dict = OrderedDict()
        # Dictionary to store emissions by source
        emis_dict_by_source = OrderedDict()
        # Define time index
        index=self.case.y_store['time']

        for source in self.sources:

            # Calculate the operational emissions from power sources
            if 'Power' in source  and \
            source in self.case.kpi_json.keys():
                source_emissions_data = \
                np.array(self.case.data_manager.get_data(index=index)\
                         ['Emissions'+source])
>>>>>>> 57151911
                for signal in self.case.kpi_json[source]:
                    pow_data = np.array(self.case.y_store[signal][self.i_last_emis:])
                    self.emis_dict[signal] += \
                        trapz(np.multiply(source_emissions_data,pow_data),
<<<<<<< HEAD
                              self.case.y_store['time'][self.i_last_emis:])*2.77778e-7 # Convert to kWh
                    self.emis_dict_by_source[source+'_'+signal] += \
                        self.emis_dict[signal]
                    self.emis_tot = self.emis_tot + self.emis_dict[signal]                           
        
        # Update last integration index
        self.i_last_emis = len(self.case.y_store['time'])-1
        
        # Assign to case       
        self.case.emis_tot            = self.emis_tot
        self.case.emis_dict           = self.emis_dict
        self.case.emis_dict_by_source = self.emis_dict_by_source
        
        if plot:
            self.case.emis_tree = self.get_dict_tree(self.emis_dict) 
            self.plot_nested_pie(self.case.emis_tree, metric='emissions',
                                 units='kgCO2')
        if plot_by_source:
            self.case.emis_tree_by_source = self.get_dict_tree(self.emis_dict_by_source) 
            self.plot_nested_pie(self.case.emis_tree_by_source, 
                                 metric='emissions by source', units='kgCO2')
         
        return self.emis_tot
=======
                              self.case.y_store['time'])*2.77778e-7 # Convert to kWh
                    emis_dict_by_source[source+'_'+signal] = \
                        emis_dict[signal]
                    emis_tot = emis_tot + emis_dict[signal]

        # Assign to case
        self.case.emis_tot            = emis_tot
        self.case.emis_dict           = emis_dict
        self.case.emis_dict_by_source = emis_dict_by_source

        if plot:
            self.case.emis_tree = self.get_dict_tree(emis_dict)
            self.plot_nested_pie(self.case.emis_tree, metric='emissions',
                                 units='kgCO2')
        if plot_by_source:
            self.case.emis_tree_by_source = self.get_dict_tree(emis_dict_by_source)
            self.plot_nested_pie(self.case.emis_tree_by_source,
                                 metric='emissions by source', units='kgCO2')

        return emis_tot
>>>>>>> 57151911

    def get_computational_time_ratio(self, plot=False):
        '''Obtain the computational time ratio as the ratio between
        the average of the elapsed control time and the test case
        sampling time. The elapsed control time is measured as the
        time between two emulator simulations. A time counter starts
        at the end of the 'advance' test case method and finishes at
        the beginning of the following call to the same method.
        Notice that the accounted time includes not only the
        controller computational time but also the signal exchange
        time with the controller through the RESTAPI interface.

        Parameters
        ----------
        plot: boolean, optional
            True if it it is desired to make a plot of the elapsed
            controller time.
            Default is False.

        Returns
        -------
        time_rat: float
            computational time ratio of this test case

        '''

        elapsed_control_time = self.case.get_elapsed_control_time()
        elapsed_time_average = np.mean(np.asarray(elapsed_control_time))
        time_rat = elapsed_time_average/self.case.step

        self.case.time_rat = time_rat

        if plot:
            plt.figure()
            n=len(elapsed_control_time)
            bgn=int(self.case.step)
            end=int(self.case.step + n*self.case.step)
            plt.plot(range(bgn,end,int(self.case.step)),
                     elapsed_control_time)
            plt.show()

        return time_rat

    def get_load_factors(self):
        '''Calculate the load factor for every power signal

        '''

        ldfs = OrderedDict()

        for signal in self.case.kpi_json['ElectricPower']:
            pow_data = np.array(self.case.y_store[signal])
            avg_pow = pow_data.mean()
            max_pow = pow_data.max()
            try:
                ldfs[signal]=avg_pow/max_pow
            except ZeroDivisionError as err:
                print("Error: {0}".format(err))
                return

        self.case.ldfs = ldfs

        return ldfs

    def get_power_peaks(self):
        '''Calculate the power peak for every power signal

        '''

        ppks = OrderedDict()

        for signal in self.case.kpi_json['ElectricPower']:
            pow_data = np.array(self.case.y_store[signal])
            max_pow = pow_data.max()
            ppks[signal]=max_pow

        self.case.ppks = ppks

        return ppks

    def get_dict_tree(self, dict_flat, sep='_',
                      remove_null=True, merge_branches=True):
        '''This method creates a dictionary tree from a
        flat dictionary. A dictionary tree is a nested
        dictionary where each element contains other
        dictionaries which keys are the following
        names of the strings in the keys of the
        original dictionary and that are separated
        from each other with a 'sep' string case that
        can be specified.

        Parameters
        ----------
        dict_flat: dict
            dictionary containing only one layer of
            complexity. This means that the values of
            the dictionary do not contain any other
            dictionaries.
        sep: string, optioanl
            string that indicates different layers in
            the keys of the original dictionary.
            Default is '_'.
        remove_null: Boolean, optional
            True if we don't want to include the null
            elements in the dictionary tree. These null
            elements create problems when plotting the
            nested pie chart.
            Default is True.
        merge_branches: Boolean, optional
            Merge the branches where a key has only one value.
            This resolves the problem of getting a plain
            dictionary with any key containing the 'sep'.
            Default is True.

        Returns
        -------
        dict_tree: dict
            nested dictionary with the different layers
            of complexity indicated by the 'sep' string
            in the keys of the original dictionary

        '''

        # Initialize the dictionary tree
        dict_tree = OrderedDict()
        # Remove the null elements from the flat dictionary
        if remove_null:
            dict_flat = self.remove_null_elements(dict_flat)
        # Each element of the flat dictionary is a branch of the tree
        for element in dict_flat.keys():
            # Create an auxiliary variable to go through the branches of the tree
            actual_layer = dict_tree
            # Read every component in the branch except the last '_y' term
            components = element.split(sep)[:-1]
            # Grow the branch with a new dictionary if not the last component
            for component in components[:-1]:
                # Check if this component is already in this layer
                if component not in actual_layer.keys():
                    # Create a dictionary in this layer to keep growing the branch
                    actual_layer[component]=OrderedDict()
                # Shift the actual layer by one component
                actual_layer = actual_layer[component]
            # If last component, assign the flat dictionary value
            actual_layer[components[-1]] = dict_flat[element]

        if merge_branches:
            dict_tree = self.merge_branches(dict_tree,sep=sep)

        return dict_tree

    def merge_branches(self, dictionary, sep='_'):
        '''Merge the branches where a key has only one value.
        This resolves the problem of getting a plain dictionary
        with any key containing the 'sep' element.

        Parameters
        ----------
        dictionary: dict
            dictionary for which we want to merge branches
        sep: string, optional
            string used to merge the key and the value of the
            elements of a dictionary in different layers.
            Default is '_'.

        Returns
        -------
        new_dict: dict
            a new dictionary with the branches merged

        '''

        for k,v in iteritems(dictionary):
            if isinstance(v, dict):
                if len(dictionary.keys())==1:
                    for vkey in v.keys():
                        dictionary[k+sep+vkey] = v[vkey]
                    dictionary.pop(k)

                self.merge_branches(v)

        return dictionary

    def sum_dict(self, dictionary):
        '''This method returns the sum of all values within a
        nested dictionary that can contain float numbers
        and/or other dictionaries containing the same type
        of elements. It works in a recursive way.

        Parameters
        ----------
        dictionary: dict or float
            dictionary containing other dictionaries and/or
            float numbers. If it's a float it will return
            its value directly

        Returns
        -------
        val: float
            value of the sum of all values within the
            nested dictionary

        '''

        # Initialize the sum
        val=0.
        # If dictionary is a float we have arrived to an
        # end point and we want to return its value
        if isinstance(dictionary, float):

            return dictionary

        # If dictionary is still a dictionary we should
        # keep searching for an end point with a float
        elif isinstance(dictionary, dict):
            for k in dictionary.keys():
                # Sum the values within this dictionary
                val += self.sum_dict(dictionary=dictionary[k])

            return val

    def count_elements(self, dictionary):
        '''This methods counts the number of end points in
        a nested dictionary. An end point is considered
        to be a float number instead of a new dictionary
        layer.

        Parameters
        ----------
        dictionary: dict
            dictionary for which we want to count the

        Returns
        -------
        n: integer
            number of total end points within the nested
            dictionary

        '''

        # Initialize the counter
        n=0
        # If dictionary is a float we have arrived to an
        # end point and we want to sum one element
        if isinstance(dictionary, float):

            return 1

        # If dictionary is still a dictionary we should
        # keep searching for an end point
        elif isinstance(dictionary, dict):
            for k in dictionary.keys():
                # Count the elements within this dictionary
                try:
                    n += self.count_elements(dictionary=dictionary[k])
                except:
                    pass

            return n

    def remove_null_elements(self, dictionary):
        '''This methods removes the null elements of a
        plain dictionary

        Parameters
        ----------
        dictionary: dict
            dictionary for which we want to remove the null elements

        Returns
        -------
        new_dict: dict
            a new dictionary without the null elements

        '''

        new_dict = OrderedDict()

        for k,v in iteritems(dictionary):
            if v!=0.:
                new_dict[k] = dictionary[k]

        return new_dict

    def parse_color_indexes(self, dictionary, min_index=0, max_index=260):
        '''This method parses the color indexes for a nested pie chart
        and according to the number of elements within the dictionary
        that is going to be plotted. It will provide an equally
        distributed range of color indexes between a minimum value
        and a maximum value. These indexes can then be used for a
        matplotlib color map in order to provide an smooth color
        variation within the chromatic circle. Notice that with
        min_index and max_index it can be customized the color range
        to be used in the chart. These indexes must lay between the
        minimum and maximum indexes of the color map used.

        Parameters
        ----------
        dictionary: dict
            dictionary for which the pie chart is going to be
            plotted
        min_index: integer, optional
            minimum value of the index that is going to be used.
            Default is 0.
        max_index: integer, optional
            maximum value of the index that is going to be used.
            Default is 260.

        '''

        n = self.count_elements(dictionary)

        return np.linspace(min_index, max_index, n+1).astype(int)

    def plot_nested_pie(self, dictionary, ax=None, radius=1., delta=0.2,
                        dontlabel=None, breakdonut=True,
                        metric = 'energy use', units = 'kW*h'):
        '''This method appends a pie plot from a nested dictionary
        to an axes of matplotlib object. If all the elements
        of the dictionary are float values it will make a simple
        pie plot with those values. If there are other nested
        dictionaries it will continue plotting them in a nested
        pie plot.

        Parameters
        ----------
        dictionary: dict
            dictionary containing other dictionaries and/or
            float numbers for which the pie plot is going to be
            created.
        ax: matplotlib axes object, optional
            axes object where the plot is going to be appended.
            Default is None.
        radius: float, optional
            radius of the outer layer of the pie plot.
            Default is 1.
        delta: float, optional
            desired difference between the radius of two
            consecutive pie plot layers.
            Default is 0.2.
        dontlabel: list, optional
            list of items to not be labeled for more clarity.
            Default is None.
        breakdonut: boolean, optional
            if true it will not show the non labeled slices.
            Default is True.
        metric: string, optional
            indicates the metric that is being plotted. Notice that
            this is only used for the title of the plot.
            Default is 'energy use'.
        units: string, optional
            indicates the units used for the metric. Notice that
            this is only used for the title of the plot.
            Default is 'kW*h'.

        '''

        # Initialize the pie plot if not initialized yet
        if ax is None:
            _, ax = plt.subplots()
        if dontlabel is None:
            dontlabel = []
        # Get the color map to be used in this pie
        cmap = plt.get_cmap('rainbow')
        labels=[]
        # Parse the color indexes to be used in this pie
        color_indexes  = self.parse_color_indexes(dictionary)
        # Initialize the color indexes to be used in this layer
        cindexes_layer = [0]
        # Initialize the list of values to plot in this layer
        vals = []
        # Initialize a new dictionary for the next inner layer
        new_dict = OrderedDict()
        # Initialize the shifts for the required indices
        shift = np.zeros(len(dictionary.keys()))
        # Initialize a counter for the loop
        i=0
        # Go through every component in this layer
        for k_outer,v_outer in iteritems(dictionary):
            # Calculate the slice size of this component
            vals.append(self.sum_dict(v_outer))
            # Append the new label if not end point (if not in dontlabel)
            last_key = k_outer.split('__')[-1]
            label = last_key if not any(k_outer.startswith(dntlbl) \
                                        for dntlbl in dontlabel) else ''
            labels.append(label)
            # Check if this component has nested dictionaries
            if isinstance(v_outer, dict):
                # If it has, add them to the new dictionary
                for k_inner,v_inner in iteritems(v_outer):
                    # Give a unique nested key name to it
                    new_dict[k_outer+'__'+k_inner] = v_inner
            # Check if this component is already a float end point
            elif isinstance(v_outer, float):
                # If it is, add it to the new dictionary
                new_dict[k_outer] = v_outer
            # Count the number of elements in this component
            n = self.count_elements(v_outer)
            # Append the index of this component according to its
            # number of components in order to follow a progressive
            # chromatic circle
            cindexes_layer.append(cindexes_layer[-1]+n)
            # Make a shift if this is not an end point to do not use
            # the same color as the underlying end points. Make this
            # shift something characteristic of this layer by making
            # use of its radius
            shift[i] = 0 if n==1 else 60*radius
            # Do not label this slice in the next layer if this was
            # already an end point or a null slice
            if n==1:
                dontlabel.append(k_outer)
            # Increase counter
            i+=1

        # Assign the colors to every component in this layer
        colors = cmap((color_indexes[[cindexes_layer[:-1]]] + \
                       shift).astype(int))

        # If breakdonut=True show a blank in the unlabeled items
        if breakdonut:
            for j,l in enumerate(labels):
                if l is '': colors[j]=[0., 0., 0., 0.]

        # Append the obtained slice values of this layer to the axes
        ax.pie(np.array(vals), radius=radius, labels=labels,
               labeldistance=radius, colors=colors,
               wedgeprops=dict(width=0.2, edgecolor='w', linewidth=0.3))

        # Keep nesting if there is still any dictionary between the values
        if not all(isinstance(v, float) for v in dictionary.values()):
            self.plot_nested_pie(new_dict, ax, radius=radius-delta,
                                 dontlabel=dontlabel, metric=metric,
                                 units=units)

        # Don't continue nesting if all components were float end points
        else:
            plt.title('Total {metric} = {value:.2f} {units}'.format(\
                metric=metric, value=self.sum_dict(dictionary), units=units))
            # Equal aspect ratio ensures that pie is drawn as a circle
            ax.axis('equal')
            plt.show()

if __name__ == "__main__":
    '''Nested pie chart example'''
    ene_dict = {'Heating_damper_y':50.,
                'Heating_HP_pump_y':160.,
                'Heating_pump_y':25.,
                'Cooling_fan_y':80.,
                'Heating_HP_fan_y':30.,
                'Heating_HP_prueba_y':0.,
                'Cooling_pump_y':80.,
                'Lighting_floor_1_zone1_lamp1_y':15.,
                'Lighting_floor_1_zone1_lamp2_y':23.,
                'Lighting_floor_1_zone2_y':87.,
                'Lighting_floor_2_y':37.}

    cal = KPI_Calculator(testcase=None)
    ene_tree = cal.get_dict_tree(ene_dict)
    cal.plot_nested_pie(ene_tree)<|MERGE_RESOLUTION|>--- conflicted
+++ resolved
@@ -59,7 +59,6 @@
                         'BiomassPower',
                         'SolarThermalPower',
                         'FreshWaterFlowRate']
-<<<<<<< HEAD
         
         # Initialize KPI Calculator variables
         self.initialize_kpi_vars(label='tdis')
@@ -152,9 +151,6 @@
         '''
         self.__init__(testcase=self.case)
     
-=======
-
->>>>>>> 57151911
     def get_core_kpis(self, price_scenario='Constant'):
         '''Return the core KPIs of a test case.
 
@@ -201,23 +197,22 @@
             total thermal discomfort accounted in this test case
 
         '''
-<<<<<<< HEAD
-        
+
         self.tdis_tot = 0.
         index=self.case.y_store['time'][self.i_last_tdis:]
-        
+
         for source in self.sources_tdis:
             # This is a potential source of thermal discomfort
             zone_id = source.split('[')[1][:-1]
-            
+
             for signal in self.case.kpi_json[source]:
                 # Load temperature set points from test case data
-                LowerSetp = np.array(self.case.data_manager.get_data(index=index, 
+                LowerSetp = np.array(self.case.data_manager.get_data(index=index,
                                     variables=['LowerSetp[{0}]'.format(zone_id)])
                                  ['LowerSetp[{0}]'.format(zone_id)])
-                UpperSetp = np.array(self.case.data_manager.get_data(index=index, 
+                UpperSetp = np.array(self.case.data_manager.get_data(index=index,
                                     variables=['UpperSetp[{0}]'.format(zone_id)])
-                                 ['UpperSetp[{0}]'.format(zone_id)])                     
+                                 ['UpperSetp[{0}]'.format(zone_id)])
                 data = np.array(self.case.y_store[signal][self.i_last_tdis:])
                 dT_lower = LowerSetp - data
                 dT_lower[dT_lower<0]=0
@@ -230,62 +225,20 @@
                 self.tdis_tot = self.tdis_tot + \
                     self.tdis_dict[signal[:-1]+'dTlower_y'] + \
                     self.tdis_dict[signal[:-1]+'dTupper_y']
-        
+
         self.case.tdis_tot  = self.tdis_tot
         self.case.tdis_dict = self.tdis_dict
-        
+
         # Update last integration index
         self.i_last_tdis = len(self.case.y_store['time'])-1
-        
-=======
-
-        index=self.case.y_store['time']
-
-        tdis_tot = 0
-        tdis_dict = OrderedDict()
-
-        for source in self.case.kpi_json.keys():
-            if source.startswith('AirZoneTemperature') or \
-               source.startswith('OperativeZoneTemperature'):
-                # This is a potential source of thermal discomfort
-                zone_id = source.split('[')[1][:-1]
-
-                for signal in self.case.kpi_json[source]:
-                    # Load temperature set points from test case data
-                    LowerSetp = np.array(self.case.data_manager.get_data(index=index)
-                                     ['LowerSetp[{0}]'.format(zone_id)])
-                    UpperSetp = np.array(self.case.data_manager.get_data(index=index)
-                                     ['UpperSetp[{0}]'.format(zone_id)])
-                    data = np.array(self.case.y_store[signal])
-                    dT_lower = LowerSetp - data
-                    dT_lower[dT_lower<0]=0
-                    dT_upper = data - UpperSetp
-                    dT_upper[dT_upper<0]=0
-                    tdis_dict[signal[:-1]+'dTlower_y'] = \
-                        trapz(dT_lower,self.case.y_store['time'])/3600.
-                    tdis_dict[signal[:-1]+'dTupper_y'] = \
-                        trapz(dT_upper,self.case.y_store['time'])/3600.
-                    tdis_tot = tdis_tot + \
-                              tdis_dict[signal[:-1]+'dTlower_y'] + \
-                              tdis_dict[signal[:-1]+'dTupper_y']
-
-        self.case.tdis_tot  = tdis_tot
-        self.case.tdis_dict = tdis_dict
-
->>>>>>> 57151911
+
         if plot:
             self.case.tdis_tree = self.get_dict_tree(self.tdis_dict)
             self.plot_nested_pie(self.case.tdis_tree, metric='discomfort',
                                  units='Kh', breakdonut=False)
-<<<<<<< HEAD
-        
+
         return self.tdis_tot
-        
-=======
-
-        return tdis_tot
-
->>>>>>> 57151911
+
     def get_iaq_discomfort(self, plot=False):
         '''The IAQ discomfort is the integral of the deviation
         of the CO2 concentration with respect to the predefined comfort
@@ -303,15 +256,14 @@
             total IAQ discomfort accounted in this test case
 
         '''
-<<<<<<< HEAD
-        
+
         self.idis_tot = 0.
         index=self.case.y_store['time'][self.i_last_idis:]
-        
+
         for source in self.sources_idis:
             # This is a potential source of iaq discomfort
             zone_id = source.replace('CO2Concentration[','')[:-1]
-            
+
             for signal in self.case.kpi_json[source]:
                 # Load CO2 set points from test case data
                 UpperSetp = np.array(self.case.data_manager.get_data(index=index,
@@ -324,54 +276,20 @@
                     trapz(dI_upper,self.case.y_store['time'][self.i_last_idis:])/3600.
                 self.idis_tot = self.idis_tot + \
                           self.idis_dict[signal[:-1]+'dIupper_y']
-        
+
         self.case.idis_tot  = self.idis_tot
         self.case.idis_dict = self.idis_dict
-        
+
         # Update last integration index
         self.i_last_idis = len(self.case.y_store['time'])-1
-        
-=======
-
-        index=self.case.y_store['time']
-
-        idis_tot = 0
-        idis_dict = OrderedDict()
-
-        for source in self.case.kpi_json.keys():
-            if source.startswith('CO2Concentration'):
-                # This is a potential source of iaq discomfort
-                zone_id = source.replace('CO2Concentration[','')[:-1]
-
-                for signal in self.case.kpi_json[source]:
-                    # Load CO2 set points from test case data
-                    UpperSetp = np.array(self.case.data_manager.get_data(index=index)
-                                     ['UpperCO2[{0}]'.format(zone_id)])
-                    data = np.array(self.case.y_store[signal])
-                    dI_upper = data - UpperSetp
-                    dI_upper[dI_upper<0]=0
-                    idis_dict[signal[:-1]+'dIupper_y'] = \
-                        trapz(dI_upper,self.case.y_store['time'])/3600.
-                    idis_tot = idis_tot + \
-                              idis_dict[signal[:-1]+'dIupper_y']
-
-        self.case.idis_tot  = idis_tot
-        self.case.idis_dict = idis_dict
-
->>>>>>> 57151911
+
         if plot:
             self.case.idis_tree = self.get_dict_tree(self.idis_dict)
             self.plot_nested_pie(self.case.idis_tree, metric='IAQ discomfort',
                                  units='ppmh', breakdonut=False)
-<<<<<<< HEAD
-        
+
         return self.idis_tot
-    
-=======
-
-        return idis_tot
-
->>>>>>> 57151911
+
     def get_energy(self, plot=False, plot_by_source=False):
         '''This method returns the measure of the total building
         energy use in kW*h when accounting for the sum of all
@@ -394,44 +312,28 @@
             total energy use
 
         '''
-<<<<<<< HEAD
         self.ener_tot = 0.
         # Calculate total energy from power 
         # [returns KWh - assumes power measured in Watts]
         for source in self.sources_ener:
             if 'Power' in source:            
-=======
-
-        ener_tot = 0
-        # Dictionary to store energy usage by element
-        ener_dict = OrderedDict()
-        # Dictionary to store energy usage by source
-        ener_dict_by_source = OrderedDict()
-
-        # Calculate total energy from power
-        # [returns KWh - assumes power measured in Watts]
-        for source in self.sources:
-            if 'Power' in source  and \
-            source in self.case.kpi_json.keys():
->>>>>>> 57151911
                 for signal in self.case.kpi_json[source]:
                     pow_data = np.array(self.case.y_store[signal][self.i_last_ener:])
                     self.ener_dict[signal] += \
                         trapz(pow_data,
-<<<<<<< HEAD
                               self.case.y_store['time'][self.i_last_ener:])*2.77778e-7 # Convert to kWh
                     self.ener_dict_by_source[source+'_'+signal] += \
                         self.ener_dict[signal]
                     self.ener_tot = self.ener_tot + self.ener_dict[signal]
-                    
+
         # Assign to case       
         self.case.ener_tot            = self.ener_tot
         self.case.ener_dict           = self.ener_dict
         self.case.ener_dict_by_source = self.ener_dict_by_source
-        
+
         # Update last integration index
         self.i_last_ener = len(self.case.y_store['time'])-1
-        
+
         if plot:
             self.case.ener_tree = self.get_dict_tree(self.ener_dict) 
             self.plot_nested_pie(self.case.ener_tree, metric='energy use',
@@ -440,32 +342,9 @@
             self.case.ener_tree_by_source = self.get_dict_tree(self.ener_dict_by_source) 
             self.plot_nested_pie(self.case.ener_tree_by_source, 
                                  metric='energy use by source', units='kWh')
-        
+
         return self.ener_tot
-    
-=======
-                              self.case.y_store['time'])*2.77778e-7 # Convert to kWh
-                    ener_dict_by_source[source+'_'+signal] = \
-                        ener_dict[signal]
-                    ener_tot = ener_tot + ener_dict[signal]
-
-        # Assign to case
-        self.case.ener_tot            = ener_tot
-        self.case.ener_dict           = ener_dict
-        self.case.ener_dict_by_source = ener_dict_by_source
-
-        if plot:
-            self.case.ener_tree = self.get_dict_tree(ener_dict)
-            self.plot_nested_pie(self.case.ener_tree, metric='energy use',
-                                 units='kWh')
-        if plot_by_source:
-            self.case.ener_tree_by_source = self.get_dict_tree(ener_dict_by_source)
-            self.plot_nested_pie(self.case.ener_tree_by_source,
-                                 metric='energy use by source', units='kWh')
-
-        return ener_tot
-
->>>>>>> 57151911
+
     def get_cost(self, scenario='Constant', plot=False,
                  plot_by_source=False):
         '''This method returns the measure of the total building operational
@@ -495,11 +374,10 @@
         It is assumed that power is measured in Watts and water usage in m3
 
         '''
-<<<<<<< HEAD
-        
+
         self.cost_tot = 0.
         index=self.case.y_store['time'][self.i_last_cost:]
-        
+
         for source in self.sources_cost:
             if 'ElectricPower' in source: 
                 # Data for the operational cost from electricity in this scenario
@@ -522,7 +400,7 @@
                         variables=['Price'+source])\
                          ['Price'+source])  
                 factor = 1 # No conversion needed
-            
+
             # Calculate costs
             for signal in self.case.kpi_json[source]:
                 pow_data = np.array(self.case.y_store[signal][self.i_last_cost:])
@@ -531,16 +409,16 @@
                           self.case.y_store['time'][self.i_last_cost:])*factor
                 self.cost_dict_by_source[source+'_'+signal] += \
                     self.cost_dict[signal]
-                self.cost_tot = self.cost_tot + self.cost_dict[signal]                   
-                    
+                self.cost_tot = self.cost_tot + self.cost_dict[signal]
+
         # Assign to case       
         self.case.cost_tot            = self.cost_tot
         self.case.cost_dict           = self.cost_dict
         self.case.cost_dict_by_source = self.cost_dict_by_source
-        
+
         # Update last integration index
         self.i_last_cost = len(self.case.y_store['time'])-1
-        
+
         if plot:
             self.case.cost_tree = self.get_dict_tree(self.cost_dict) 
             self.plot_nested_pie(self.case.cost_tree, metric='cost',
@@ -549,84 +427,8 @@
             self.case.cost_tree_by_source = self.get_dict_tree(self.cost_dict_by_source) 
             self.plot_nested_pie(self.case.cost_tree_by_source, 
                                  metric='cost by source', units='euros')
-         
+
         return self.cost_tot
-=======
-
-        cost_tot = 0
-        # Dictionary to store operational cost by element
-        cost_dict = OrderedDict()
-        # Dictionary to store operational cost by source
-        cost_dict_by_source = OrderedDict()
-        # Define time index
-        index=self.case.y_store['time']
-
-        for source in self.sources:
-
-            # Calculate the operational cost from electricity in this scenario
-            if 'ElectricPower' in source  and \
-            source in self.case.kpi_json.keys():
-                # Load the electricity price data of this scenario
-                electricity_price_data = \
-                np.array(self.case.data_manager.get_data(index=index)\
-                         ['Price'+source+scenario])
-                for signal in self.case.kpi_json[source]:
-                    pow_data = np.array(self.case.y_store[signal])
-                    cost_dict[signal] = \
-                        trapz(np.multiply(electricity_price_data,pow_data),
-                              self.case.y_store['time'])*2.77778e-7 # Convert to kWh
-                    cost_dict_by_source[source+'_'+signal] = \
-                        cost_dict[signal]
-                    cost_tot = cost_tot + cost_dict[signal]
-
-            # Calculate the operational cost from other power sources
-            elif 'Power' in source  and \
-            source in self.case.kpi_json.keys():
-                # Load the source price data
-                source_price_data = \
-                np.array(self.case.data_manager.get_data(index=index)\
-                         ['Price'+source])
-                for signal in self.case.kpi_json[source]:
-                    pow_data = np.array(self.case.y_store[signal])
-                    cost_dict[signal] = \
-                        trapz(np.multiply(source_price_data,pow_data),
-                              self.case.y_store['time'])*2.77778e-7 # Convert to kWh
-                    cost_dict_by_source[source+'_'+signal] = \
-                        cost_dict[signal]
-                    cost_tot = cost_tot + cost_dict[signal]
-
-            # Calculate the operational cost from other sources
-            elif 'FreshWater' in source  and \
-            source in self.case.kpi_json.keys():
-                # load the source price data
-                source_price_data = \
-                np.array(self.case.data_manager.get_data(index=index)\
-                         ['Price'+source])
-                for signal in self.case.kpi_json[source]:
-                    pow_data = np.array(self.case.y_store[signal])
-                    cost_dict[signal] = \
-                        trapz(np.multiply(source_price_data,pow_data),
-                              self.case.y_store['time'])
-                    cost_dict_by_source[source+'_'+signal] = \
-                        cost_dict[signal]
-                    cost_tot = cost_tot + cost_dict[signal]
-
-        # Assign to case
-        self.case.cost_tot            = cost_tot
-        self.case.cost_dict           = cost_dict
-        self.case.cost_dict_by_source = cost_dict_by_source
-
-        if plot:
-            self.case.cost_tree = self.get_dict_tree(cost_dict)
-            self.plot_nested_pie(self.case.cost_tree, metric='cost',
-                                 units='euros')
-        if plot_by_source:
-            self.case.cost_tree_by_source = self.get_dict_tree(cost_dict_by_source)
-            self.plot_nested_pie(self.case.cost_tree_by_source,
-                                 metric='cost by source', units='euros')
-
-        return cost_tot
->>>>>>> 57151911
 
     def get_emissions(self, plot=False, plot_by_source=False):
         '''This method returns the measure of the total building
@@ -649,87 +451,44 @@
         It is assumed that power is measured in Watts
 
         '''
-<<<<<<< HEAD
-        
+
         self.emis_tot = 0.
         index=self.case.y_store['time'][self.i_last_emis:]
         
         for source in self.sources_emis:
-            # Calculate the operational emissions from power sources        
+            # Calculate the operational emissions from power sources
             if 'Power' in source: 
                 source_emissions_data = \
                 np.array(self.case.data_manager.get_data(index=index,
                         variables=['Emissions'+source])\
                          ['Emissions'+source])            
-=======
-
-        emis_tot = 0
-        # Dictionary to store emissions by element
-        emis_dict = OrderedDict()
-        # Dictionary to store emissions by source
-        emis_dict_by_source = OrderedDict()
-        # Define time index
-        index=self.case.y_store['time']
-
-        for source in self.sources:
-
-            # Calculate the operational emissions from power sources
-            if 'Power' in source  and \
-            source in self.case.kpi_json.keys():
-                source_emissions_data = \
-                np.array(self.case.data_manager.get_data(index=index)\
-                         ['Emissions'+source])
->>>>>>> 57151911
                 for signal in self.case.kpi_json[source]:
                     pow_data = np.array(self.case.y_store[signal][self.i_last_emis:])
                     self.emis_dict[signal] += \
                         trapz(np.multiply(source_emissions_data,pow_data),
-<<<<<<< HEAD
                               self.case.y_store['time'][self.i_last_emis:])*2.77778e-7 # Convert to kWh
                     self.emis_dict_by_source[source+'_'+signal] += \
                         self.emis_dict[signal]
-                    self.emis_tot = self.emis_tot + self.emis_dict[signal]                           
-        
+                    self.emis_tot = self.emis_tot + self.emis_dict[signal]
+
         # Update last integration index
         self.i_last_emis = len(self.case.y_store['time'])-1
-        
-        # Assign to case       
+
+        # Assign to case
         self.case.emis_tot            = self.emis_tot
         self.case.emis_dict           = self.emis_dict
         self.case.emis_dict_by_source = self.emis_dict_by_source
-        
+
         if plot:
-            self.case.emis_tree = self.get_dict_tree(self.emis_dict) 
+            self.case.emis_tree = self.get_dict_tree(self.emis_dict)
             self.plot_nested_pie(self.case.emis_tree, metric='emissions',
                                  units='kgCO2')
         if plot_by_source:
-            self.case.emis_tree_by_source = self.get_dict_tree(self.emis_dict_by_source) 
+            self.case.emis_tree_by_source = self.get_dict_tree(self.emis_dict_by_source)
             self.plot_nested_pie(self.case.emis_tree_by_source, 
                                  metric='emissions by source', units='kgCO2')
-         
+
         return self.emis_tot
-=======
-                              self.case.y_store['time'])*2.77778e-7 # Convert to kWh
-                    emis_dict_by_source[source+'_'+signal] = \
-                        emis_dict[signal]
-                    emis_tot = emis_tot + emis_dict[signal]
-
-        # Assign to case
-        self.case.emis_tot            = emis_tot
-        self.case.emis_dict           = emis_dict
-        self.case.emis_dict_by_source = emis_dict_by_source
-
-        if plot:
-            self.case.emis_tree = self.get_dict_tree(emis_dict)
-            self.plot_nested_pie(self.case.emis_tree, metric='emissions',
-                                 units='kgCO2')
-        if plot_by_source:
-            self.case.emis_tree_by_source = self.get_dict_tree(emis_dict_by_source)
-            self.plot_nested_pie(self.case.emis_tree_by_source,
-                                 metric='emissions by source', units='kgCO2')
-
-        return emis_tot
->>>>>>> 57151911
 
     def get_computational_time_ratio(self, plot=False):
         '''Obtain the computational time ratio as the ratio between
