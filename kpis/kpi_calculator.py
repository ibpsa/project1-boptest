'''
Created on Apr 25, 2019

@author: Javier Arroyo

This module contains the KPI_Calculator class with methods for processing
the results of BOPTEST simulations and generating the corresponding key
performance indicators.

'''

import numpy as np
import pandas as pd
<<<<<<< HEAD
import json
from scipy.integrate import trapz
=======
>>>>>>> ca74e06f
from collections import OrderedDict


class KPI_Calculator(object):
    '''This class calculates the KPIs as a post-process after
    a test is complete. Upon deployment of the test case,
    the module first uses the KPI JSON file to
    associate model output names with the appropriate KPIs
    through the specified KPI annotations. Upon called to
    do so, the module is able to calculate and return the
    KPIs using data stored from the test case run.
    The core KPIs are a subset of the KPIs that can be
    obtained using this class and that are considered
    essential for the comparison between two or more
    test cases. This class also supports other methods for
    evaluation, plotting and post-processing of an already
    deployed test case.

    '''

    def __init__(self, testcase):
        '''Initialize the KPI_Calculator class. One KPI_Calculator
        is associated with one test case.

        Parameters
        ----------
        testcase: BOPTEST TestCase object
            object of an already deployed test case that
            contains the data stored from the test case run

        '''

        # Point to the test case object
        self.case = testcase

        # Naming convention from the signal exchange package of IBPSA
        self.sources = ['AirZoneTemperature',
                        'RadiativeZoneTemperature',
                        'OperativeZoneTemperature',
                        'RelativeHumidity',
                        'CO2Concentration',
                        'ElectricPower',
                        'DistrictHeatingPower',
                        'GasPower',
                        'BiomassPower',
                        'SolarThermalPower',
                        'FreshWaterFlowRate']

        # Initialize KPI Calculator variables
        self.initialize_kpi_vars('tdis')
        self.initialize_kpi_vars('idis')
        self.initialize_kpi_vars('ener')
        self.initialize_kpi_vars('cost')
        self.initialize_kpi_vars('emis')
        self.initialize_kpi_vars('pele')
        self.initialize_kpi_vars('pgas')
        self.initialize_kpi_vars('pdih')
        self.initialize_kpi_vars('ltra', store="u_store") # "ltra" represents the length of actuator travel. Perhaps Dave could suggest a more fitting name.

    def initialize_kpi_vars(self, label='ener', store="y_store"):
        '''Initialize variables required for KPI calculation

        '''
        # Initialize index
        self._set_last_index(label, set_initial=True, store="y_store")
        # Dictionary to store energy usage by element
        setattr(self, '{}_dict'.format(label), OrderedDict())
        # Dictionary to store energy usage by source
        setattr(self, '{}_dict_by_source'.format(label), OrderedDict())

        if label=='tdis':
            # Initialize sources of thermal discomfort
            self.sources_tdis = []
            for source in self.case.kpi_json.keys():
                if source.startswith('AirZoneTemperature') or \
                   source.startswith('OperativeZoneTemperature'):
                    self.sources_tdis.append(source)
                    for signal in self.case.kpi_json[source]:
                        self.tdis_dict[signal[:-1]+'dTlower_y'] = 0.
                        self.tdis_dict[signal[:-1]+'dTupper_y'] = 0.

        elif label=='idis':
            # Initialize sources of indoor air quality discomfort
            self.sources_idis = []
            for source in self.case.kpi_json.keys():
                if source.startswith('CO2Concentration'):
                    self.sources_idis.append(source)
                    for signal in self.case.kpi_json[source]:
                        self.idis_dict[signal[:-1]+'dIupper_y'] = 0.

        elif label=='ener':
            # Initialize sources of energy usage
            self.sources_ener = []
            for source in self.sources:
                if 'Power' in source  and \
                source in self.case.kpi_json.keys():
                    self.sources_ener.append(source)
                    for signal in self.case.kpi_json[source]:
                        self.ener_dict[signal] = 0.
                        self.ener_dict_by_source[source+'_'+signal] = 0.

        elif label=='pele':
            # Initialize sources of electricity usage
            self.sources_pele = []
            for source in self.sources:
                if 'ElectricPower' in source  and \
                source in self.case.kpi_json.keys():
                    self.sources_pele.append(source)
                    for signal in self.case.kpi_json[source]:
                        self.pele_dict[signal] = 0.

        elif label=='pgas':
            # Initialize sources of gas usage
            self.sources_pgas = []
            for source in self.sources:
                if 'GasPower' in source  and \
                source in self.case.kpi_json.keys():
                    self.sources_pgas.append(source)
                    for signal in self.case.kpi_json[source]:
                        self.pgas_dict[signal] = 0.

        elif label=='pdih':
            # Initialize sources of district heating usage
            self.sources_pdih = []
            for source in self.sources:
                if 'DistrictHeatingPower' in source  and \
                source in self.case.kpi_json.keys():
                    self.sources_pdih.append(source)
                    for signal in self.case.kpi_json[source]:
                        self.pdih_dict[signal] = 0.

        elif label=='cost':
            # Initialize sources of cost
            self.sources_cost = []
            for source in self.sources:
                if 'ElectricPower' in source  and \
                source in self.case.kpi_json.keys():
                    self.sources_cost.append(source)
                    for signal in self.case.kpi_json[source]:
                        self.cost_dict[signal] = 0.
                        self.cost_dict_by_source[source+'_'+signal] = 0.
                elif 'Power' in source  and \
                source in self.case.kpi_json.keys():
                    self.sources_cost.append(source)
                    for signal in self.case.kpi_json[source]:
                        self.cost_dict[signal] = 0.
                        self.cost_dict_by_source[source+'_'+signal] = 0.
                elif 'FreshWater' in source  and \
                source in self.case.kpi_json.keys():
                    self.sources_cost.append(source)
                    for signal in self.case.kpi_json[source]:
                        self.cost_dict[signal] = 0.
                        self.cost_dict_by_source[source+'_'+signal] = 0.

        elif label=='emis':
            # Initialize sources of emissions
            self.sources_emis = []
            for source in self.sources:
                if 'Power' in source  and \
                source in self.case.kpi_json.keys():
                    self.sources_emis.append(source)
                    for signal in self.case.kpi_json[source]:
                        self.emis_dict[signal] = 0.
                        self.emis_dict_by_source[source+'_'+signal] = 0.

        elif label=='ltra':
            # Initialize sources of actuator variables
            self.sources_ltra = []
            self.ltra_dict = {}
            self.ltra_dict_by_source = {}
            self.ltra_source_key_mapping = {}
            
            config_file_path = '/home/user/kpis/control_actuators.json'

            # Load the configuration data from the JSON file
            try:
                with open(config_file_path, 'r') as f:
                    config_data = json.load(f)
            except FileNotFoundError:
                print(f"Error: The file {config_file_path} was not found.")
                config_data = {}
            except json.JSONDecodeError:
                print(f"Error: The file {config_file_path} is not a valid JSON file.")
                config_data = {}

            # Existing test cases
            if self.case.name in config_data:
                config_data = config_data[self.case.name]

                u_store_keys = self.case.u_store.keys()

                # Create actuator list from config_data
                ltra_list = [item for sublist in config_data.values() for item in sublist]

                # Check if every item in actuator list is a key in u_store_keys
                not_existing_items = [item for item in ltra_list if item not in u_store_keys]

                # Raise an error if any items are not existing
                if not_existing_items:
                    raise ValueError(
                        f"Please check the control actuator name list in control_actuators.json for the testcase {self.case.name}. "
                        f"Not existing items: {', '.join(not_existing_items)}"
                    )
                # Define sources_ltra as a list of control actuator categories, e.g., ['Fan', 'Pump']
                self.sources_ltra = [source for source, items in config_data.items() if items]
                # Create a dictionary with control actuator variables, e.g., {'oveFan_u': 0.0, 'ovePum_u': 0.0}
                self.ltra_dict = {item: 0.0 for item in ltra_list}
                # Create a dictionary with combined keys from sources, e.g., {'Fan_oveFan_u': 0.0, 'Pump_ovePum_u': 0.0}
                self.ltra_dict_by_source = {f"{source}_{item}": 0.0 
                            for source in self.sources_ltra 
                            for item in config_data[source]}
                # Create a mapping of sources to their corresponding items, e.g., {'Fan': ['oveFan_u'], 'Pump': ['ovePum_u']}
                self.ltra_source_key_mapping = {source: config_data[source] for source in self.sources_ltra}

            else:
                # New testcases: 
                for source in self.case.kpi_json.keys():
                    if source.startswith('ControlActuator'):
                        actuator_name = source.split('[')[1][:-1]  # Extract the name inside the brackets
                        self.sources_ltra.append(actuator_name)          

                        # Access the list of values corresponding to the source
                        values = self.case.kpi_json[source]

                        # Check if the value is a list and iterate through it
                        if isinstance(values, list):
                            for value in values:
                                self.ltra_dict[value] = 0.0
                                self.ltra_dict_by_source[f"{actuator_name}_{value}"] = 0.0
                                
                                # Initialize and append to the mapping
                                if actuator_name in self.ltra_source_key_mapping:
                                    self.ltra_source_key_mapping[actuator_name].append(value)
                                else:
                                    self.ltra_source_key_mapping[actuator_name] = [value]
                        else:
                            # In case it's not a list
                            self.ltra_dict[values] = 0.0  
                            self.ltra_dict_by_source[f"{actuator_name}_{values}"] = 0.0
                            
                            # Initialize the mapping for a single value
                            self.ltra_source_key_mapping[actuator_name] = [values]                          

    def initialize(self):
        '''
        Method to reset all kpi variables while maintaining pointer to
        same test case.

        '''
        self.__init__(testcase=self.case)

    def get_core_kpis(self, price_scenario='Constant'):
        '''Return the core KPIs of a test case.

        Parameters
        ----------
        price_scenario : str, optional
            Price scenario for cost kpi calculation.
            'Constant' or 'Dynamic' or 'HighlyDynamic'.
            Default is 'Constant'.

        Returns
        -------
        ckpi = dict
            Dictionary with the core KPIs, i.e., the KPIs
            that are considered essential for the comparison between
            two test cases

        '''

        ckpi = OrderedDict()
        ckpi['tdis_tot'] = self.get_thermal_discomfort()
        ckpi['idis_tot'] = self.get_iaq_discomfort()
        ckpi['ener_tot'] = self.get_energy()
        ckpi['cost_tot'] = self.get_cost(scenario=price_scenario)
        ckpi['emis_tot'] = self.get_emissions()
        ckpi['pele_tot'] = self.get_peak_electricity()
        ckpi['pgas_tot'] = self.get_peak_gas()
        ckpi['pdih_tot'] = self.get_peak_district_heating()
        ckpi['time_rat'] = self.get_computational_time_ratio()
        ckpi['ltra_tot'] = self.get_actuator_travel()

        return ckpi

    def get_thermal_discomfort(self):
        '''The thermal discomfort is the integral of the deviation
        of the temperature with respect to the predefined comfort
        setpoint. Its units are of K*h.

        Parameters
        ----------
        None

        Returns
        -------
        tdis_tot: float
            total thermal discomfort accounted in this test case

        '''

        self.tdis_tot = 0.
        index = self._get_data_from_last_index('time',self.i_last_tdis)

        for source in self.sources_tdis:
            # This is a potential source of thermal discomfort
            zone_id = source.split('[')[1][:-1]

            for signal in self.case.kpi_json[source]:
                # Load temperature set points from test case data
                LowerSetp = np.array(self.case.data_manager.get_data(index=index,
                                    variables=['LowerSetp[{0}]'.format(zone_id)])
                                 ['LowerSetp[{0}]'.format(zone_id)])
                UpperSetp = np.array(self.case.data_manager.get_data(index=index,
                                    variables=['UpperSetp[{0}]'.format(zone_id)])
                                 ['UpperSetp[{0}]'.format(zone_id)])
                data = np.array(self._get_data_from_last_index(signal,self.i_last_tdis))
                dT_lower = LowerSetp - data
                dT_lower[dT_lower<0]=0
                dT_upper = data - UpperSetp
                dT_upper[dT_upper<0]=0
                self.tdis_dict[signal[:-1]+'dTlower_y'] += \
                    np.trapezoid(dT_lower,self._get_data_from_last_index('time',self.i_last_tdis))/3600.
                self.tdis_dict[signal[:-1]+'dTupper_y'] += \
                    np.trapezoid(dT_upper,self._get_data_from_last_index('time',self.i_last_tdis))/3600.
                self.tdis_tot = self.tdis_tot + \
                    self.tdis_dict[signal[:-1]+'dTlower_y']/len(self.sources_tdis) + \
                    self.tdis_dict[signal[:-1]+'dTupper_y']/len(self.sources_tdis) # Normalize total by number of sources

        self.case.tdis_tot  = self.tdis_tot
        self.case.tdis_dict = self.tdis_dict

        # Update last integration index
        self._set_last_index('tdis', set_initial=False)

        return self.tdis_tot

    def get_iaq_discomfort(self):
        '''The IAQ discomfort is the integral of the deviation
        of the CO2 concentration with respect to the predefined comfort
        setpoint. Its units are of ppm*h.

        Parameters
        ----------
        None

        Returns
        -------
        idis_tot: float
            total IAQ discomfort accounted in this test case

        '''

        self.idis_tot = 0.
        index = self._get_data_from_last_index('time',self.i_last_idis)

        for source in self.sources_idis:
            # This is a potential source of iaq discomfort
            zone_id = source.replace('CO2Concentration[','')[:-1]

            for signal in self.case.kpi_json[source]:
                # Load CO2 set points from test case data
                UpperSetp = np.array(self.case.data_manager.get_data(index=index,
                            variables=['UpperCO2[{0}]'.format(zone_id)])
                                 ['UpperCO2[{0}]'.format(zone_id)])
                data = np.array( self._get_data_from_last_index(signal,self.i_last_idis))
                dI_upper = data - UpperSetp
                dI_upper[dI_upper<0]=0
                self.idis_dict[signal[:-1]+'dIupper_y'] += \
                    np.trapezoid(dI_upper, self._get_data_from_last_index('time',self.i_last_idis))/3600.
                self.idis_tot = self.idis_tot + \
                          self.idis_dict[signal[:-1]+'dIupper_y']/len(self.sources_idis) # Normalize total by number of sources

        self.case.idis_tot  = self.idis_tot
        self.case.idis_dict = self.idis_dict

        # Update last integration index
        self._set_last_index('idis', set_initial=False)

        return self.idis_tot

    def get_energy(self):
        '''This method returns the measure of the total building
        energy use in kW*h when accounting for the sum of all
        energy vectors present in the test case.

        Parameters
        ----------
        None

        Returns
        -------
        ener_tot: float
            total energy use

        '''
        self.ener_tot = 0.
        # Calculate total energy from power
        # [returns KWh - assumes power measured in Watts]
        for source in self.sources_ener:
            if 'Power' in source:
                for signal in self.case.kpi_json[source]:
                    pow_data = np.array(self._get_data_from_last_index(signal,self.i_last_ener))
                    self.ener_dict[signal] += \
                        np.trapezoid(pow_data,
                              self._get_data_from_last_index('time',self.i_last_ener))*2.77778e-7 # Convert to kWh
                    self.ener_dict_by_source[source+'_'+signal] += \
                        self.ener_dict[signal]
                    self.ener_tot = self.ener_tot + self.ener_dict[signal]/self.case._get_area() # Normalize total by floor area

        # Assign to case
        self.case.ener_tot            = self.ener_tot
        self.case.ener_dict           = self.ener_dict
        self.case.ener_dict_by_source = self.ener_dict_by_source

        # Update last integration index
        self._set_last_index('ener', set_initial=False)

        return self.ener_tot

    def get_peak_electricity(self):
        '''This method returns the measure of the total
        peak 15-minute electricity demand in kW/m^2.

        Parameters
        ----------
        None

        Returns
        -------
        pele_tot: float
            peak 15-minute electricity demand in kW/m^2.
            Returns None if no electrical power used in model.

        '''

        # If no electricity in model return None, otherwise calculate
        if len(self.sources_pele)==0:
            self.pele_tot = None
            self.pele_dict = None
        else:
            tim_data = np.array(self._get_data_from_last_index('time',self.i_last_pele))
            df_pow_data_all = pd.DataFrame(index=tim_data)
            # Calculate peak electricity
            # [returns KW/m^2 - assumes power measured in Watts]
            for source in self.sources_pele:
                for signal in self.case.kpi_json[source]:
                    pow_data = np.array(self._get_data_from_last_index(signal,self.i_last_pele))
                    df_pow_data = pd.DataFrame(index=tim_data, data=pow_data, columns=[signal])
                    df_pow_data_all = pd.concat([df_pow_data_all, df_pow_data], axis=1)
            df_pow_data_all.index = pd.TimedeltaIndex(df_pow_data_all.index, unit='s')
            df_pow_data_all['total_demand'] = df_pow_data_all.sum(axis=1)
            df_pow_data_all = df_pow_data_all.resample('15T').mean()/self.case._get_area()/1000.
            i = df_pow_data_all['total_demand'].idxmax()
            peak = df_pow_data_all.loc[i,'total_demand']
            self.pele_tot = peak
            # Find contributions to peak by each signal
            for signal in self.case.kpi_json[source]:
                self.pele_dict[signal] = df_pow_data_all.loc[i,signal]
        # Assign to case
        self.case.pele_tot = self.pele_tot
        self.case.pele_dict = self.pele_dict

        # Don't update last integration index

        return self.pele_tot

    def get_peak_gas(self):
        '''This method returns the measure of the total
        peak 15-minute gas demand in kW/m^2.

        Parameters
        ----------
        None

        Returns
        -------
        pgas_tot: float
            peak 15-minute gas demand in kW/m^2.
            Returns None if no gas power used in model.

        '''

        # If no gas in model return None, otherwise calculate
        if len(self.sources_pgas)==0:
            self.pgas_tot = None
            self.pgas_dict = None
        else:
            tim_data = np.array(self._get_data_from_last_index('time',self.i_last_pgas))
            df_pow_data_all = pd.DataFrame(index=tim_data)
            # Calculate peak gas
            # [returns KW/m^2 - assumes power measured in Watts]
            for source in self.sources_pgas:
                for signal in self.case.kpi_json[source]:
                    pow_data = np.array(self._get_data_from_last_index(signal,self.i_last_pgas))
                    df_pow_data = pd.DataFrame(index=tim_data, data=pow_data, columns=[signal])
                    df_pow_data_all = pd.concat([df_pow_data_all, df_pow_data], axis=1)
            df_pow_data_all.index = pd.TimedeltaIndex(df_pow_data_all.index, unit='s')
            df_pow_data_all['total_demand'] = df_pow_data_all.sum(axis=1)
            df_pow_data_all = df_pow_data_all.resample('15T').mean()/self.case._get_area()/1000.
            i = df_pow_data_all['total_demand'].idxmax()
            peak = df_pow_data_all.loc[i,'total_demand']
            self.pgas_tot = peak
            # Find contributions to peak by each signal
            for signal in self.case.kpi_json[source]:
                self.pgas_dict[signal] = df_pow_data_all.loc[i,signal]
        # Assign to case
        self.case.pgas_tot = self.pgas_tot
        self.case.pgas_dict = self.pgas_dict

        # Don't update last integration index

        return self.pgas_tot

    def get_peak_district_heating(self):
        '''This method returns the measure of the total
        peak 15-minute district heating demand in kW/m^2.

        Parameters
        ----------
        None

        Returns
        -------
        pdih_tot: float
            peak 15-minute district heating demand in kW/m^2.
            Returns None if no district heating power used in model.

        '''

        # If no gas in model return None, otherwise calculate
        if len(self.sources_pdih)==0:
            self.pdih_tot = None
            self.pdih_dict = None
        else:
            tim_data = np.array(self._get_data_from_last_index('time',self.i_last_pdih))
            df_pow_data_all = pd.DataFrame(index=tim_data)
            # Calculate peak gas
            # [returns KW/m^2 - assumes power measured in Watts]
            for source in self.sources_pdih:
                for signal in self.case.kpi_json[source]:
                    pow_data = np.array(self._get_data_from_last_index(signal,self.i_last_pdih))
                    df_pow_data = pd.DataFrame(index=tim_data, data=pow_data, columns=[signal])
                    df_pow_data_all = pd.concat([df_pow_data_all, df_pow_data], axis=1)
            df_pow_data_all.index = pd.TimedeltaIndex(df_pow_data_all.index, unit='s')
            df_pow_data_all['total_demand'] = df_pow_data_all.sum(axis=1)
            df_pow_data_all = df_pow_data_all.resample('15T').mean()/self.case._get_area()/1000.
            i = df_pow_data_all['total_demand'].idxmax()
            peak = df_pow_data_all.loc[i,'total_demand']
            self.pdih_tot = peak
            # Find contributions to peak by each signal
            for signal in self.case.kpi_json[source]:
                self.pdih_dict[signal] = df_pow_data_all.loc[i,signal]
        # Assign to case
        self.case.pdih_tot = self.pdih_tot
        self.case.pdih_dict = self.pdih_dict

        # Don't update last integration index

        return self.pdih_tot

    def get_cost(self, scenario='Constant'):
        '''This method returns the measure of the total building operational
        energy cost in euros when accounting for the sum of all energy
        vectors present in the test case as well as other sources of cost
        like water.

        Parameters
        ----------
        scenario: string, optional
            There are three different scenarios considered for electricity:
            1. 'Constant': completely constant price
            2. 'Dynamic': day/night tariff
            3. 'HighlyDynamic': spot price changing every 15 minutes.
            Default is 'Constant'.

        Notes
        -----
        It is assumed that power is measured in Watts and water usage in m3

        '''

        self.cost_tot = 0.
        index=self._get_data_from_last_index('time',self.i_last_cost)

        for source in self.sources_cost:
            if 'ElectricPower' in source:
                # Data for the operational cost from electricity in this scenario
                source_price_data = \
                np.array(self.case.data_manager.get_data(index=index,
                        variables=['Price'+source+scenario])\
                         ['Price'+source+scenario])
                factor = 2.77778e-7 # Convert to kWh
            elif 'Power' in source:
                # Data for the operational cost from other power sources
                source_price_data = \
                np.array(self.case.data_manager.get_data(index=index,
                        variables=['Price'+source])\
                         ['Price'+source])
                factor = 2.77778e-7 # Convert to kWh
            elif 'FreshWater' in source:
                # Data for the operational cost from other sources
                source_price_data = \
                np.array(self.case.data_manager.get_data(index=index,
                        variables=['Price'+source])\
                         ['Price'+source])
                factor = 1 # No conversion needed

            # Calculate costs
            for signal in self.case.kpi_json[source]:
                pow_data = np.array(self._get_data_from_last_index(signal,self.i_last_cost))
                self.cost_dict[signal] += \
                    np.trapezoid(np.multiply(source_price_data,pow_data),
                          self._get_data_from_last_index('time',self.i_last_cost))*factor
                self.cost_dict_by_source[source+'_'+signal] += \
                    self.cost_dict[signal]
                self.cost_tot = self.cost_tot + self.cost_dict[signal]/self.case._get_area() # Normalize total by floor area

        # Assign to case
        self.case.cost_tot            = self.cost_tot
        self.case.cost_dict           = self.cost_dict
        self.case.cost_dict_by_source = self.cost_dict_by_source

        # Update last integration index
        self._set_last_index('cost', set_initial=False)

        return self.cost_tot

    def get_emissions(self):
        '''This method returns the measure of the total building
        emissions in kgCO2 when accounting for the sum of all
        energy vectors present in the test case.

        Parameters
        ----------
        None

        Notes
        -----
        It is assumed that power is measured in Watts

        '''

        self.emis_tot = 0.
        index=self._get_data_from_last_index('time',self.i_last_emis)

        for source in self.sources_emis:
            # Calculate the operational emissions from power sources
            if 'Power' in source:
                source_emissions_data = \
                np.array(self.case.data_manager.get_data(index=index,
                        variables=['Emissions'+source])\
                         ['Emissions'+source])
                for signal in self.case.kpi_json[source]:
                    pow_data = np.array(self._get_data_from_last_index(signal,self.i_last_emis))
                    self.emis_dict[signal] += \
                        np.trapezoid(np.multiply(source_emissions_data,pow_data),
                              self._get_data_from_last_index('time',self.i_last_emis))*2.77778e-7 # Convert to kWh
                    self.emis_dict_by_source[source+'_'+signal] += \
                        self.emis_dict[signal]
                    self.emis_tot = self.emis_tot + self.emis_dict[signal]/self.case._get_area() # Normalize total by floor area

        # Update last integration index
        self._set_last_index('emis', set_initial=False)

        # Assign to case
        self.case.emis_tot            = self.emis_tot
        self.case.emis_dict           = self.emis_dict
        self.case.emis_dict_by_source = self.emis_dict_by_source

        return self.emis_tot

    def get_computational_time_ratio(self):
        '''Obtain the computational time ratio as the average ratio between
        the elapsed control time and the test case control step
        time. The elapsed control time is measured as the
        time between two emulator simulations. A time counter starts
        at the end of the 'advance' test case method and finishes at
        the beginning of the following call to the same method.
        Notice that the accounted time includes not only the
        controller computational time but also the signal exchange
        time with the controller through the RESTAPI interface.

        Parameters
        ----------
        None

        Returns
        -------
        time_rat: float
            computational time ratio of this test case

        '''

        elapsed_control_time_ratio = self.case._get_elapsed_control_time_ratio()
        time_rat = np.mean(elapsed_control_time_ratio) if len(elapsed_control_time_ratio) else None

        self.case.time_rat = time_rat

        return time_rat

    def get_actuator_travel(self):
        '''This method returns the measure of the actuator travel arc length when accounting for the sum of all
        the actuators present in the test case.

        Parameters
        ----------
        None

        Returns
        -------
        ltra_tot: float
            total arc length of actuator travel

        '''
        self.ltra_tot = 0.
        # Calculate total arc length of actuator travel

        for source in self.sources_ltra:
            for signal in self.ltra_source_key_mapping[source]:
                ltra_data = np.array(self._get_data_from_last_index(signal,self.i_last_ltra, store="u_store"))
                index_data = np.array(self._get_data_from_last_index('time',self.i_last_ltra, store="u_store"))
                
                # Normalize ltra_data to [0, 1] with division by zero handling
                ltra_data_min = self.case.inputs_metadata[signal]['Minimum']
                ltra_data_max = self.case.inputs_metadata[signal]['Maximum']
                if ltra_data_max > ltra_data_min:
                    normalized_ltra_data = (ltra_data - ltra_data_min) / (ltra_data_max - ltra_data_min)
                else:
                    normalized_ltra_data = np.zeros_like(ltra_data)  # or np.ones_like(ltra_data), based on your logic
                
                # Normalize index_data to [0, 1] with division by zero handling
                index_data_min = np.min(index_data)
                index_data_max = np.max(index_data)               
                if index_data_max > index_data_min:
                    normalized_index_data = (index_data - index_data_min) / (index_data_max - index_data_min)
                else:
                    normalized_index_data = np.zeros_like(index_data)  # or np.ones_like(index_data), based on your logic

                # Calculate arc length and update dictionaries
                arc_length = self._arclength(normalized_index_data, normalized_ltra_data, 0, normalized_index_data[-1])
                self.ltra_dict[signal] += arc_length
                self.ltra_dict_by_source[source + '_' + signal] += self.ltra_dict[signal]
                self.ltra_tot += self.ltra_dict[signal]

        # Assign to case
        self.case.ltra_tot            = self.ltra_tot/len(self.ltra_dict) #Divide by the number of the control actuators
        self.case.ltra_dict           = self.ltra_dict
        self.case.ltra_dict_by_source = self.ltra_dict_by_source

        # Update last integration index
        self._set_last_index('ltra', set_initial=False, store="u_store")

        return self.ltra_tot/len(self.ltra_dict)


    def _arclength(self, x, y, a, b):
        """
        Computes the arclength of the given curve
        defined by (x0, y0), (x1, y1) ... (xn, yn)
        over the provided bounds, `a` and `b`.

        Parameters
        ----------
        x: numpy.ndarray
            The array of x values

        y: numpy.ndarray
            The array of y values corresponding to each value of x

        a: int
            The lower limit to integrate from

        b: int
            The upper limit to integrate to

        Returns
        -------
        numpy.float64
            The arclength of the curve

        """
        # Check if there is only one point in the x and y arrays
        if len(x) == 1:
            return 0  # Return 0 if there's only one data point
            
        bounds = (x >= a) & (x <= b)

        return trapz(np.sqrt(1 + np.gradient(y[bounds], x[bounds]) ** 2),x[bounds])

    def _set_last_index(self,label, set_initial=False, store="y_store"):
        '''Set last index for kpi calcualtion.

        Parameters
        ----------
        label: str
            Suffix of last index variable for which to set.
        set_initial: boolean
            True to force index to be set at initial testing time.
        store: str, optional
            Store to get data from, either "y_store" or "u_store". Default is "y_store".
        '''

        if store not in ["y_store", "u_store"]:
            raise ValueError("store must be 'y_store' or 'u_store'")

        data_store = getattr(self.case, store)

        # Initialize index
        if len(data_store['time']) > 0:
            if set_initial:
                # Find initial testing time index
                i = len([x for x in data_store['time'] if x < self.case.initial_time])
            else:
                # Use index since last integration
                i = len(data_store['time'])-1
        else:
            i = 0
        setattr(self, 'i_last_{}'.format(label),i)

    def _get_data_from_last_index(self,point,i, store="y_store"):
        '''Get data from last index indicated by i.

        Parameters
        ----------
        point: str
            Name of point to get data for from case.y_store
        i: int
            Integer to indicate the first time to get data
        store: str, optional
            Store to get data from, either "y_store" or "u_store". Default is "y_store".

        Returns
        -------
        data: np array
            Array of data from key from i onward

        '''
        if store not in ["y_store", "u_store"]:
            raise ValueError("store must be 'y_store' or 'u_store'")

        data_store = getattr(self.case, store)
        data = data_store[point][i:]

        return data

    def get_load_factors(self):
        '''Calculate the load factor for every power signal

        '''

        ldfs = OrderedDict()

        for signal in self.case.kpi_json['ElectricPower']:
            pow_data = np.array(self.case.y_store[signal])
            avg_pow = pow_data.mean()
            max_pow = pow_data.max()
            try:
                ldfs[signal]=avg_pow/max_pow
            except ZeroDivisionError as err:
                print("Error: {0}".format(err))
                return

        self.case.ldfs = ldfs

        return ldfs

    def get_power_peaks(self):
        '''Calculate the power peak for every power signal

        '''

        ppks = OrderedDict()

        for signal in self.case.kpi_json['ElectricPower']:
            pow_data = np.array(self.case.y_store[signal])
            max_pow = pow_data.max()
            ppks[signal]=max_pow

        self.case.ppks = ppks

        return ppks


if __name__ == "__main__":
    '''Nested pie chart example'''
    ene_dict = {'Heating_damper_y':50.,
                'Heating_HP_pump_y':160.,
                'Heating_pump_y':25.,
                'Cooling_fan_y':80.,
                'Heating_HP_fan_y':30.,
                'Heating_HP_prueba_y':0.,
                'Cooling_pump_y':80.,
                'Lighting_floor_1_zone1_lamp1_y':15.,
                'Lighting_floor_1_zone1_lamp2_y':23.,
                'Lighting_floor_1_zone2_y':87.,
                'Lighting_floor_2_y':37.}

    cal = KPI_Calculator(testcase=None)
    ene_tree = cal.get_dict_tree(ene_dict)
    cal.plot_nested_pie(ene_tree)<|MERGE_RESOLUTION|>--- conflicted
+++ resolved
@@ -11,11 +11,7 @@
 
 import numpy as np
 import pandas as pd
-<<<<<<< HEAD
-import json
-from scipy.integrate import trapz
-=======
->>>>>>> ca74e06f
+
 from collections import OrderedDict
 
 
