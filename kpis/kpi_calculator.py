'''
Created on Apr 25, 2019

@author: Javier Arroyo

This module contains the KPI_Calculator class with methods for processing 
the results of BOPTEST simulations and generating the corresponding key 
performance indicators.

'''

import matplotlib.pyplot as plt
import numpy as np
from scipy.integrate import trapz
from flask._compat import iteritems
from collections import OrderedDict

class KPI_Calculator(object):
    '''This class calculates the KPIs as a post-process after 
    a test is complete. Upon deployment of the test case, 
    the module first uses the KPI JSON file to 
    associate model output names with the appropriate KPIs 
    through the specified KPI annotations. Upon called to 
    do so, the module is able to calculate and return the 
    KPIs using data stored from the test case run.
    The core KPIs are a subset of the KPIs that can be 
    obtained using this class and that are considered 
    essential for the comparison between two or more 
    test cases. This class also supports other methods for
    evaluation, plotting and post-processing of an already
    deployed test case.  
    
    ''' 

    def __init__(self, testcase):
        '''Initialize the KPI_Calculator class. One KPI_Calculator
        is associated with one test case.
        
        Parameters
        ----------
        testcase: BOPTEST TestCase object
            object of an already deployed test case that
            contains the data stored from the test case run
        
        '''
        
        # Point to the test case object
        self.case = testcase
        
        # Naming convention from the signal exchange package of IBPSA
        self.sources = ['AirZoneTemperature',
                        'RadiativeZoneTemperature',
                        'OperativeZoneTemperature',
                        'RelativeHumidity',
                        'CO2Concentration',
                        'ElectricPower',
                        'DistrictHeatingPower',
                        'GasPower',
                        'BiomassPower',
                        'SolarThermalPower', 
                        'FreshWaterFlowRate']
    
    def get_core_kpis(self):
        '''Return the core KPIs of a test case.
        
        Returns 
        -------
        ckpi = dict
            Dictionary with the core KPIs, i.e., the KPIs
            that are considered essential for the comparison between
            two test cases
            
        '''
        
        ckpi = OrderedDict()
        ckpi['tdis_tot'] = self.get_thermal_discomfort()
        ckpi['idis_tot'] = self.get_iaq_discomfort()
        ckpi['ener_tot'] = self.get_energy()
        ckpi['cost_tot'] = self.get_cost()
        ckpi['emis_tot'] = self.get_emissions()        
        ckpi['time_rat'] = self.get_computational_time_ratio()
        
        return ckpi
        
    def get_thermal_discomfort(self, plot=False):
        '''The thermal discomfort is the integral of the deviation 
        of the temperature with respect to the predefined comfort 
        setpoint. Its units are of K*h.
        
        Parameters
        ----------
        plot: boolean, optional
            True to show a donut plot with the thermal discomfort metrics.
            Default is False.
            
        Returns
        -------
        tdis_tot: float
            total thermal discomfort accounted in this test case

        '''
        
        index=self.case.y_store['time']
        
        tdis_tot = 0
        tdis_dict = OrderedDict()
        
        for source in self.case.kpi_json.keys():
            if source.startswith('AirZoneTemperature'):
                # This is a potential source of thermal discomfort
<<<<<<< HEAD
                zone_id = source.replace(self.sources[0]+'[','')[:-1]
                
=======
                zone_id = source.replace('AirZoneTemperature[','')[:-1]
                if 'LowerSetp[{0}]'.format(zone_id) not in self.case.data.keys() or \
                   'UpperSetp[{0}]'.format(zone_id) not in self.case.data.keys():
                    raise KeyError('The zone identifier {0} from the emulator '\
                                   'model does not match the zone identifier '\
                                   'used in the data to specify the lower and '\
                                   'upper thermal comfort bounds'.format(zone_id))
                    
>>>>>>> 77d5591f
                for signal in self.case.kpi_json[source]:
                    # Load temperature set points from test case data
                    LowerSetp = np.array(self.case.data_manager.get_data(index=index)
                                     ['LowerSetp[{0}]'.format(zone_id)])
                    UpperSetp = np.array(self.case.data_manager.get_data(index=index)
                                     ['UpperSetp[{0}]'.format(zone_id)])                     
                    data = np.array(self.case.y_store[signal])
                    dT_lower = LowerSetp - data
                    dT_lower[dT_lower<0]=0
                    dT_upper = data - UpperSetp
                    dT_upper[dT_upper<0]=0
                    tdis_dict[signal[:-1]+'dTlower_y'] = \
                        trapz(dT_lower,self.case.y_store['time'])/3600.
                    tdis_dict[signal[:-1]+'dTupper_y'] = \
                        trapz(dT_upper,self.case.y_store['time'])/3600.
                    tdis_tot = tdis_tot + \
                              tdis_dict[signal[:-1]+'dTlower_y'] + \
                              tdis_dict[signal[:-1]+'dTupper_y']
        
        self.case.tdis_tot  = tdis_tot
        self.case.tdis_dict = tdis_dict
            
        if plot:
            self.case.tdis_tree = self.get_dict_tree(tdis_dict)
            self.plot_nested_pie(self.case.tdis_tree, metric='discomfort',
                                 units='Kh', breakdonut=False)
        
        return tdis_tot
        
    def get_iaq_discomfort(self, plot=False):
        '''The IAQ discomfort is the integral of the deviation 
        of the CO2 concentration with respect to the predefined comfort 
        setpoint. Its units are of ppm*h.
        
        Parameters
        ----------
        plot: boolean, optional
            True to show a donut plot with the iaq discomfort metrics.
            Default is False.
            
        Returns
        -------
        idis_tot: float
            total IAQ discomfort accounted in this test case

        '''
        
        index=self.case.y_store['time']
        
        idis_tot = 0
        idis_dict = OrderedDict()
        
        for source in self.case.kpi_json.keys():
            if source.startswith('CO2Concentration'):
                # This is a potential source of iaq discomfort
<<<<<<< HEAD
                zone_id = source.replace(self.sources[4]+'[','')[:-1]
                
=======
                zone_id = source.replace('CO2Concentration[','')[:-1]
                if 'UpperCO2[{0}]'.format(zone_id) not in self.case.data.keys():
                    raise KeyError('The zone identifier {0} from the emulator '\
                                   'model does not match the zone identifier '\
                                   'used in the data to specify the upper '\
                                   'CO2 concentration bound'.format(zone_id))
                    
>>>>>>> 77d5591f
                for signal in self.case.kpi_json[source]:
                    # Load CO2 set points from test case data
                    UpperSetp = np.array(self.case.data_manager.get_data(index=index)
                                     ['UpperCO2[{0}]'.format(zone_id)])                     
                    data = np.array(self.case.y_store[signal])
                    dI_upper = data - UpperSetp
                    dI_upper[dI_upper<0]=0
                    idis_dict[signal[:-1]+'dIupper_y'] = \
                        trapz(dI_upper,self.case.y_store['time'])/3600.
                    idis_tot = idis_tot + \
                              idis_dict[signal[:-1]+'dIupper_y']
        
        self.case.idis_tot  = idis_tot
        self.case.idis_dict = idis_dict
            
        if plot:
            self.case.idis_tree = self.get_dict_tree(idis_dict)
            self.plot_nested_pie(self.case.idis_tree, metric='IAQ discomfort',
                                 units='ppmh', breakdonut=False)
        
        return idis_tot
    
    def get_energy(self, plot=False, plot_by_source=False):
        '''This method returns the measure of the total building 
        energy use in kW*h when accounting for the sum of all 
        energy vectors present in the test case. 
        
        Parameters
        ----------
        plot: boolean, optional
            True to show a donut plot with the energy use 
            grouped by elements.
            Default is False.
        plot_by_source: boolean, optional
            True to show a donut plot with the energy use 
            grouped by sources.
            Default is False.
               
        Returns
        -------
        ener_tot: float
            total energy use
            
        '''
        
        ener_tot = 0
        # Dictionary to store energy usage by element
        ener_dict = OrderedDict()
        # Dictionary to store energy usage by source 
        ener_dict_by_source = OrderedDict()
        
        # Calculate total energy from power 
        # [returns KWh - assumes power measured in Watts]
        for source in self.sources:
            if 'Power' in source  and \
            source in self.case.kpi_json.keys():            
                for signal in self.case.kpi_json[source]:
                    pow_data = np.array(self.case.y_store[signal])
                    ener_dict[signal] = \
                        trapz(pow_data,
                              self.case.y_store['time'])*2.77778e-7 # Convert to kWh
                    ener_dict_by_source[source+'_'+signal] = \
                        ener_dict[signal]
                    ener_tot = ener_tot + ener_dict[signal]
                    
        # Assign to case       
        self.case.ener_tot            = ener_tot
        self.case.ener_dict           = ener_dict
        self.case.ener_dict_by_source = ener_dict_by_source
           
        if plot:
            self.case.ener_tree = self.get_dict_tree(ener_dict) 
            self.plot_nested_pie(self.case.ener_tree, metric='energy use',
                                 units='kWh')
        if plot_by_source:
            self.case.ener_tree_by_source = self.get_dict_tree(ener_dict_by_source) 
            self.plot_nested_pie(self.case.ener_tree_by_source, 
                                 metric='energy use by source', units='kWh')
        
        return ener_tot
    
    def get_cost(self, scenario='Constant', plot=False,
                 plot_by_source=False):
        '''This method returns the measure of the total building operational
        energy cost in euros when accounting for the sum of all energy
        vectors present in the test case as well as other sources of cost
        like water. 
        
        Parameters
        ----------
        scenario: string, optional
            There are three different scenarios considered for electricity:
            1. 'Constant': completely constant price
            2. 'Dynamic': day/night tariff
            3. 'HighlyDynamic': spot price changing every 15 minutes.
            Default is 'Constant'.
        plot: boolean, optional
            True to show a donut plot with the operational cost 
            grouped by elements.
            Default is False.
        plot_by_source: boolean, optional
            True to show a donut plot with the operational cost 
            grouped by sources.
            Default is False.
            
        Notes
        -----
        It is assumed that power is measured in Watts and water usage in m3
            
        '''
        
        cost_tot = 0
        # Dictionary to store operational cost by element
        cost_dict = OrderedDict()
        # Dictionary to store operational cost by source 
        cost_dict_by_source = OrderedDict()
        # Define time index
        index=self.case.y_store['time']
        
        for source in self.sources:
            
            # Calculate the operational cost from electricity in this scenario
            if 'ElectricPower' in source  and \
            source in self.case.kpi_json.keys(): 
                # Load the electricity price data of this scenario    
                electricity_price_data = \
                np.array(self.case.data_manager.get_data(index=index)\
                         ['Price'+source+scenario])       
                for signal in self.case.kpi_json[source]:
                    pow_data = np.array(self.case.y_store[signal])
                    cost_dict[signal] = \
                        trapz(np.multiply(electricity_price_data,pow_data),
                              self.case.y_store['time'])*2.77778e-7 # Convert to kWh
                    cost_dict_by_source[source+'_'+signal] = \
                        cost_dict[signal]
                    cost_tot = cost_tot + cost_dict[signal]
                    
            # Calculate the operational cost from other power sources        
            elif 'Power' in source  and \
            source in self.case.kpi_json.keys(): 
                # Load the source price data
                source_price_data = \
                np.array(self.case.data_manager.get_data(index=index)\
                         ['Price'+source])            
                for signal in self.case.kpi_json[source]:
                    pow_data = np.array(self.case.y_store[signal])
                    cost_dict[signal] = \
                        trapz(np.multiply(source_price_data,pow_data),
                              self.case.y_store['time'])*2.77778e-7 # Convert to kWh
                    cost_dict_by_source[source+'_'+signal] = \
                        cost_dict[signal]
                    cost_tot = cost_tot + cost_dict[signal]       
                    
            # Calculate the operational cost from other sources        
            elif 'FreshWater' in source  and \
            source in self.case.kpi_json.keys(): 
                # load the source price data
                source_price_data = \
                np.array(self.case.data_manager.get_data(index=index)\
                         ['Price'+source])            
                for signal in self.case.kpi_json[source]:
                    pow_data = np.array(self.case.y_store[signal])
                    cost_dict[signal] = \
                        trapz(np.multiply(source_price_data,pow_data),
                              self.case.y_store['time'])
                    cost_dict_by_source[source+'_'+signal] = \
                        cost_dict[signal]
                    cost_tot = cost_tot + cost_dict[signal]                      
                    
        # Assign to case       
        self.case.cost_tot            = cost_tot
        self.case.cost_dict           = cost_dict
        self.case.cost_dict_by_source = cost_dict_by_source
        
        if plot:
            self.case.cost_tree = self.get_dict_tree(cost_dict) 
            self.plot_nested_pie(self.case.cost_tree, metric='cost',
                                 units='euros')
        if plot_by_source:
            self.case.cost_tree_by_source = self.get_dict_tree(cost_dict_by_source) 
            self.plot_nested_pie(self.case.cost_tree_by_source, 
                                 metric='cost by source', units='euros')
         
        return cost_tot

    def get_emissions(self, plot=False, plot_by_source=False):
        '''This method returns the measure of the total building 
        emissions in kgCO2 when accounting for the sum of all 
        energy vectors present in the test case. 
        
        Parameters
        ----------
        plot: boolean, optional
            True if it it is desired to make plots related with
            the emission metric.
            Default is False.
        plot_by_source: boolean, optional
            True to show a donut plot with the operational cost 
            grouped by sources.
            Default is False.
            
        Notes
        -----
        It is assumed that power is measured in Watts 
            
        '''
        
        emis_tot = 0
        # Dictionary to store emissions by element
        emis_dict = OrderedDict()
        # Dictionary to store emissions by source 
        emis_dict_by_source = OrderedDict()
        # Define time index
        index=self.case.y_store['time']
        
        for source in self.sources:
            
            # Calculate the operational emissions from power sources        
            if 'Power' in source  and \
            source in self.case.kpi_json.keys(): 
                source_emissions_data = \
                np.array(self.case.data_manager.get_data(index=index)\
                         ['Emissions'+source])            
                for signal in self.case.kpi_json[source]:
                    pow_data = np.array(self.case.y_store[signal])
                    emis_dict[signal] = \
                        trapz(np.multiply(source_emissions_data,pow_data),
                              self.case.y_store['time'])*2.77778e-7 # Convert to kWh
                    emis_dict_by_source[source+'_'+signal] = \
                        emis_dict[signal]
                    emis_tot = emis_tot + emis_dict[signal]                           
                    
        # Assign to case       
        self.case.emis_tot            = emis_tot
        self.case.emis_dict           = emis_dict
        self.case.emis_dict_by_source = emis_dict_by_source
        
        if plot:
            self.case.emis_tree = self.get_dict_tree(emis_dict) 
            self.plot_nested_pie(self.case.emis_tree, metric='emissions',
                                 units='kgCO2')
        if plot_by_source:
            self.case.emis_tree_by_source = self.get_dict_tree(emis_dict_by_source) 
            self.plot_nested_pie(self.case.emis_tree_by_source, 
                                 metric='emissions by source', units='kgCO2')
         
        return emis_tot

    def get_computational_time_ratio(self, plot=False):
        '''Obtain the computational time ratio as the ratio between 
        the average of the elapsed control time and the test case 
        sampling time. The elapsed control time is measured as the 
        time between two emulator simulations. A time counter starts
        at the end of the 'advance' test case method and finishes at 
        the beginning of the following call to the same method. 
        Notice that the accounted time includes not only the 
        controller computational time but also the signal exchange
        time with the controller through the RESTAPI interface. 
        
        Parameters
        ----------
        plot: boolean, optional
            True if it it is desired to make a plot of the elapsed 
            controller time.
            Default is False.
            
        Returns
        -------
        time_rat: float
            computational time ratio of this test case

        '''
        
        elapsed_control_time = self.case.get_elapsed_control_time()
        elapsed_time_average = np.mean(np.asarray(elapsed_control_time))
        time_rat = elapsed_time_average/self.case.step
        
        self.case.time_rat = time_rat
        
        if plot:
            plt.figure()
            n=len(elapsed_control_time)
            bgn=int(self.case.step)
            end=int(self.case.step + n*self.case.step)
            plt.plot(range(bgn,end,int(self.case.step)),
                     elapsed_control_time)
            plt.show()
            
        return time_rat

    def get_load_factors(self):
        '''Calculate the load factor for every power signal
        
        '''
        
        ldfs = OrderedDict()
        
        for signal in self.case.kpi_json['ElectricPower']:
            pow_data = np.array(self.case.y_store[signal])
            avg_pow = pow_data.mean()
            max_pow = pow_data.max()
            try:
                ldfs[signal]=avg_pow/max_pow
            except ZeroDivisionError as err:
                print("Error: {0}".format(err))
                return
        
        self.case.ldfs = ldfs
    
        return ldfs

    def get_power_peaks(self):
        '''Calculate the power peak for every power signal
        
        '''
        
        ppks = OrderedDict()
        
        for signal in self.case.kpi_json['ElectricPower']:
            pow_data = np.array(self.case.y_store[signal])
            max_pow = pow_data.max()
            ppks[signal]=max_pow
        
        self.case.ppks = ppks
            
        return ppks
                            
    def get_dict_tree(self, dict_flat, sep='_',
                      remove_null=True, merge_branches=True):
        '''This method creates a dictionary tree from a 
        flat dictionary. A dictionary tree is a nested
        dictionary where each element contains other
        dictionaries which keys are the following 
        names of the strings in the keys of the 
        original dictionary and that are separated
        from each other with a 'sep' string case that
        can be specified.
        
        Parameters
        ----------
        dict_flat: dict
            dictionary containing only one layer of
            complexity. This means that the values of
            the dictionary do not contain any other
            dictionaries.
        sep: string, optioanl
            string that indicates different layers in 
            the keys of the original dictionary.
            Default is '_'.
        remove_null: Boolean, optional
            True if we don't want to include the null
            elements in the dictionary tree. These null
            elements create problems when plotting the 
            nested pie chart.
            Default is True.
        merge_branches: Boolean, optional
            Merge the branches where a key has only one value.
            This resolves the problem of getting a plain 
            dictionary with any key containing the 'sep'.
            Default is True.
            
        Returns
        -------
        dict_tree: dict
            nested dictionary with the different layers
            of complexity indicated by the 'sep' string
            in the keys of the original dictionary
            
        '''
        
        # Initialize the dictionary tree
        dict_tree = OrderedDict()
        # Remove the null elements from the flat dictionary
        if remove_null:
            dict_flat = self.remove_null_elements(dict_flat)
        # Each element of the flat dictionary is a branch of the tree
        for element in dict_flat.keys():
            # Create an auxiliary variable to go through the branches of the tree
            actual_layer = dict_tree
            # Read every component in the branch except the last '_y' term
            components = element.split(sep)[:-1]
            # Grow the branch with a new dictionary if not the last component
            for component in components[:-1]:
                # Check if this component is already in this layer
                if component not in actual_layer.keys():
                    # Create a dictionary in this layer to keep growing the branch
                    actual_layer[component]=OrderedDict()
                # Shift the actual layer by one component
                actual_layer = actual_layer[component]
            # If last component, assign the flat dictionary value
            actual_layer[components[-1]] = dict_flat[element]
        
        if merge_branches:
            dict_tree = self.merge_branches(dict_tree,sep=sep)
        
        return dict_tree
    
    def merge_branches(self, dictionary, sep='_'):
        '''Merge the branches where a key has only one value.
        This resolves the problem of getting a plain dictionary
        with any key containing the 'sep' element.
        
        Parameters
        ----------
        dictionary: dict
            dictionary for which we want to merge branches
        sep: string, optional
            string used to merge the key and the value of the
            elements of a dictionary in different layers.
            Default is '_'.
            
        Returns
        -------
        new_dict: dict
            a new dictionary with the branches merged

        '''
        
        for k,v in iteritems(dictionary):
            if isinstance(v, dict):
                if len(dictionary.keys())==1:
                    for vkey in v.keys():
                        dictionary[k+sep+vkey] = v[vkey]
                    dictionary.pop(k)
                 
                self.merge_branches(v)
                
        return dictionary 
    
    def sum_dict(self, dictionary):
        '''This method returns the sum of all values within a 
        nested dictionary that can contain float numbers 
        and/or other dictionaries containing the same type 
        of elements. It works in a recursive way.
        
        Parameters
        ----------
        dictionary: dict or float
            dictionary containing other dictionaries and/or
            float numbers. If it's a float it will return
            its value directly
            
        Returns
        -------    
        val: float
            value of the sum of all values within the 
            nested dictionary

        '''
        
        # Initialize the sum
        val=0.
        # If dictionary is a float we have arrived to an
        # end point and we want to return its value
        if isinstance(dictionary, float):
            
            return dictionary
        
        # If dictionary is still a dictionary we should 
        # keep searching for an end point with a float
        elif isinstance(dictionary, dict):
            for k in dictionary.keys():
                # Sum the values within this dictionary
                val += self.sum_dict(dictionary=dictionary[k])
                
            return val
    
    def count_elements(self, dictionary):
        '''This methods counts the number of end points in 
        a nested dictionary. An end point is considered
        to be a float number instead of a new dictionary
        layer.
        
        Parameters
        ----------
        dictionary: dict
            dictionary for which we want to count the 
            
        Returns
        -------
        n: integer
            number of total end points within the nested
            dictionary

        '''
        
        # Initialize the counter
        n=0
        # If dictionary is a float we have arrived to an
        # end point and we want to sum one element
        if isinstance(dictionary, float):
            
            return 1
        
        # If dictionary is still a dictionary we should 
        # keep searching for an end point 
        elif isinstance(dictionary, dict):
            for k in dictionary.keys():
                # Count the elements within this dictionary
                try:
                    n += self.count_elements(dictionary=dictionary[k])
                except:
                    pass
                
            return n
        
    def remove_null_elements(self, dictionary):
        '''This methods removes the null elements of a 
        plain dictionary
        
        Parameters
        ----------
        dictionary: dict
            dictionary for which we want to remove the null elements 
            
        Returns
        -------
        new_dict: dict
            a new dictionary without the null elements

        '''
        
        new_dict = OrderedDict()
        
        for k,v in iteritems(dictionary):
            if v!=0.: 
                new_dict[k] = dictionary[k]
        
        return new_dict
        
    def parse_color_indexes(self, dictionary, min_index=0, max_index=260):
        '''This method parses the color indexes for a nested pie chart
        and according to the number of elements within the dictionary
        that is going to be plotted. It will provide an equally 
        distributed range of color indexes between a minimum value
        and a maximum value. These indexes can then be used for a 
        matplotlib color map in order to provide an smooth color 
        variation within the chromatic circle. Notice that with 
        min_index and max_index it can be customized the color range
        to be used in the chart. These indexes must lay between the 
        minimum and maximum indexes of the color map used.
        
        Parameters
        ----------
        dictionary: dict
            dictionary for which the pie chart is going to be 
            plotted
        min_index: integer, optional
            minimum value of the index that is going to be used.
            Default is 0.
        max_index: integer, optional
            maximum value of the index that is going to be used.
            Default is 260.
        
        '''
        
        n = self.count_elements(dictionary)
        
        return np.linspace(min_index, max_index, n+1).astype(int)
        
    def plot_nested_pie(self, dictionary, ax=None, radius=1., delta=0.2,
                        dontlabel=None, breakdonut=True, 
                        metric = 'energy use', units = 'kW*h'):
        '''This method appends a pie plot from a nested dictionary
        to an axes of matplotlib object. If all the elements
        of the dictionary are float values it will make a simple
        pie plot with those values. If there are other nested
        dictionaries it will continue plotting them in a nested
        pie plot.
         
        Parameters
        ----------
        dictionary: dict
            dictionary containing other dictionaries and/or
            float numbers for which the pie plot is going to be
            created.
        ax: matplotlib axes object, optional
            axes object where the plot is going to be appended.
            Default is None.
        radius: float, optional
            radius of the outer layer of the pie plot.
            Default is 1.
        delta: float, optional
            desired difference between the radius of two 
            consecutive pie plot layers.
            Default is 0.2.
        dontlabel: list, optional
            list of items to not be labeled for more clarity.
            Default is None.
        breakdonut: boolean, optional
            if true it will not show the non labeled slices.
            Default is True.
        metric: string, optional
            indicates the metric that is being plotted. Notice that
            this is only used for the title of the plot.
            Default is 'energy use'.
        units: string, optional
            indicates the units used for the metric. Notice that
            this is only used for the title of the plot.
            Default is 'kW*h'.
            
        '''
        
        # Initialize the pie plot if not initialized yet
        if ax is None:
            _, ax = plt.subplots()
        if dontlabel is None:
            dontlabel = []
        # Get the color map to be used in this pie
        cmap = plt.get_cmap('rainbow')
        labels=[]
        # Parse the color indexes to be used in this pie
        color_indexes  = self.parse_color_indexes(dictionary)
        # Initialize the color indexes to be used in this layer
        cindexes_layer = [0]
        # Initialize the list of values to plot in this layer
        vals = []
        # Initialize a new dictionary for the next inner layer
        new_dict = OrderedDict()
        # Initialize the shifts for the required indices
        shift = np.zeros(len(dictionary.keys()))
        # Initialize a counter for the loop
        i=0
        # Go through every component in this layer
        for k_outer,v_outer in iteritems(dictionary):
            # Calculate the slice size of this component 
            vals.append(self.sum_dict(v_outer))
            # Append the new label if not end point (if not in dontlabel)
            last_key = k_outer.split('__')[-1]
            label = last_key if not any(k_outer.startswith(dntlbl) \
                                        for dntlbl in dontlabel) else ''
            labels.append(label)
            # Check if this component has nested dictionaries
            if isinstance(v_outer, dict):
                # If it has, add them to the new dictionary
                for k_inner,v_inner in iteritems(v_outer):
                    # Give a unique nested key name to it
                    new_dict[k_outer+'__'+k_inner] = v_inner
            # Check if this component is already a float end point 
            elif isinstance(v_outer, float):
                # If it is, add it to the new dictionary
                new_dict[k_outer] = v_outer
            # Count the number of elements in this component
            n = self.count_elements(v_outer)
            # Append the index of this component according to its
            # number of components in order to follow a progressive
            # chromatic circle
            cindexes_layer.append(cindexes_layer[-1]+n)
            # Make a shift if this is not an end point to do not use
            # the same color as the underlying end points. Make this
            # shift something characteristic of this layer by making
            # use of its radius 
            shift[i] = 0 if n==1 else 60*radius
            # Do not label this slice in the next layer if this was
            # already an end point or a null slice
            if n==1: 
                dontlabel.append(k_outer) 
            # Increase counter
            i+=1
        
        # Assign the colors to every component in this layer
        colors = cmap((color_indexes[[cindexes_layer[:-1]]] + \
                       shift).astype(int))
        
        # If breakdonut=True show a blank in the unlabeled items
        if breakdonut:
            for j,l in enumerate(labels):
                if l is '': colors[j]=[0., 0., 0., 0.]   
                
        # Append the obtained slice values of this layer to the axes
        ax.pie(np.array(vals), radius=radius, labels=labels, 
               labeldistance=radius, colors=colors,
               wedgeprops=dict(width=0.2, edgecolor='w', linewidth=0.3))
        
        # Keep nesting if there is still any dictionary between the values
        if not all(isinstance(v, float) for v in dictionary.values()):
            self.plot_nested_pie(new_dict, ax, radius=radius-delta,
                                 dontlabel=dontlabel, metric=metric, 
                                 units=units)
            
        # Don't continue nesting if all components were float end points 
        else:
            plt.title('Total {metric} = {value:.2f} {units}'.format(\
                metric=metric, value=self.sum_dict(dictionary), units=units))
            # Equal aspect ratio ensures that pie is drawn as a circle
            ax.axis('equal')
            plt.show()
            
if __name__ == "__main__":
    '''Nested pie chart example'''
    ene_dict = {'Heating_damper_y':50.,
                'Heating_HP_pump_y':160.,
                'Heating_pump_y':25.,
                'Cooling_fan_y':80.,
                'Heating_HP_fan_y':30.,
                'Heating_HP_prueba_y':0.,
                'Cooling_pump_y':80.,
                'Lighting_floor_1_zone1_lamp1_y':15.,
                'Lighting_floor_1_zone1_lamp2_y':23.,
                'Lighting_floor_1_zone2_y':87.,
                'Lighting_floor_2_y':37.}  
    
    cal = KPI_Calculator(testcase=None)
    ene_tree = cal.get_dict_tree(ene_dict)
    cal.plot_nested_pie(ene_tree)
    <|MERGE_RESOLUTION|>--- conflicted
+++ resolved
@@ -108,19 +108,8 @@
         for source in self.case.kpi_json.keys():
             if source.startswith('AirZoneTemperature'):
                 # This is a potential source of thermal discomfort
-<<<<<<< HEAD
-                zone_id = source.replace(self.sources[0]+'[','')[:-1]
+                zone_id = source.replace('AirZoneTemperature[','')[:-1]
                 
-=======
-                zone_id = source.replace('AirZoneTemperature[','')[:-1]
-                if 'LowerSetp[{0}]'.format(zone_id) not in self.case.data.keys() or \
-                   'UpperSetp[{0}]'.format(zone_id) not in self.case.data.keys():
-                    raise KeyError('The zone identifier {0} from the emulator '\
-                                   'model does not match the zone identifier '\
-                                   'used in the data to specify the lower and '\
-                                   'upper thermal comfort bounds'.format(zone_id))
-                    
->>>>>>> 77d5591f
                 for signal in self.case.kpi_json[source]:
                     # Load temperature set points from test case data
                     LowerSetp = np.array(self.case.data_manager.get_data(index=index)
@@ -176,18 +165,8 @@
         for source in self.case.kpi_json.keys():
             if source.startswith('CO2Concentration'):
                 # This is a potential source of iaq discomfort
-<<<<<<< HEAD
-                zone_id = source.replace(self.sources[4]+'[','')[:-1]
+                zone_id = source.replace('CO2Concentration[','')[:-1]
                 
-=======
-                zone_id = source.replace('CO2Concentration[','')[:-1]
-                if 'UpperCO2[{0}]'.format(zone_id) not in self.case.data.keys():
-                    raise KeyError('The zone identifier {0} from the emulator '\
-                                   'model does not match the zone identifier '\
-                                   'used in the data to specify the upper '\
-                                   'CO2 concentration bound'.format(zone_id))
-                    
->>>>>>> 77d5591f
                 for signal in self.case.kpi_json[source]:
                     # Load CO2 set points from test case data
                     UpperSetp = np.array(self.case.data_manager.get_data(index=index)
