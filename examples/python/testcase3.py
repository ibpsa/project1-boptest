--- conflicted
+++ resolved
@@ -11,22 +11,9 @@
 # ----------------------
 import sys
 import pathlib
-<<<<<<< HEAD
-import requests
-import time
-import pandas as pd
-# Add BOPTEST repository to PYTHONPATH for this example
-sys.path.insert(0, str(pathlib.Path(__file__).absolute().parents[2]))
-# ----------------------
-# TEST CONTROLLER IMPORT
-# ----------------------
-from examples.python.controllers import pidTwoZones
-# ----------------------
-=======
 from examples.python.interface import control_test
 sys.path.insert(0, str(pathlib.Path(__file__).absolute().parents[2]))
 
->>>>>>> dd7ae8d4
 
 def run(plot=False):
     """Run controller test.
@@ -59,29 +46,7 @@
     step = 300
     use_forecast = True
 
-<<<<<<< HEAD
-    # GET TEST INFORMATION
-    # --------------------
-    print('\nTEST CASE INFORMATION\n---------------------')
-    # Test case name
-    name = requests.get('{0}/name'.format(url)).json()
-    if name['message'] == 'success':
-        print('Name:\t\t\t\t{0}'.format(name['result']))
-    # Inputs available
-    inputs = requests.get('{0}/inputs'.format(url)).json()
-    if inputs['message'] == 'success':
-        print('Control Inputs:\t\t\t{0}'.format(inputs['result']))
-    # Measurements available
-    measurements = requests.get('{0}/measurements'.format(url)).json()
-    if measurements['message'] == 'success':
-        print('Measurements:\t\t\t{0}'.format(measurements['result']))
-    # Default simulation step
-    step_def = requests.get('{0}/step'.format(url)).json()
-    if step_def['message'] == 'success':
-        print('Default Simulation Step:\t{0}'.format(step_def['result']))
-=======
     # RUN THE CONTROL TEST
->>>>>>> dd7ae8d4
     # --------------------
     kpi, df_res, custom_kpi_result, forecasts = control_test(control_module,
                                                              start_time=start_time,
@@ -90,132 +55,6 @@
                                                              step=step,
                                                              use_forecast=use_forecast)
 
-<<<<<<< HEAD
-    # RUN TEST CASE
-    # -------------
-    # Initialize test case
-    global time
-    start = time.time()
-    # Initialize test case
-    print('Initializing test case simulation.')
-    res = requests.put('{0}/initialize'.format(url), data={'start_time':0,'warmup_period':0}).json()
-    if res['message'] == 'success':
-        print('Successfully initialized the simulation')
-    else:
-        print('Error when initializing the simulation:{}'.format(res['error']))   
-    # Set simulation step
-    print('Setting simulation step to {0}.'.format(step))
-    res = requests.put('{0}/step'.format(url), data={'step':step}).json()
-    if res['message'] == 'success':
-        print('Successfully set the simulation step')
-    else:
-        print('Error when setting the simulation step:{}'.format(res['error']))   
-    # Set forecast parameters
-    print('Setting forecast parameters')
-    res = requests.put('{0}/forecast_parameters'.format(url), data={'horizon':step, 'interval':step}).json()
-    if res['message'] == 'success':
-        print('Successfully set the forecast parameters')
-    else:
-        print('Error when setting the forecast parameters:{}'.format(res['error']))   
-    print('\nRunning test case...')
-    # Initialize u
-    u = pidTwoZones.initialize()
-    # Store setpoints for further plotting
-    setpoints = pd.DataFrame(columns=['LowerSetp[North]',
-                                      'UpperSetp[North]',
-                                      'LowerSetp[South]',
-                                      'UpperSetp[South]'])
-    # Simulation Loop
-    for i in range(int(length/step)):
-        # Advance simulation
-        res = requests.post('{0}/advance'.format(url), data=u).json()
-        if res['message'] == 'success':
-            print('Successfully advanced the simulation')
-        else:
-            print('Error when advancing the simulation:{}'.format(res['error']))  
-        # Get set points for each zone
-        forecast = requests.get('{0}/forecast'.format(url)).json()
-        if forecast['message'] == 'success':
-           print(forecast)
-           forecast = forecast['result']
-           print(forecast)
-           LowerSetpNor = forecast['LowerSetp[North]'][0]
-           UpperSetpNor = forecast['UpperSetp[North]'][0]
-           LowerSetpSou = forecast['LowerSetp[South]'][0]
-           UpperSetpSou = forecast['UpperSetp[South]'][0]
-           setpoints.loc[(i+1)*step, setpoints.columns] = \
-            [LowerSetpNor, UpperSetpNor, LowerSetpSou, UpperSetpSou]
-        else:
-           print('Error when getting the forecast:{}'.format(forecast['error']))
-        # Compute next control signal
-        u = pidTwoZones.compute_control(res['result'],
-                                        LowerSetpNor, UpperSetpNor,
-                                        LowerSetpSou, UpperSetpSou)
-
-    print('\nTest case complete.')
-    # -------------
-
-    # VIEW RESULTS
-    # ------------
-    # Report KPIs
-    kpi = requests.get('{0}/kpi'.format(url)).json()
-    kpi = kpi['result']
-    print('\nKPI RESULTS \n-----------')
-    for key in kpi.keys():
-        print(key)
-        if key == 'tdis_tot':
-            unit = 'Kh'
-        if key == 'idis_tot':
-            unit = 'ppmh'
-        elif key == 'ener_tot':
-            unit = 'kWh'
-        elif key == 'cost_tot':
-            unit = 'euro or $'
-        elif key == 'emis_tot':
-            unit = 'kg CO2'
-        elif key == 'time_rat':
-            unit = ''
-        print('{0}: {1} {2}'.format(key, kpi[key], unit))
-    # ------------
-
-    # POST PROCESS RESULTS
-    # --------------------
-    # Get result data
-    points = list(measurements['result'].keys()) + list(inputs['result'].keys())
-    df_res = pd.DataFrame()
-    for point in points:
-        res = requests.put('{0}/results'.format(url), data={'point_name':point,'start_time':0, 'final_time':length}).json()
-        res = res['result']
-        df_res = pd.concat((df_res,pd.DataFrame(data=res[point], index=res['time'],columns=[point])), axis=1)
-    df_res.index.name = 'time'
-    time = df_res.index.values/3600 # convert s --> hr
-    setpoints.index = setpoints.index/3600 # convert s --> hr
-    TZoneNor = df_res['TRooAirNor_y'].values-273.15 # convert K --> C
-    PHeatNor = df_res['PHeaNor_y'].values
-    TZoneSou = df_res['TRooAirSou_y'].values-273.15 # convert K --> C
-    PHeatSou = df_res['PHeaSou_y'].values
-    setpoints= setpoints - 273.15 # convert K --> C
-    # Plot results
-    if plot and res['message'] == 'success':
-        from matplotlib import pyplot as plt
-        plt.figure(1)
-        plt.title('Zone Temperatures')
-        plt.plot(time, TZoneNor, label='TZoneNor')
-        plt.plot(time, TZoneSou, label='TZoneSou')
-        for stp in setpoints.columns:
-            plt.plot(setpoints[stp], '--', label=stp)
-        plt.ylabel('Temperature [C]')
-        plt.xlabel('Time [hr]')
-        plt.legend()
-        plt.figure(2)
-        plt.title('Heater Powers')
-        plt.plot(time, PHeatNor, label='PHeatNor')
-        plt.plot(time, PHeatSou, label='PHeatSou')
-        plt.ylabel('Electrical Power [W]')
-        plt.xlabel('Time [hr]')
-        plt.legend()
-        plt.show()
-=======
     # POST-PROCESS RESULTS
     # --------------------
     setpoints = forecasts
@@ -249,7 +88,6 @@
             plt.show()
         except ImportError:
             print("Cannot import numpy or matplotlib for plot generation")
->>>>>>> dd7ae8d4
     # --------------------
 
     return kpi, df_res, custom_kpi_result
