# -*- coding: utf-8 -*-
"""
This module is an example python-based testing interface.  It uses the
``requests`` package to make REST API calls to the test case container,
which must already be running.  A controller is tested, which is
imported from a different module.

"""

# GENERAL PACKAGE IMPORT
# ----------------------
import sys
import pathlib
import requests
import pandas as pd
<<<<<<< HEAD
from boptest_client import BoptestClient

=======
# Add BOPTEST repository to PYTHONPATH for this example
sys.path.insert(0, str(pathlib.Path(__file__).absolute().parents[2]))
>>>>>>> 8b65dee3
# ----------------------

# TEST CONTROLLER IMPORT
# ----------------------
from examples.python.controllers import pidTwoZones
# ----------------------

def run(plot=False):
    '''Run test case.

    Parameters
    ----------
    plot : bool, optional
        True to plot timeseries results.
        Default is False.
    customized_kpi_config : string, optional
        The path of the json file which contains the customized kpi information.
        Default is None.

    Returns
    -------
    kpi : dict
        Dictionary of core KPI names and values.
        {kpi_name : value}
    res : dict
        Dictionary of trajectories of inputs and outputs.
    customizedkpis_result: dict
        Dictionary of tracked custom KPI calculations.
        Empty if no customized KPI calculations defined.

    '''

    # SETUP TEST CASE
    # ---------------
    # Set URL for testcase
    url = 'http://127.0.0.1:80'
    # Set simulation parameters
    length = 48*3600
    step = 300
    # ---------------
    # Submit testcase fmu
    client = BoptestClient(url)
    testcase = 'testcase3'
    testid = client.submit('./testcases/{0}/models/wrapped.fmu'.format(testcase))
    # ---------------

    # GET TEST INFORMATION
    # --------------------
    print('\nTEST CASE INFORMATION\n---------------------')
    # Test case name
    name = requests.get('{0}/name/{1}'.format(url, testid)).json()
    print('Name:\t\t\t\t{0}'.format(name))
    # Inputs available
    inputs = requests.get('{0}/inputs/{1}'.format(url, testid)).json()
    print('Control Inputs:\t\t\t{0}'.format(inputs))
    # Measurements available
    measurements = requests.get('{0}/measurements/{1}'.format(url, testid)).json()
    print('Measurements:\t\t\t{0}'.format(measurements))
    # Default simulation step
    step_def = requests.get('{0}/step/{1}'.format(url, testid)).json()
    print('Default Simulation Step:\t{0}'.format(step_def))
    # --------------------

    # RUN TEST CASE
    # -------------
    # Initialize test case
    print('Initializing test case simulation.')
    res = requests.put('{0}/initialize/{1}'.format(url, testid), data={'start_time':0,'warmup_period':0})
    # Set simulation step
    print('Setting simulation step to {0}.'.format(step))
    res = requests.put('{0}/step/{1}'.format(url, testid), data={'step':step})
    # Set forecast parameters
    print('Setting forecast parameters')
    res = requests.put('{0}/forecast_parameters/{1}'.format(url, testid), data={'horizon':step, 'interval':step})
    print('\nRunning test case...')
    # Initialize u
    u = pidTwoZones.initialize()
    # Store setpoints for further plotting
    setpoints = pd.DataFrame(columns=['LowerSetp[North]',
                                      'UpperSetp[North]',
                                      'LowerSetp[South]',
                                      'UpperSetp[South]'])
    # Simulation Loop
    for i in range(int(length/step)):
        # Advance simulation
        y = requests.post('{0}/advance/{1}'.format(url, testid), data=u).json()
        # Get set points for each zone
        forecast = requests.get('{0}/forecast/{1}'.format(url, testid)).json()
        LowerSetpNor = forecast['LowerSetp[North]'][0]
        UpperSetpNor = forecast['UpperSetp[North]'][0]
        LowerSetpSou = forecast['LowerSetp[South]'][0]
        UpperSetpSou = forecast['UpperSetp[South]'][0]
        setpoints.loc[(i+1)*step, setpoints.columns] = \
            [LowerSetpNor, UpperSetpNor, LowerSetpSou, UpperSetpSou]
        # Compute next control signal
        u = pidTwoZones.compute_control(y,
                                        LowerSetpNor, UpperSetpNor,
                                        LowerSetpSou, UpperSetpSou)

    print('\nTest case complete.')
    # -------------

    # VIEW RESULTS
    # ------------
    # Report KPIs
    kpi = requests.get('{0}/kpi/{1}'.format(url, testid)).json()
    print('\nKPI RESULTS \n-----------')
    for key in kpi.keys():
        if key == 'tdis_tot':
            unit = 'Kh'
        if key == 'idis_tot':
            unit = 'ppmh'
        elif key == 'ener_tot':
            unit = 'kWh'
        elif key == 'cost_tot':
            unit = 'euro or $'
        elif key == 'emis_tot':
            unit = 'kg CO2'
        elif key == 'time_rat':
            unit = ''
        print('{0}: {1} {2}'.format(key, kpi[key], unit))
    # ------------

    # POST PROCESS RESULTS
    # --------------------
    # Get result data
    points = list(measurements.keys()) + list(inputs.keys())
    df_res = pd.DataFrame()
    for point in points:
        res = requests.put('{0}/results/{1}'.format(url, testid), data={'point_name':point,'start_time':0, 'final_time':length}).json()
        df_res = pd.concat((df_res,pd.DataFrame(data=res[point], index=res['time'],columns=[point])), axis=1)
    df_res.index.name = 'time'
    time = df_res.index.values/3600 # convert s --> hr
    setpoints.index = setpoints.index/3600 # convert s --> hr
    TZoneNor = df_res['TRooAirNor_y'].values-273.15 # convert K --> C
    PHeatNor = df_res['PHeaNor_y'].values
    TZoneSou = df_res['TRooAirSou_y'].values-273.15 # convert K --> C
    PHeatSou = df_res['PHeaSou_y'].values
    setpoints= setpoints - 273.15 # convert K --> C
    # Plot results
    if plot:
        from matplotlib import pyplot as plt
        plt.figure(1)
        plt.title('Zone Temperatures')
        plt.plot(time, TZoneNor, label='TZoneNor')
        plt.plot(time, TZoneSou, label='TZoneSou')
        for stp in setpoints.columns:
            plt.plot(setpoints[stp], '--', label=stp)
        plt.ylabel('Temperature [C]')
        plt.xlabel('Time [hr]')
        plt.legend()
        plt.figure(2)
        plt.title('Heater Powers')
        plt.plot(time, PHeatNor, label='PHeatNor')
        plt.plot(time, PHeatSou, label='PHeatSou')
        plt.ylabel('Electrical Power [W]')
        plt.xlabel('Time [hr]')
        plt.legend()
        plt.show()
    # --------------------

    requests.put('{0}/stop/{1}'.format(url, testid))

    return kpi,df_res

if __name__ == "__main__":
    kpi,df_res = run(plot=False)<|MERGE_RESOLUTION|>--- conflicted
+++ resolved
@@ -13,13 +13,9 @@
 import pathlib
 import requests
 import pandas as pd
-<<<<<<< HEAD
-from boptest_client import BoptestClient
-
-=======
 # Add BOPTEST repository to PYTHONPATH for this example
 sys.path.insert(0, str(pathlib.Path(__file__).absolute().parents[2]))
->>>>>>> 8b65dee3
+from boptest_client import BoptestClient
 # ----------------------
 
 # TEST CONTROLLER IMPORT
