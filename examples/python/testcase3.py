--- conflicted
+++ resolved
@@ -37,35 +37,6 @@
 
     """
 
-<<<<<<< HEAD
-    # SETUP TEST CASE
-    # ---------------
-    # Set URL for testcase
-    url = 'http://127.0.0.1:80'
-    # Set simulation parameters
-    length = 48*3600
-    step = 300
-    # ---------------
-    testcase = 'testcase3'
-    testid = requests.post('{0}/testcases/{1}/select'.format(url,testcase)).json()['testid']
-    # ---------------
-
-    # GET TEST INFORMATION
-    # --------------------
-    print('\nTEST CASE INFORMATION\n---------------------')
-    # Test case name
-    name = requests.get('{0}/name/{1}'.format(url, testid)).json()
-    print('Name:\t\t\t\t{0}'.format(name))
-    # Inputs available
-    inputs = requests.get('{0}/inputs/{1}'.format(url, testid)).json()
-    print('Control Inputs:\t\t\t{0}'.format(inputs))
-    # Measurements available
-    measurements = requests.get('{0}/measurements/{1}'.format(url, testid)).json()
-    print('Measurements:\t\t\t{0}'.format(measurements))
-    # Default simulation step
-    step_def = requests.get('{0}/step/{1}'.format(url, testid)).json()
-    print('Default Simulation Step:\t{0}'.format(step_def))
-=======
     # CONFIGURATION FOR THE CONTROL TEST
     # ----------------------------------
     control_module = 'examples.python.controllers.pidTwoZones'
@@ -76,94 +47,15 @@
     use_forecast = True
 
     # RUN THE CONTROL TEST
->>>>>>> 155bbfb3
     # --------------------
-    kpi, df_res, custom_kpi_result, forecasts = control_test(control_module,
+    kpi, df_res, custom_kpi_result, forecasts = control_test("testcase3",
+                                                             control_module,
                                                              start_time=start_time,
                                                              warmup_period=warmup_period,
                                                              length=length,
                                                              step=step,
                                                              use_forecast=use_forecast)
 
-<<<<<<< HEAD
-    # RUN TEST CASE
-    # -------------
-    # Initialize test case
-    print('Initializing test case simulation.')
-    res = requests.put('{0}/initialize/{1}'.format(url, testid), data={'start_time':0,'warmup_period':0})
-    # Set simulation step
-    print('Setting simulation step to {0}.'.format(step))
-    res = requests.put('{0}/step/{1}'.format(url, testid), data={'step':step})
-    # Set forecast parameters
-    print('Setting forecast parameters')
-    res = requests.put('{0}/forecast_parameters/{1}'.format(url, testid), data={'horizon':step, 'interval':step})
-    print('\nRunning test case...')
-    # Initialize u
-    u = pidTwoZones.initialize()
-    # Store setpoints for further plotting
-    setpoints = pd.DataFrame(columns=['LowerSetp[North]',
-                                      'UpperSetp[North]',
-                                      'LowerSetp[South]',
-                                      'UpperSetp[South]'])
-    # Simulation Loop
-    for i in range(int(length/step)):
-        # Advance simulation
-        y = requests.post('{0}/advance/{1}'.format(url, testid), data=u).json()
-        # Get set points for each zone
-        forecast = requests.get('{0}/forecast/{1}'.format(url, testid)).json()
-        LowerSetpNor = forecast['LowerSetp[North]'][0]
-        UpperSetpNor = forecast['UpperSetp[North]'][0]
-        LowerSetpSou = forecast['LowerSetp[South]'][0]
-        UpperSetpSou = forecast['UpperSetp[South]'][0]
-        setpoints.loc[(i+1)*step, setpoints.columns] = \
-            [LowerSetpNor, UpperSetpNor, LowerSetpSou, UpperSetpSou]
-        # Compute next control signal
-        u = pidTwoZones.compute_control(y,
-                                        LowerSetpNor, UpperSetpNor,
-                                        LowerSetpSou, UpperSetpSou)
-
-    print('\nTest case complete.')
-    # -------------
-
-    # VIEW RESULTS
-    # ------------
-    # Report KPIs
-    kpi = requests.get('{0}/kpi/{1}'.format(url, testid)).json()
-    print('\nKPI RESULTS \n-----------')
-    for key in kpi.keys():
-        if key == 'tdis_tot':
-            unit = 'Kh'
-        if key == 'idis_tot':
-            unit = 'ppmh'
-        elif key == 'ener_tot':
-            unit = 'kWh'
-        elif key == 'cost_tot':
-            unit = 'euro or $'
-        elif key == 'emis_tot':
-            unit = 'kg CO2'
-        elif key == 'time_rat':
-            unit = ''
-        print('{0}: {1} {2}'.format(key, kpi[key], unit))
-    # ------------
-
-    # POST PROCESS RESULTS
-    # --------------------
-    # Get result data
-    points = list(measurements.keys()) + list(inputs.keys())
-    df_res = pd.DataFrame()
-    for point in points:
-        res = requests.put('{0}/results/{1}'.format(url, testid), data={'point_name':point,'start_time':0, 'final_time':length}).json()
-        df_res = pd.concat((df_res,pd.DataFrame(data=res[point], index=res['time'],columns=[point])), axis=1)
-    df_res.index.name = 'time'
-    time = df_res.index.values/3600 # convert s --> hr
-    setpoints.index = setpoints.index/3600 # convert s --> hr
-    TZoneNor = df_res['TRooAirNor_y'].values-273.15 # convert K --> C
-    PHeatNor = df_res['PHeaNor_y'].values
-    TZoneSou = df_res['TRooAirSou_y'].values-273.15 # convert K --> C
-    PHeatSou = df_res['PHeaSou_y'].values
-    setpoints= setpoints - 273.15 # convert K --> C
-    # Plot results
-=======
     # POST-PROCESS RESULTS
     # --------------------
     setpoints = forecasts
@@ -175,7 +67,6 @@
     power_heat_south = df_res['PHeaSou_y'].values
     setpoints = setpoints - 273.15  # convert K --> C
     # Plot results if needed
->>>>>>> 155bbfb3
     if plot:
         try:
             from matplotlib import pyplot as plt
@@ -200,14 +91,8 @@
             print("Cannot import numpy or matplotlib for plot generation")
     # --------------------
 
-<<<<<<< HEAD
-    requests.put('{0}/stop/{1}'.format(url, testid))
-
-    return kpi,df_res
-=======
     return kpi, df_res, custom_kpi_result
 
->>>>>>> 155bbfb3
 
 if __name__ == "__main__":
     kpi, df_res, custom_kpi_result = run()