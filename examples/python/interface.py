# -*- coding: utf-8 -*-
"""
This module is an example python-based testing interface.  It uses the
``requests`` package to make REST API calls to the test case container,
which must already be running.  A controller is tested, which is
imported from a different module.

"""

# GENERAL PACKAGE IMPORT
# ----------------------
import requests
import sys
import time
import numpy as np
import requests
from examples.python.custom_kpi.custom_kpi_calculator import CustomKPI
from examples.python.controllers.controller import Controller
import json
import collections
import pandas as pd


def check_response(response):
    """Check status code from restful API and return result if no error

    Parameters
    ----------

    response: obj, response object

    Returns
    -------
    result : dict, result from call to restful API

    """
    if isinstance(response, requests.Response):
        status = response.status_code
    if status == 200:
        response = response.json()['payload']
        return response
    print("Unexpected error: {}".format(response.text))
    print("Exiting!")
    sys.exit()


def control_test(testcase_name, control_module='', start_time=0, warmup_period=0, length=24*3600, scenario=None, step=300, customized_kpi_config=None, use_forecast=False):
    """
    Main interface that executes communication between testcase (controller) and the restufl API communicating with
        the model (FMU) running in docker.

    Parameters
    ----------

    testcase_name: str
        Name of test case controller should be run against.
    control_module: str
        relative path to controller code without .py suffix (e.g., 'controllers.sup').
    start_time: int, optional
        Simulation start time in seconds from midnight January 1st.
        Not used if scenario defined.
        Default is 0.
    warmup_period: int, optional
        Simulation warmup-period in seconds before start_time.
        Not used if scenario defined.
        Default is 0.
    length: int, optional
        Simulation duration in seconds (e.g., 24*3600 is a 1 day simulation).
        Not used if scenario defined.
        Default is 24*3600 (1-day).
    scenario: dict, optional
        Dictionary defining the predefined test scenario.
        {'time_period': str, 'electricity_price': str}.
        If specified, start_time, warmup_period, and length not used.
        Default is None.
    step: int, optional
        Simulation step size in seconds.
        Default is 300.
    customized_kpi_config: str, optional
        relative path to custom KPI (e.g., 'custom_kpi.custom_kpis_example.config')
        Default is None.

    Returns
    -------
    kpi : dict
        Dictionary of core KPI names and values.
        {kpi_name : value}
    res : dict
        Dictionary of trajectories of inputs and outputs.
    custom_kpi_result: dict
        Dictionary of tracked custom KPI calculations.
        Empty if no customized KPI calculations defined.
    forecasts : structure depends on controller
        Forecasts used to calculate control.
        None if controller does not use forecasts.

    """

    # SETUP TEST
    # -------------------------------------------------------------------------
    # Set URL for testcase
    url = 'http://127.0.0.1:80'
    # Instantiate concrete controller (pid, pidTwoZones, sup, etc.)
    controller = Controller(control_module, use_forecast)

    # GET TEST INFORMATION
    # -------------------------------------------------------------------------
    print('\nTEST CASE INFORMATION\n---------------------')
    # Select test case
    testid = requests.post("{0}/testcases/{1}/select".format(url, testcase_name)).json()["testid"]
    print('TestID:\t\t\t\t{0}'.format(testid))
    # Retrieve testcase name from REST API
    name = check_response(requests.get('{0}/name/{1}'.format(url,testid)))
    print('Name:\t\t\t\t{0}'.format(name))
    # Retrieve a list of inputs (controllable points) for the model from REST API
    inputs = check_response(requests.get('{0}/inputs/{1}'.format(url,testid)))
    print('Control Inputs:\t\t\t{0}'.format(inputs))
    # Retrieve a list of measurements (outputs) for the model from REST API
    measurements = check_response(requests.get('{0}/measurements/{1}'.format(url,testid)))
    print('Measurements:\t\t\t{0}'.format(measurements))
<<<<<<< HEAD
    # Get the default simulation timestep for the model for simulation run
    step_def = check_response(requests.get('{0}/step/{1}'.format(url,testid)))
    print('Default Control Step:\t{0}'.format(step_def))
=======
>>>>>>> 6ceeba29

    # IF ANY CUSTOM KPI CALCULATION, DEFINE STRUCTURES
    # ------------------------------------------------
    custom_kpis = []  # Initialize customized kpi calculation list
    custom_kpi_result = {}  # Initialize tracking of customized kpi calculation results
    if customized_kpi_config is not None:
        with open(customized_kpi_config) as f:
            config = json.load(f, object_pairs_hook=collections.OrderedDict)
        for key in config.keys():
            custom_kpis.append(CustomKPI(config[key]))
            custom_kpi_result[CustomKPI(config[key]).name] = []
    custom_kpi_result['time'] = []

    # RUN TEST CASE
    # -------------------------------------------------------------------------
    # Record real starting time
    start = time.time()
    # Initialize test case
    print('Initializing test case simulation.')
    # Check if a scenario is defined
    if scenario is not None:
        # Initialize test with a scenario and get response for time_period field
        res = check_response(requests.put('{0}/scenario/{1}'.format(url,testid), json=scenario))['time_period']
        if res == None:
            # If no time_period was specified (only electricity_price), initialize test with a specified start time and warmup period
<<<<<<< HEAD
            res = check_response(requests.put('{0}/initialize/{1}'.format(url,testid), json={'start_time': start_time, 'warmup_period': warmup_period}))
            print("RESULT: {}".format(res))
=======
            res = check_response(requests.put('{0}/initialize'.format(url), json={'start_time': start_time, 'warmup_period': warmup_period}))
>>>>>>> 6ceeba29
            # Set final time and total time steps according to specified length (seconds)
            final_time = start_time + length
            total_time_steps = int(length / step)  # calculate number of timesteps
        else:
            # If a time_period was specified, the initialization is complete
            # Record test simulation start time
            start_time = int(res['time'])
            # Set final time and total time steps to be very large since scenario defines length
            final_time = 10e9 # np.inf
            total_time_steps = int((365 * 24 * 3600)/step)
    else:
        # Initialize test with a specified start time and warmup period
<<<<<<< HEAD
        res = check_response(requests.put('{0}/initialize/{1}'.format(url,testid), json={'start_time': start_time, 'warmup_period': warmup_period}))
        print("RESULT: {}".format(res))
=======
        res = check_response(requests.put('{0}/initialize'.format(url), json={'start_time': start_time, 'warmup_period': warmup_period}))
>>>>>>> 6ceeba29
        # Set final time and total time steps according to specified length (seconds)
        final_time = start_time + length
        total_time_steps = int(length / step)  # calculate number of timesteps
    if res:
        print('Successfully initialized the simulation')
    print('\nRunning test case...')
<<<<<<< HEAD
    # Set simulation time step
    res = check_response(requests.put('{0}/step/{1}'.format(url,testid), json={'step': step}))
=======
    # Set and print simulation time step
    control_step = check_response(requests.put('{0}/step'.format(url), json={'step': step}))
    print('Current Control Step:\t{0}'.format(control_step['step']))
>>>>>>> 6ceeba29
    # Initialize input to simulation from controller
    u = controller.initialize()
    # Initialize forecast storage structure
    forecasts = None
<<<<<<< HEAD
    print(requests.get('{0}/scenario/{1}'.format(url,testid)).json())
=======
    res = check_response(requests.get('{0}/scenario'.format(url)))
    print('Current Scenario Setting:\t{0}'.format(res))
>>>>>>> 6ceeba29
    # Simulation Loop
    for t in range(total_time_steps):
        # Advance simulation with control input value(s)
        y = check_response(requests.post('{0}/advance/{1}'.format(url,testid), json=u))
        # If simulation is complete break simulation loop
        if not y:
            break
        # If custom KPIs are configured, compute the KPIs
        for kpi in custom_kpis:
            kpi.processing_data(y)  # Process data as needed for custom KPI
            custom_kpi_value = kpi.calculation()  # Calculate custom KPI value
            custom_kpi_result[kpi.name].append(round(custom_kpi_value, 2))  # Track custom KPI value
        custom_kpi_result['time'].append(y['time'])  # Track custom KPI calculation time
        # If controller needs a forecast, get the forecast data and provide the forecast to the controller
        if controller.use_forecast:
            # Retrieve forecast from restful API
            forecast_parameters = controller.get_forecast_parameters()
            forecast_data = check_response(requests.put('{0}/forecast/{1}'.format(url,testid), json=forecast_parameters))
            # Use forecast data to update controller-specific forecast data
            forecasts = controller.update_forecasts(forecast_data, forecasts)
        else:
            forecasts = None
        # Compute control signal input to simulation for the next timestep
        u = controller.compute_control(y, forecasts)
    print('\nTest case complete.')
    print('Elapsed time of test was {0} seconds.'.format(time.time()-start))

    # VIEW RESULTS
    # -------------------------------------------------------------------------
<<<<<<< HEAD
    # Report KPIs
    kpi = check_response(requests.get('{0}/kpi/{1}'.format(url,testid)))
    print('\nKPI RESULTS \n-----------')
=======
    # Report Custom KPIs
    if customized_kpi_config is not None:
        print('\nCustom KPI RESULTS \n------------------')
        print(pd.DataFrame(custom_kpi_result))

    # Report BOPTEST KPIs
    kpi = check_response(requests.get('{0}/kpi'.format(url)))
    print('\nBOPTEST KPI RESULTS \n-------------------')
>>>>>>> 6ceeba29
    for key in kpi.keys():
        if key == 'ener_tot':
            unit = 'kWh/m$^2$'
        elif key == 'pele_tot':
            unit = 'kW/m$^2$'
        elif key == 'pgas_tot':
            unit = 'kW/m$^2$'
        elif key == 'pdih_tot':
            unit = 'kW/m$^2$'
        elif key == 'tdis_tot':
            unit = 'Kh/zone'
        elif key == 'idis_tot':
            unit = 'ppmh/zone'
        elif key == 'cost_tot':
            unit = 'Euro or \$/m$^2$'
        elif key == 'emis_tot':
            unit = 'KgCO2/m$^2$'
        elif key == 'time_rat':
            unit = 's/s'
        else:
            unit = None
        print('{0}: {1} {2}'.format(key, kpi[key], unit))

    # POST PROCESS RESULTS
    # -------------------------------------------------------------------------
    # Get result data
    points = list(measurements.keys()) + list(inputs.keys())
    df_res = pd.DataFrame()
    res = check_response(requests.put('{0}/results/{1}'.format(url,testid), json={'point_names': points, 'start_time': start_time, 'final_time': final_time}))
    df_res = pd.DataFrame.from_dict(res)
    df_res = df_res.set_index('time')

    # SHUT DOWN TEST CASE
    # -------------------------------------------------------------------------
    print('\nShutting down test case...')
    res = requests.put("{0}/stop/{1}".format(url,testid))
    if res.status_code == 200:
        print('Done shutting down test case.')
    else:
        print('Error shutting down test case.')

    return kpi, df_res, custom_kpi_result, forecasts<|MERGE_RESOLUTION|>--- conflicted
+++ resolved
@@ -118,12 +118,6 @@
     # Retrieve a list of measurements (outputs) for the model from REST API
     measurements = check_response(requests.get('{0}/measurements/{1}'.format(url,testid)))
     print('Measurements:\t\t\t{0}'.format(measurements))
-<<<<<<< HEAD
-    # Get the default simulation timestep for the model for simulation run
-    step_def = check_response(requests.get('{0}/step/{1}'.format(url,testid)))
-    print('Default Control Step:\t{0}'.format(step_def))
-=======
->>>>>>> 6ceeba29
 
     # IF ANY CUSTOM KPI CALCULATION, DEFINE STRUCTURES
     # ------------------------------------------------
@@ -149,12 +143,7 @@
         res = check_response(requests.put('{0}/scenario/{1}'.format(url,testid), json=scenario))['time_period']
         if res == None:
             # If no time_period was specified (only electricity_price), initialize test with a specified start time and warmup period
-<<<<<<< HEAD
             res = check_response(requests.put('{0}/initialize/{1}'.format(url,testid), json={'start_time': start_time, 'warmup_period': warmup_period}))
-            print("RESULT: {}".format(res))
-=======
-            res = check_response(requests.put('{0}/initialize'.format(url), json={'start_time': start_time, 'warmup_period': warmup_period}))
->>>>>>> 6ceeba29
             # Set final time and total time steps according to specified length (seconds)
             final_time = start_time + length
             total_time_steps = int(length / step)  # calculate number of timesteps
@@ -167,36 +156,22 @@
             total_time_steps = int((365 * 24 * 3600)/step)
     else:
         # Initialize test with a specified start time and warmup period
-<<<<<<< HEAD
         res = check_response(requests.put('{0}/initialize/{1}'.format(url,testid), json={'start_time': start_time, 'warmup_period': warmup_period}))
-        print("RESULT: {}".format(res))
-=======
-        res = check_response(requests.put('{0}/initialize'.format(url), json={'start_time': start_time, 'warmup_period': warmup_period}))
->>>>>>> 6ceeba29
         # Set final time and total time steps according to specified length (seconds)
         final_time = start_time + length
         total_time_steps = int(length / step)  # calculate number of timesteps
     if res:
         print('Successfully initialized the simulation')
     print('\nRunning test case...')
-<<<<<<< HEAD
     # Set simulation time step
-    res = check_response(requests.put('{0}/step/{1}'.format(url,testid), json={'step': step}))
-=======
-    # Set and print simulation time step
-    control_step = check_response(requests.put('{0}/step'.format(url), json={'step': step}))
+    control_step = check_response(requests.put('{0}/step/{1}'.format(url,testid), json={'step': step}))
     print('Current Control Step:\t{0}'.format(control_step['step']))
->>>>>>> 6ceeba29
     # Initialize input to simulation from controller
     u = controller.initialize()
     # Initialize forecast storage structure
     forecasts = None
-<<<<<<< HEAD
-    print(requests.get('{0}/scenario/{1}'.format(url,testid)).json())
-=======
-    res = check_response(requests.get('{0}/scenario'.format(url)))
+    res = requests.get('{0}/scenario/{1}'.format(url,testid)).json()
     print('Current Scenario Setting:\t{0}'.format(res))
->>>>>>> 6ceeba29
     # Simulation Loop
     for t in range(total_time_steps):
         # Advance simulation with control input value(s)
@@ -226,20 +201,14 @@
 
     # VIEW RESULTS
     # -------------------------------------------------------------------------
-<<<<<<< HEAD
-    # Report KPIs
-    kpi = check_response(requests.get('{0}/kpi/{1}'.format(url,testid)))
-    print('\nKPI RESULTS \n-----------')
-=======
     # Report Custom KPIs
     if customized_kpi_config is not None:
         print('\nCustom KPI RESULTS \n------------------')
         print(pd.DataFrame(custom_kpi_result))
 
     # Report BOPTEST KPIs
-    kpi = check_response(requests.get('{0}/kpi'.format(url)))
+    kpi = check_response(requests.get('{0}/kpi/{1}'.format(url,testid)))
     print('\nBOPTEST KPI RESULTS \n-------------------')
->>>>>>> 6ceeba29
     for key in kpi.keys():
         if key == 'ener_tot':
             unit = 'kWh/m$^2$'
