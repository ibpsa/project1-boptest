# -*- coding: utf-8 -*-
"""
This module is an example python-based testing interface.  It uses the
``requests`` package to make REST API calls to the test case container,
which mus already be running.  A controller is tested, which is
imported from a different module.

"""

# GENERAL PACKAGE IMPORT
# ----------------------
import sys
import pathlib
import requests
import numpy as np
import json,collections
import pandas as pd
<<<<<<< HEAD
from boptest_client import BoptestClient
=======
# Add BOPTEST repository to PYTHONPATH for this example
sys.path.insert(0, str(pathlib.Path(__file__).absolute().parents[2]))
# Add custom KPI calculation
from examples.python.custom_kpi import custom_kpi_calculator as kpicalculation
>>>>>>> 8b65dee3

# ----------------------

# TEST CONTROLLER IMPORT
# ----------------------
from examples.python.controllers import pid
# ----------------------

def run(plot=False, customized_kpi_config=None):
    '''Run test case.

    Parameters
    ----------
    plot : bool, optional
        True to plot timeseries results.
        Default is False.
    customized_kpi_config : string, optional
        The path of the json file which contains the customized kpi information.
        Default is None.

    Returns
    -------
    kpi : dict
        Dictionary of core KPI names and values.
        {kpi_name : value}
    res : dict
        Dictionary of trajectories of inputs and outputs.
    customizedkpis_result: dict
        Dictionary of tracked custom KPI calculations.
        Empty if no customized KPI calculations defined.

    '''

    # SETUP TEST CASE
    # ---------------
    # Set URL for testcase
    url = 'http://127.0.0.1'
    # Set simulation parameters
    length = 48*3600
    step = 300
    # Submit testcase fmu
    client = BoptestClient(url)
    testcase = 'testcase1'
    testid = client.submit('./testcases/{0}/models/wrapped.fmu'.format(testcase))
    # ---------------

    # GET TEST INFORMATION
    # --------------------
    print('\nTEST CASE INFORMATION\n---------------------')
    # Test case name
    ## name = requests.get('{0}/{1}/name'.format(url,testid)).json()
    #### print('Name:\t\t\t\t{0}'.format(name))
    # Inputs available
    inputs = requests.get('{0}/inputs/{1}'.format(url,testid)).json()
    print('Control Inputs:\t\t\t{0}'.format(inputs))
    # Measurements available
    measurements = requests.get('{0}/measurements/{1}'.format(url,testid)).json()
    print('Measurements:\t\t\t{0}'.format(measurements))
    # Default simulation step
    step_def = requests.get('{0}/step/{1}'.format(url,testid)).json()
    print('Default Simulation Step:\t{0}'.format(step_def))
    # --------------------

    # Define customized KPI if any
    customizedkpis=[] # Initialize customzied kpi calculation list
    customizedkpis_result={} # Initialize tracking of customized kpi calculation results
    if customized_kpi_config is not None:
        with open(customized_kpi_config) as f:
                config=json.load(f,object_pairs_hook=collections.OrderedDict)
        for key in config.keys():
               customizedkpis.append(kpicalculation.cutomizedKPI(config[key]))
               customizedkpis_result[kpicalculation.cutomizedKPI(config[key]).name]=[]
    customizedkpis_result['time']=[]
    # --------------------

    # RUN TEST CASE
    # -------------
    # Reset test case
    print('Initializing the simualation.')
    res = requests.put('{0}/initialize/{1}'.format(url,testid), data={'start_time':0,'warmup_period':0})
    if res:
        print('Successfully initialized the simulation')
    # Set simulation step
    print('Setting simulation step to {0}.'.format(step))
    res = requests.put('{0}/step/{1}'.format(url, testid), data={'step':step})
    print('\nRunning test case...')
    # Initialize u
    u = pid.initialize()
    # Simulation Loop
    for i in range(int(length/step)):
        # Advance simulation
        y = requests.post('{0}/advance/{1}'.format(url,testid), data=u).json()
        # Compute next control signal
        u = pid.compute_control(y)
        # Compute customized KPIs if any
        if customized_kpi_config is not None:
             for customizedkpi in customizedkpis:
                  customizedkpi.processing_data(y) # Process data as needed for custom KPI
                  customizedkpi_value = customizedkpi.calculation() # Calculate custom KPI value
                  customizedkpis_result[customizedkpi.name].append(round(customizedkpi_value,2)) # Track custom KPI value
                  print('KPI:\t{0}:\t{1}'.format(customizedkpi.name,round(customizedkpi_value,2))) # Print custom KPI value
             customizedkpis_result['time'].append(y['time']) # Track custom KPI calculation time
    print('\nTest case complete.')
    # -------------

    # VIEW RESULTS
    # ------------
    # Report KPIs
    kpi = requests.get('{0}/kpi/{1}'.format(url,testid)).json()
    print('\nKPI RESULTS \n-----------')
    for key in kpi.keys():
        if key == 'tdis_tot':
            unit = 'Kh'
        if key == 'idis_tot':
            unit = 'ppmh'
        elif key == 'ener_tot':
            unit = 'kWh'
        elif key == 'cost_tot':
            unit = 'euro or $'
        elif key == 'emis_tot':
            unit = 'kg CO2'
        elif key == 'time_rat':
            unit = ''
        print('{0}: {1} {2}'.format(key, kpi[key], unit))
    # ------------

    # POST PROCESS RESULTS
    # --------------------
    # Get result data into result df
<<<<<<< HEAD
    points = list(measurements) + list(inputs)
=======
    points = list(measurements.keys()) + list(inputs.keys())
>>>>>>> 8b65dee3
    df_res = pd.DataFrame()
    for point in points:
        res = requests.put('{0}/results/{1}'.format(url,testid), data={'point_name':point,'start_time':0, 'final_time':length}).json()
        df_res = pd.concat((df_res,pd.DataFrame(data=res[point], index=res['time'],columns=[point])), axis=1)
    df_res.index.name = 'time'
    time = df_res.index.values/3600 # convert s --> hr
    TZone = df_res['TRooAir_y'].values-273.15 # convert K --> C
    PHeat = df_res['PHea_y'].values
    QHeat = df_res['oveAct_u'].values
    #### # Plot results
    #### if plot:
    ####     from matplotlib import pyplot as plt
    ####     plt.figure(1)
    ####     plt.title('Zone Temperature')
    ####     plt.plot(time, TZone)
    ####     plt.plot(time, 20*np.ones(len(time)), '--')
    ####     plt.plot(time, 23*np.ones(len(time)), '--')
    ####     plt.ylabel('Temperature [C]')
    ####     plt.xlabel('Time [hr]')
    ####     plt.figure(2)
    ####     plt.title('Heater Power')
    ####     plt.plot(time, PHeat)
    ####     plt.ylabel('Electrical Power [W]')
    ####     plt.xlabel('Time [hr]')
    ####     plt.show()
    #### # --------------------

    requests.put('{0}/stop/{1}'.format(url, testid))
    return kpi,df_res,customizedkpis_result

if __name__ == "__main__":
    kpi,df_res,customizedkpis_result = run(customized_kpi_config='examples/python/custom_kpi/custom_kpis_example.config')<|MERGE_RESOLUTION|>--- conflicted
+++ resolved
@@ -15,14 +15,11 @@
 import numpy as np
 import json,collections
 import pandas as pd
-<<<<<<< HEAD
-from boptest_client import BoptestClient
-=======
 # Add BOPTEST repository to PYTHONPATH for this example
 sys.path.insert(0, str(pathlib.Path(__file__).absolute().parents[2]))
 # Add custom KPI calculation
 from examples.python.custom_kpi import custom_kpi_calculator as kpicalculation
->>>>>>> 8b65dee3
+from boptest_client import BoptestClient
 
 # ----------------------
 
@@ -152,11 +149,7 @@
     # POST PROCESS RESULTS
     # --------------------
     # Get result data into result df
-<<<<<<< HEAD
-    points = list(measurements) + list(inputs)
-=======
     points = list(measurements.keys()) + list(inputs.keys())
->>>>>>> 8b65dee3
     df_res = pd.DataFrame()
     for point in points:
         res = requests.put('{0}/results/{1}'.format(url,testid), data={'point_name':point,'start_time':0, 'final_time':length}).json()
