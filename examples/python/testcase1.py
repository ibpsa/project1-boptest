--- conflicted
+++ resolved
@@ -13,11 +13,8 @@
 import numpy as np
 from examples.python.custom_kpi import custom_kpi_calculator as kpicalculation
 import json,collections
-<<<<<<< HEAD
+import pandas as pd
 from boptest_client import BoptestClient
-=======
-import pandas as pd
->>>>>>> fdc1cde8
 
 # ----------------------
 
@@ -144,15 +141,19 @@
         print('{0}: {1} {2}'.format(key, kpi[key], unit))
     # ------------
 
-    # POST PROCESS RESULTS
-    # --------------------
-<<<<<<< HEAD
-    # Get result data
-    #### res = requests.get('{0}/results/{1}'.format(url,testid)).json()
-    #### time = [x/3600 for x in res['y']['time']] # convert s --> hr
-    #### TZone = [x-273.15 for x in res['y']['TRooAir_y']] # convert K --> C
-    #### PHeat = res['y']['PHea_y']
-    #### QHeat = res['u']['oveAct_u']
+    #### # POST PROCESS RESULTS
+    #### # --------------------
+    #### # Get result data into result df
+    #### points = measurements.keys() + inputs.keys()
+    #### df_res = pd.DataFrame()
+    #### for point in points:
+    ####     res = requests.put('{0}/results'.format(url), data={'point_name':point,'start_time':0, 'final_time':length}).json()
+    ####     df_res = pd.concat((df_res,pd.DataFrame(data=res[point], index=res['time'],columns=[point])), axis=1)
+    #### df_res.index.name = 'time'
+    #### time = df_res.index.values/3600 # convert s --> hr
+    #### TZone = df_res['TRooAir_y'].values-273.15 # convert K --> C
+    #### PHeat = df_res['PHea_y'].values
+    #### QHeat = df_res['oveAct_u'].values
     #### # Plot results
     #### if plot:
     ####     from matplotlib import pyplot as plt
@@ -171,40 +172,8 @@
     ####     plt.show()
     #### # --------------------
 
-    #### return kpi,res,customizedkpis_result
+    #### return kpi,df_res,customizedkpis_result
     return None,None,None
-=======
-    # Get result data into result df
-    points = measurements.keys() + inputs.keys()
-    df_res = pd.DataFrame()
-    for point in points:
-        res = requests.put('{0}/results'.format(url), data={'point_name':point,'start_time':0, 'final_time':length}).json()
-        df_res = pd.concat((df_res,pd.DataFrame(data=res[point], index=res['time'],columns=[point])), axis=1)
-    df_res.index.name = 'time'
-    time = df_res.index.values/3600 # convert s --> hr
-    TZone = df_res['TRooAir_y'].values-273.15 # convert K --> C
-    PHeat = df_res['PHea_y'].values
-    QHeat = df_res['oveAct_u'].values
-    # Plot results
-    if plot:
-        from matplotlib import pyplot as plt
-        plt.figure(1)
-        plt.title('Zone Temperature')
-        plt.plot(time, TZone)
-        plt.plot(time, 20*np.ones(len(time)), '--')
-        plt.plot(time, 23*np.ones(len(time)), '--')
-        plt.ylabel('Temperature [C]')
-        plt.xlabel('Time [hr]')
-        plt.figure(2)
-        plt.title('Heater Power')
-        plt.plot(time, PHeat)
-        plt.ylabel('Electrical Power [W]')
-        plt.xlabel('Time [hr]')
-        plt.show()
-    # --------------------
-
-    return kpi,df_res,customizedkpis_result
->>>>>>> fdc1cde8
 
 if __name__ == "__main__":
     kpi,df_res,customizedkpis_result = run(customized_kpi_config='custom_kpi/custom_kpis_example.config')