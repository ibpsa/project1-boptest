--- conflicted
+++ resolved
@@ -91,13 +91,9 @@
     return u
 
 
-<<<<<<< HEAD
-def update_predictions(forecast_config, forecast):
+def update_forecasts(forecast_config, forecast):
     """Compute the control input from the measurement.
-=======
-def update_forecast(prediction_config, forecast):
-    """Update the control input from forecast.
->>>>>>> d92e5615
+
 
     Parameters
     ----------
@@ -110,15 +106,15 @@
 
     Returns
     -------
-    predictions : dict
+    forecasts : dict
         Defines the control input to be used for the next step.
         {<input_name> : <input_value>}
 
     """
-    predictions = []
+    forecasts = []
     if forecast:
         for j in range(len(forecast_config)):
-            predictions.append(forecast[forecast_config[j]][0])
+            forecasts.append(forecast[forecast_config[j]][0])
     else:
         print("Cannot do controller prediction - No forecast!")
-    return predictions+    return forecasts