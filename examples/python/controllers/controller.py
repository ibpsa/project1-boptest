--- conflicted
+++ resolved
@@ -3,13 +3,10 @@
 import pandas as pd
 
 
-<<<<<<< HEAD
+
 class Control(object):
     def __init__(self, module, forecast_config):
-=======
-class Controller(object):
-    def __init__(self, module, forecast_config, step):
->>>>>>> d92e5615
+
         """Controller object - instantiates concrete implementation of controller configured
         in configuration
 
@@ -19,11 +16,6 @@
             path to concrete implementation of controller
         forecast_config : list of strings, dict
             list of data names obtained by instatiator get/forecast method
-<<<<<<< HEAD
-=======
-        step: int
-            step size in simulation used to store forecasts from forecast as simulation progresses
->>>>>>> d92e5615
         """
         try:
             controller = importlib.import_module(module)
@@ -32,44 +24,14 @@
             sys.exit()
 
         if forecast_config is not None:
-<<<<<<< HEAD
-            self.update_predictions = controller.update_predictions
+            self.update_forecasts = controller.update_forecasts
             self.use_forecast = True
         else:
             self.use_forecast = False
         self.compute_control = controller.compute_control
         self.initialize = controller.initialize
         self.controller = controller
-=======
-            forecasts_store = pd.DataFrame(columns=forecast_config)
-            self.update_forecast = module.update_forecast
-            self.use_forecast = True
-        else:
-            forecasts_store = None
-            self.use_forecast = False
-        self.compute_control = module.compute_control
-        self.initialize = module.initialize
-        self.forecasts_store = forecasts_store
-        self.forecast_config = forecast_config
-        self.step = step
 
-    def forecast(self, forecast, iteration):
-        """Pass forecast value from interface to concrete implementation of the controller
 
-        Parameters
-        ----------
-        forecast : str, required
-            path to concrete implementation of controller.
-        iteration: int, required
-            Number of timesteps simulation has progressed though.
 
-        Returns
-        -----------
-        forecasts: list
-        forecast for data point in simulation returned by call to /forecast
-        """
-        forecasts = self.update_forecast(self.forecast_config, forecast)
-        if self.forecasts_store is not None:
-            self.forecasts_store.loc[(iteration + 1) * self.step, self.forecasts_store.columns] = forecasts
-        return forecasts
->>>>>>> d92e5615
+
