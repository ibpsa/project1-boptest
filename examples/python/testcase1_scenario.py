--- conflicted
+++ resolved
@@ -34,80 +34,6 @@
 
     """
 
-<<<<<<< HEAD
-    # GENERAL PACKAGE IMPORT
-    # -----------------------------------------------------------------------------
-    import requests
-    import numpy as np
-    # -----------------------------------------------------------------------------
-    # TEST CONTROLLER IMPORT
-    # -----------------------------------------------------------------------------
-    from examples.python.controllers import pid
-    # -----------------------------------------------------------------------------
-    # SET TEST PARAMETERS
-    # -----------------------------------------------------------------------------
-    # Set URL for test case
-    url = 'http://127.0.0.1:80'
-    # -----------------------------------------------------------------------------
-    testcase = 'testcase1'
-    testid = requests.post('{0}/testcases/{1}/select'.format(url,testcase)).json()['testid']
-    # ---------------
-    # Set testing scenario
-    scenario = {'time_period':'test_day', 'electricity_price':'dynamic'}
-    # Set control step
-    step = 300
-    # -----------------------------------------------------------------------------
-    # GET TEST INFORMATION
-    # -----------------------------------------------------------------------------
-    # Get test case name
-    name = requests.get('{0}/name/{1}'.format(url, testid)).json()
-    # Get inputs available
-    inputs = requests.get('{0}/inputs/{1}'.format(url, testid)).json()
-    # Get measurements available
-    measurements = requests.get('{0}/measurements/{1}'.format(url, testid)).json()
-    # -----------------------------------------------------------------------------
-    # RUN TEST CASE
-    # -----------------------------------------------------------------------------
-    # Set control step
-    requests.put('{0}/step/{1}'.format(url, testid), data={'step':step})
-    # Set test case scenario
-    y = requests.put('{0}/scenario/{1}'.format(url, testid), data=scenario).json()['time_period']
-    # Record test start time
-    start_time = y['time']
-    # Simulation Loop
-    while y:
-        # Compute control signal
-        u = pid.compute_control(y)
-        # Advance simulation with control signal
-        y = requests.post('{0}/advance/{1}'.format(url, testid), data=u).json()
-    # -----------------------------------------------------------------------------
-    # GET RESULTS
-    # -----------------------------------------------------------------------------
-    # Get KPIs
-    kpi = requests.get('{0}/kpi/{1}'.format(url, testid)).json()
-    # Get zone temperature over test period
-    args = {'point_name':'TRooAir_y', 'start_time':start_time, 'final_time':np.inf}
-    res = requests.put('{0}/results/{1}'.format(url, testid), data=args).json()
-    # -----------------------------------------------------------------------------
-    # PRINT AND VIEW RESULTS
-    # -----------------------------------------------------------------------------
-    print('\nKPI RESULTS \n-----------')
-    for key in kpi.keys():
-        if key == 'tdis_tot':
-            unit = 'Kh'
-        if key == 'idis_tot':
-            unit = 'ppmh'
-        elif key == 'ener_tot':
-            unit = 'kWh'
-        elif key == 'cost_tot':
-            unit = 'euro or $'
-        elif key == 'emis_tot':
-            unit = 'kg CO2'
-        elif key == 'time_rat':
-            unit = ''
-        print('{0}: {1} {2}'.format(key, kpi[key], unit))
-    # Plot
-=======
     # RUN THE CONTROL TEST
     # --------------------
     control_module = 'examples.python.controllers.pid'
@@ -116,16 +42,16 @@
 
     # RUN THE CONTROL TEST
     # --------------------
-    kpi, df_res, custom_kpi_result, forecasts = control_test(control_module,
-                                                                  scenario=scenario,
-                                                                  step=step)
+    kpi, df_res, custom_kpi_result, forecasts = control_test("testcase1", 
+                                                             control_module,
+                                                             scenario=scenario,
+                                                             step=step)
 
     # POST-PROCESS RESULTS
     # --------------------
     time = df_res.index.values / 3600  # convert s --> hr
     zone_temperature = df_res['TRooAir_y'].values - 273.15  # convert K --> C
     # Plot results
->>>>>>> 155bbfb3
     if plot:
         try:
             from matplotlib import pyplot as plt
@@ -143,12 +69,6 @@
 
     return kpi, df_res, custom_kpi_result
 
-<<<<<<< HEAD
-    requests.put('{0}/stop/{1}'.format(url, testid))
-
-    return kpi
-=======
->>>>>>> 155bbfb3
 
 if __name__ == "__main__":
     kpi, df_res, custom_kpi_result = run()