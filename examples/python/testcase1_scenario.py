# -*- coding: utf-8 -*-
"""
This script demonstrates a minimalistic example of testing a feedback controller
using the scenario options with the prototype test case called "testcase1".

"""
"""
This script demonstrates a minimalistic example of testing a feedback controller
with the prototype test case called "testcase1".  It uses the testing
interface implemented in interface.py and the concrete controller implemented
in controllers/pid.py.

"""

# GENERAL PACKAGE IMPORT
# ----------------------
import sys
import os
sys.path.insert(0, '/'.join((os.path.dirname(os.path.abspath(__file__))).split('/')[:-2]))
from examples.python.interface import control_test


def run(plot=False):
    """Run test case.
    Parameters
    ----------
    plot : bool, optional
        True to plot timeseries results.
        Default is False.

    Returns
    -------
    kpi : dict
        Dictionary of core KPI names and values.
        {kpi_name : value}
    res : dict
        Dictionary of trajectories of inputs and outputs.
    custom_kpi_result: dict
        Dictionary of tracked custom KPI calculations.
        Empty if no customized KPI calculations defined.

    """

    # RUN THE CONTROL TEST
    # --------------------
    control_module = 'examples.python.controllers.pid'
    scenario = {'time_period': 'test_day', 'electricity_price': 'dynamic'}
    step = 300
    # ---------------------------------------

    # RUN THE CONTROL TEST
    # --------------------
<<<<<<< HEAD
    kpi, df_res, custom_kpi_result, forecasts = control_test("testcase1", 
                                                             control_module,
=======
    kpi, df_res, custom_kpi_result, forecasts = control_test(control_module,
>>>>>>> e39e0276
                                                             scenario=scenario,
                                                             step=step)

    # POST-PROCESS RESULTS
    # --------------------
    time = df_res.index.values / 3600  # convert s --> hr
    zone_temperature = df_res['TRooAir_y'].values - 273.15  # convert K --> C
    # Plot results
    if plot:
        try:
            from matplotlib import pyplot as plt
            import numpy as np
            plt.figure(1)
            plt.title('Zone Temperature')
            plt.plot(time, zone_temperature)
            plt.plot(time, 20 * np.ones(len(time)), '--')
            plt.plot(time, 23 * np.ones(len(time)), '--')
            plt.ylabel('Temperature [C]')
            plt.xlabel('Time [hr]')
            plt.show()
        except ImportError:
            print("Cannot import numpy or matplotlib for plot generation")

    return kpi, df_res, custom_kpi_result


if __name__ == "__main__":
    kpi, df_res, custom_kpi_result = run()<|MERGE_RESOLUTION|>--- conflicted
+++ resolved
@@ -50,12 +50,8 @@
 
     # RUN THE CONTROL TEST
     # --------------------
-<<<<<<< HEAD
-    kpi, df_res, custom_kpi_result, forecasts = control_test("testcase1", 
+    kpi, df_res, custom_kpi_result, forecasts = control_test("testcase1",
                                                              control_module,
-=======
-    kpi, df_res, custom_kpi_result, forecasts = control_test(control_module,
->>>>>>> e39e0276
                                                              scenario=scenario,
                                                              step=step)
 
