--- conflicted
+++ resolved
@@ -23,7 +23,6 @@
 
 - Fix calculation of computational time ratio (``time_rat``) in the case of a test where the test case was initialized after a test or simulation (use of ``/advance``) had already been done using the same test case deployment (i.e. the docker container had not been shutdown first and newly deployed).  The wait time between the last ``/advance`` before the new initialization and first ``/advance`` of the new initialization was incorrectly incorporated into the calculation as a control step and has been fixed, resulting in a lower computational time ratio.  The extent of impact depends on wait time between tests and control step and number of steps taken in the new test.  This is for [#673](https://github.com/ibpsa/project1-boptest/issues/673).
 
-<<<<<<< HEAD
 **The following changes are not backwards-compatible, but do not change benchmark results:**
 
 > [!IMPORTANT]
@@ -32,7 +31,7 @@
 >   - Users can run multiple test cases at the same time.
 >   - The API requests to interact with a running test case now require the use of a ``testid``, which is received when selecting a test case and is used to uniquely route API requests the intended test case.
 >   - Users can stop a test case with the appropriate API request without shutting down the web-service as a whole.  This is especially needed if a user wants to run a new test case, but has not allocated enough workers (command option when starting deploying web-service).
-=======
+
 **The following changes are not backwards-compatible and significantly change benchmark results:**
 
 - Update ``multizone_residential_hydronic`` test case overwrite input ``oveTSetPum`` to ``oveTSetPumBoi`` so that this set point change will control thermostat activating both the boiler and the circulation pump. Furthermore, pump control logic is changed from PI following error on set point to on/off depending on thermostat control signal. Lastly, a safety on boiler control is added, allowing it to turn on only if there is flow through the boiler. This safety is bypassed if controlling the boiler directly via ``boi_oveBoi_u``. This is for [#653](https://github.com/ibpsa/project1-boptest/issues/653) and [#660](https://github.com/ibpsa/project1-boptest/issues/660).  Impacts on KPIs calculated compared to v0.6.0 for indicated scenarios are as follows:
@@ -56,7 +55,6 @@
   |cost_tot_constant	  |+1.94%  |
   |cost_tot_dynamic	      |+2.06%  |
   |cost_tot_highly_dynamic|+1.59%  |
->>>>>>> 691da40d
 
 
 ## BOPTEST v0.6.0
