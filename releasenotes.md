--- conflicted
+++ resolved
@@ -7,18 +7,16 @@
 **The following changes are backwards compatible and do not significantly change benchmark results:**
 
 - For ``twozone_apartment_hydronic`` test case, update control documentation. This is for [#766](https://github.com/ibpsa/project1-boptest/issues/766).
-<<<<<<< HEAD
+- For BACnet interface, add support for faster-than-real-time and on-command simulation advance. Optional arguments ``--app_interval`` and ``--simulation_step`` were added to ``BopTestProxy.py`` to support this feature. This is for [#764](https://github.com/ibpsa/project1-boptest/issues/764).
 - Update support to ``parsing/parser.py`` for test case compilation using Dymola to be able to specify solver and tolerance and to be able to use references to other string parameters in defining a string parameter.  This is for [#777](https://github.com/ibpsa/project1-boptest/issues/777).
 
+**The following changes are not backwards compatible, but do not change benchmark results:**
+
+- For BACnet interface, add advance command and simulation time as an available BACnet points. The BACnet point for advancing was added as the first BACnet point object and simulation time was added as the second BACnet point object for each test case by updating all ``bacnet.ttl`` files.  This is not backwards compatible for the BACnet interface for clients referencing BACnet object numbers, since the object numbers are shifted by +2. This is for [#764](https://github.com/ibpsa/project1-boptest/issues/764).
+
 **The following new test cases have been added:**
 
 - ``multizone_office_complex_air``, a DOE reference large office building in Chicago, IL, modeled with 3 floors and 15 zones, with each floor served by a 5-zone AHU VAV system with single-duct terminal box reheat. A water-cooled chiller plant serves chilled water to cooling coils and a gas-fired boiler plant serves hot water to heating coils. Spawn is used to model the envelope in EnergyPlus and the HVAC and controls in Modelica. The test case FMU is compiled by Dymola.  This is for [#218](https://github.com/ibpsa/project1-boptest/issues/218).
-=======
-- For BACnet interface, add support for faster-than-real-time and on-command simulation advance. Optional arguments ``--app_interval`` and ``--simulation_step`` were added to ``BopTestProxy.py`` to support this feature. This is for [#764](https://github.com/ibpsa/project1-boptest/issues/764).
-
-**The following changes are not backwards compatible, but do not change benchmark results:**
-- For BACnet interface, add advance command and simulation time as an available BACnet points. The BACnet point for advancing was added as the first BACnet point object and simulation time was added as the second BACnet point object for each test case by updating all ``bacnet.ttl`` files.  This is not backwards compatible for the BACnet interface for clients referencing BACnet object numbers, since the object numbers are shifted by +2. This is for [#764](https://github.com/ibpsa/project1-boptest/issues/764).
->>>>>>> b6a238c6
 
 
 ## BOPTEST v0.8.0
