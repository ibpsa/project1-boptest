--- conflicted
+++ resolved
@@ -12,17 +12,14 @@
 - In unit test checking fetching of single forecast variable, specify specific forecast point to check for each test case.  This is for [#529](https://github.com/ibpsa/project1-boptest/issues/529).
 - Update ``KPI_Calculator.get_computational_time_ratio`` to return ``None`` if no simulation steps have been processed. This is for [#540](https://github.com/ibpsa/project1-boptest/issues/540).
 - Add ``forecastParameters`` to dashboard submission with empty dictionary and update url for submitting dashboard results.  This is for [#548](https://github.com/ibpsa/project1-boptest/issues/548).
-<<<<<<< HEAD
-- Update Flask API argument type for overwrite values in the ``/advance`` request to be float to prevent truncation.  This is for [#577](https://github.com/ibpsa/project1-boptest/issues/577).
-=======
 - Fix so that results can be submitted to dashboard if sitting at end of scenario time period instead of needing to try to advance one step past.  This is for [#546](https://github.com/ibpsa/project1-boptest/issues/546).
 - Fix for just-in-time adding example python controller scripts to PYTHONPATH.  This is for [#565](https://github.com/ibpsa/project1-boptest/issues/565).
+- Update Flask API argument type for overwrite values in the ``/advance`` request to be float to prevent truncation.  This is for [#577](https://github.com/ibpsa/project1-boptest/issues/577).
 
 **The following changes are backwards-compatible, but might change benchmark results:**
 
 - Fix check on control input overwrite in ``testcase.TestCase.advance`` when overwriting a value of 0. This will change results if using BOPTEST-Service and delivering control input overwrites, with value of 0, in an /advance request using the ``json`` attribute with the python requests library.  This is for [#533](https://github.com/ibpsa/project1-boptest/issues/533).
 
->>>>>>> 3b16a0e7
 
 ## BOPTEST v0.4.0
 
