--- conflicted
+++ resolved
@@ -15,13 +15,14 @@
 - Update README.md to add links to ``boptest-service`` and ``boptest-gym``.  This is for [#353](https://github.com/ibpsa/project1-boptest/issues/353).
 - Fix path for documentation images for bestest_hydronic_heat_pump test case.  This is for [#351](https://github.com/ibpsa/project1-boptest/issues/351).
 
-<<<<<<< HEAD
-**The following changes are not backwards-compatible and do change benchmark results:**
+**The following changes are backwards-compatible but do change benchmark results:**
+
 - Correct calculation of mix day scenario in ``/data/find_days.py``.  This changes the reference day for the mix day scenario time period for the ``bestest_air`` test case.  This is for [#381](https://github.com/ibpsa/project1-boptest/issues/381).
-=======
+
 **The following new test cases have been added:**
+
 - ``singlezone_commercial_hydronic``, a single-zone commercial hydronic model with district heating source, zone radiator, and air handling unit providing fresh air with CO2 control and heat recovery.  This is for [#162](https://github.com/ibpsa/project1-boptest/issues/162).
->>>>>>> 01993fee
+
 
 ## BOPTEST v0.1.0
 
