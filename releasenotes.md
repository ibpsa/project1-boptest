# Release Notes

## BOPTEST v0.5.0-dev

Released on xx/xx/xxxx.

**The following changes are backwards-compatible and do not significantly change benchmark results:**

- Add materials for RLEM23 workshop at ``docs/workshops/RlemWorkshop_20231112``. This is for [#585](https://github.com/ibpsa/project1-boptest/issues/585).
<<<<<<< HEAD
- Allow simulations and forecast to work across the year. This is for [#239](https://github.com/ibpsa/project1-boptest/issues/239).

=======
- Change JModelica docker container address  in ``testing/Dockerfile``. This is for [#590](https://github.com/ibpsa/project1-boptest/issues/590).
- Specify the Python version (3.7) used for building the wrapper to execute the example JavaScript controllers in the unit test. This is for [#594](https://github.com/ibpsa/project1-boptest/issues/594).
>>>>>>> e583645a

## BOPTEST v0.5.0

Released on 10/04/2023.

**The following changes are backwards-compatible and do not significantly change benchmark results:**

- Add materials for BS2023 workshop at ``docs/workshops/BS23Workshop_20230904``. This is for [#552](https://github.com/ibpsa/project1-boptest/issues/552).
- Allow forecast horizons of 0 to retrieve boundary condition data at current time like pricing or temperature setpoints. This is for [#554](https://github.com/ibpsa/project1-boptest/issues/554).
- Update ``docs/tutorials/tutorial1_developer`` and ``docs/workshops/BS21Workshop_20210831``.  This is for [#532](https://github.com/ibpsa/project1-boptest/issues/532).
- In examples and unit test Python requests, use ``json`` attribute instead of ``data``.  This is for [#528](https://github.com/ibpsa/project1-boptest/issues/528).
- In unit test checking fetching of single forecast variable, specify specific forecast point to check for each test case.  This is for [#529](https://github.com/ibpsa/project1-boptest/issues/529).
- Update ``KPI_Calculator.get_computational_time_ratio`` to return ``None`` if no simulation steps have been processed. This is for [#540](https://github.com/ibpsa/project1-boptest/issues/540).
- Add ``forecastParameters`` to dashboard submission with empty dictionary and update url for submitting dashboard results.  This is for [#548](https://github.com/ibpsa/project1-boptest/issues/548).
- Fix so that results can be submitted to dashboard if sitting at end of scenario time period instead of needing to try to advance one step past.  This is for [#546](https://github.com/ibpsa/project1-boptest/issues/546).
- Fix for just-in-time adding example python controller scripts to PYTHONPATH.  This is for [#565](https://github.com/ibpsa/project1-boptest/issues/565).
- Add an interface for interacting with a test case through BACnet.  See new directory ``bacnet``.  This is for [#547](https://github.com/ibpsa/project1-boptest/issues/547).
- Update Flask API argument type for overwrite values in the ``/advance`` request to be float to prevent truncation.  This is for [#577](https://github.com/ibpsa/project1-boptest/issues/577).

**The following changes are backwards-compatible, but might change benchmark results:**

- Fix check on control input overwrite in ``testcase.TestCase.advance`` when overwriting a value of 0. This will change results if using BOPTEST-Service and delivering control input overwrites, with value of 0, in an /advance request using the ``json`` attribute with the python requests library.  This is for [#533](https://github.com/ibpsa/project1-boptest/issues/533).

**The following changes are not backwards-compatible, but do not significantly change benchmark results:**

- Update BOPTEST test case Docker container to use Python 3.10, pyfmi 2.11, and co-simulation FMUs.  Also convert all test case FMUs to co-simulation. This is for [#146](https://github.com/ibpsa/project1-boptest/issues/146).
  - Non-backwards compatible due to stricter check by Flask REST API to require content as application/json.  If using Python ``requests``, use the ``json`` parameter instead of ``data``.
  - Tends to slightly speed up simulation time for simpler, single-zone models, while more significantly slowing simulation time for more complex, multi-zone models.  Refer to [this comment](https://github.com/ibpsa/project1-boptest/pull/536#issuecomment-1585183094) for some benchmarking.


## BOPTEST v0.4.0

Released on 03/21/2023.

**The following changes are backwards-compatible and do not significantly change benchmark results:**

- Use python arrays instead of numpy arrays for storage of data in ``y_store`` and ``u_store`` in ``testcase.py`` for more efficient memory utilization, resulting in more consistent computation time for each advance step and faster overall test simulations.  This is for [#520](https://github.com/ibpsa/project1-boptest/issues/520).
- Specify version on master branch as ``<latest release>-dev`` instead of ``0.x.x``.  This is for [#516](https://github.com/ibpsa/project1-boptest/issues/516).
- Update tutorial in ``docs/workshops/BS21Workshop_20210831`` to be compatible with BOPTEST v0.3.0 deployed in BOPTEST-Service.  This is for [#507](https://github.com/ibpsa/project1-boptest/issues/507).
- Add ``get_html_IO.py`` to ``/data`` folder and remove it from ``/testcases`` folders to avoid code duplication. This is for [#464](https://github.com/ibpsa/project1-boptest/issues/464).
- Abstract the definition of input and output lists within if-else statements in the API unit tests in ``utilities.py`` to the setUp method in each test cases's specific testing file ``test_<testcase>``, by introducing the ``input`` and ``measurement`` attributes.  This is for [#463](https://github.com/ibpsa/project1-boptest/issues/463).
- Add unit test reporting script to each individual unit test target in the ``testing/makefile``.  This is for [#466](https://github.com/ibpsa/project1-boptest/issues/466).
- Add error message in case testcase path does not exist in ``testcase.py TestCase __Init__`` method.  This is for [#475](https://github.com/ibpsa/project1-boptest/issues/475).
- Update script ``get_html_IO.py`` to run with the latest API implementation by adding ``['payload']``. This is for [#487](https://github.com/ibpsa/project1-boptest/issues/487).
- Update ``twozone_apartment_hydronic`` documentation with reference to publication where envelope model was validated with experimental data. This is for [#496](https://github.com/ibpsa/project1-boptest/issues/496).
- Update ``twozone_apartment_hydronic`` ``weather.csv`` and ``generate_data.py`` by adding global horizontal radiation ``HGloHor``. This is for [#499](https://github.com/ibpsa/project1-boptest/issues/499).

**The following changes are not backwards-compatible but do not significantly change benchmark results:**

- Change the PUT ``forecast`` API to accept lists of variable names with the parameter ``point_names`` instead of returning data for all variables.  Also add parameters ``interval`` and ``horizon`` to that API endpoint.  Add API GET ``forecast_points`` to return available forecast point names and metadata.  Remove APIs GET and PUT ``forecast_parameters``.  This is for [#356](https://github.com/ibpsa/project1-boptest/issues/356).
- Change the PUT ``results`` API to accept lists of variable names with the parameter ``point_names`` instead of a single string variable name ``point_name``.  This is for [#398](https://github.com/ibpsa/project1-boptest/issues/398).

**The following new test cases have been added:**

- ``twozone_apartment_hydronic``, a 2-zone apartment based on a real newly built building in Milan, Italy, served by an air-to-water heat pump coupled with a floor heating system. This is for [#409](https://github.com/ibpsa/project1-boptest/issues/409).


## BOPTEST v0.3.0

Released on 07/27/2022.

**The following changes are backwards-compatible and do not significantly change benchmark results:**

- Clarify ``README.md`` instructions for the deployment of a test case.  This for [#451](https://github.com/ibpsa/project1-boptest/issues/451).
- Split unit tests into parallel jobs on travis.  This is for [#450](https://github.com/ibpsa/project1-boptest/issues/450).
- Add simulation support for test case FMUs compiled using Spawn of EnergyPlus.  Does not address workflows for the compiling process for test case FMUs using Spawn.  This is for [#406](https://github.com/ibpsa/project1-boptest/issues/406).
- New project home page launched at [https://ibpsa.github.io/project1-boptest/](https://ibpsa.github.io/project1-boptest/).  This is for [#214](https://github.com/ibpsa/project1-boptest/issues/214).
- Add file exclusion list to ``data_manager.py`` when loading data from fmu resource directory.  This is for [#423](https://github.com/ibpsa/project1-boptest/issues/423).
- Specify better command on ``README.md`` for specifying test case to deploy on Windows.  This is for [#419](https://github.com/ibpsa/project1-boptest/issues/419).
- Remove dependency of example controllers on ``pathlib`` package.  This is for [#416](https://github.com/ibpsa/project1-boptest/issues/416).
- Fix and clarify ``README.md`` for the ``/initialize`` and other API end points.  This is for [#408](https://github.com/ibpsa/project1-boptest/issues/408).

**The following changes are not backwards-compatible but do not significantly change benchmark results:**

- Add the POST ``submit`` API to submit test results to the online dashboard under a user's account there.  This is for [#403](https://github.com/ibpsa/project1-boptest/issues/403).
- Update API to standardize return package format and information about about errors and warnings.  The new return package is in the form ``{"status":<status_code_int>, "message":<message_str>, "payload":<relevant_return_data>}``. Status codes are: 200, successful with or without warning; 400, bad input; 500, internal error.  Users should expect the data returned in ``"payload"`` to be the same as the previous version API, which should facilitate the necessary code modifications to maintain compatibility with the new API. This is for [#73](https://github.com/ibpsa/project1-boptest/issues/73).

**The following new test cases have been added:**

- ``multizone_office_simple_air``, a 5-zone building based on the U.S. DOE medium office reference building located in Chicago, IL, USA, served by a single-duct Variable Air Volume (VAV) with terminal reheat, air-cooled chiller, and air-to-water heat pump.  This is for [#273](https://github.com/ibpsa/project1-boptest/issues/273).

**The following new core KPIs have been added:**

- Peak Electricity Demand (``pele_tot`` in kW/m^2): The maximum 15-minute HVAC electrical demand over the test interval.  Returns ``null`` if test case has no electricity consumption.  This is for [#388](https://github.com/ibpsa/project1-boptest/issues/388).
- Peak Gas Demand (``pgas_tot`` in kW/m^2): The maximum 15-minute HVAC gas demand over the test interval.  Returns ``null`` if test case has no gas consumption.  This is for [#388](https://github.com/ibpsa/project1-boptest/issues/388).
- Peak District Heating Demand (``pdih_tot`` in kW/m^2): The maximum 15-minute HVAC district heating demand over the test interval.  Returns ``null`` if test case has no district heating consumption.  This is for [#388](https://github.com/ibpsa/project1-boptest/issues/388).

## BOPTEST v0.2.0

Released on 03/05/2022.

**The following changes are backwards-compatible and do not significantly change benchmark results:**

- Make the test case parser compatible wth python 3.  This is for [#404](https://github.com/ibpsa/project1-boptest/issues/404).
- Use ``docker-compose`` for building and running test case.  Use of ``make build`` and ``make run`` deprecated.  See ``README.md`` for new deployment instructions.  This is for [#365](https://github.com/ibpsa/project1-boptest/issues/365).
- Posted developer tutorial given to IBPSA Project 1 WP1.2 during Rome expert meeting and updated for current version of BOPTEST.  Located at ``docs/tutorials/tutorial1_developer/BOPTEST_Tutorial1_developer_20220110.pdf``.  This is for [#358](https://github.com/ibpsa/project1-boptest/issues/358).
- For ``multizone_residential_hydronic``, correct one-port temperature sensors to two-port and update door models from ``Buildings.Airflow.Multizone.DoorDiscretizedOperable`` to ``Buildings.Airflow.Multizone.DoorDiscretizedOpen``.  This is for [#384](https://github.com/ibpsa/project1-boptest/issues/384).
- Refactor python-based example tests to utilize a single BOPTEST interface script.  This is for [#279](https://github.com/ibpsa/project1-boptest/issues/279).
- Fix ``data/data_generator`` to produce correct set points for defined occupied and unnoccupied times. This is for [#368](https://github.com/ibpsa/project1-boptest/issues/368).
- Freeze IBPSA Modelica library version in creation of ``jm`` image for unit testing.  This is for [#371](https://github.com/ibpsa/project1-boptest/issues/371).
- Update test cases to use Buildings v8.0.0 and IDEAS v2.2.1 commit f1fdd8b.  This is for [#362](https://github.com/ibpsa/project1-boptest/issues/362) and [#364](https://github.com/ibpsa/project1-boptest/issues/364).
- Add content to ``/docs/workshops`` for workshop at IBPSA Building Simulation 2021 Conference.  This is for [#348](https://github.com/ibpsa/project1-boptest/issues/348) and [#374](https://github.com/ibpsa/project1-boptest/issues/374).
- Update README.md to add links to ``boptest-service`` and ``boptest-gym``.  This is for [#353](https://github.com/ibpsa/project1-boptest/issues/353).
- Fix path for documentation images for bestest_hydronic_heat_pump test case.  This is for [#351](https://github.com/ibpsa/project1-boptest/issues/351).

**The following changes are backwards-compatible but do change benchmark results:**

- Correct calculation of mix day scenario in ``/data/find_days.py``.  This changes the reference day for the mix day scenario time period for the ``bestest_air`` test case.  This is for [#381](https://github.com/ibpsa/project1-boptest/issues/381).

**The following changes are not backwards-compatible but do not significantly change benchmark results:**

- Fix so that data returned through the API using ``/results`` and ``/advance`` for ``<control_signal_name>_u`` represents the "current value" of the control signal utilized within the emulator.  It is equal to the baseline controller value if not being overwritten and the overwritten value otherwise.  While this change does not change benchmark results, it is not backward compatible since the measurement signals available in some test cases that reported such "current values" (e.g. ``reaTSetHea_y`` in ``bestest_hydronic``) have been removed.  Users should instead request data for the control signal ``<control_signal_name>_u`` (e.g. ``oveTSetHea_u`` in ``bestest_hydronic``).  This is for [#364](https://github.com/ibpsa/project1-boptest/issues/364).

**The following new test cases have been added:**

- ``singlezone_commercial_hydronic``, a single-zone commercial hydronic model with district heating source, zone radiator, and air handling unit providing fresh air with CO2 control and heat recovery.  This is for [#162](https://github.com/ibpsa/project1-boptest/issues/162).


## BOPTEST v0.1.0

Released on 07/13/2021.

This is an initial development release.<|MERGE_RESOLUTION|>--- conflicted
+++ resolved
@@ -7,13 +7,9 @@
 **The following changes are backwards-compatible and do not significantly change benchmark results:**
 
 - Add materials for RLEM23 workshop at ``docs/workshops/RlemWorkshop_20231112``. This is for [#585](https://github.com/ibpsa/project1-boptest/issues/585).
-<<<<<<< HEAD
-- Allow simulations and forecast to work across the year. This is for [#239](https://github.com/ibpsa/project1-boptest/issues/239).
-
-=======
 - Change JModelica docker container address  in ``testing/Dockerfile``. This is for [#590](https://github.com/ibpsa/project1-boptest/issues/590).
 - Specify the Python version (3.7) used for building the wrapper to execute the example JavaScript controllers in the unit test. This is for [#594](https://github.com/ibpsa/project1-boptest/issues/594).
->>>>>>> e583645a
+- Allow simulations and forecast to work across the year. This is for [#239](https://github.com/ibpsa/project1-boptest/issues/239).
 
 ## BOPTEST v0.5.0
 
