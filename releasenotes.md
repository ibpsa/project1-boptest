# Release Notes

## BOPTEST v0.8.0-dev

Released on xx/xx/xxxx.

**The following changes are backwards compatible and do not significantly change benchmark results:**

- Add materials for BS2025 workshop at ``docs/workshops/BS25Workshop_20250828`` and add link for test case review document in ``testcases/README.md``. This is for [#785](https://github.com/ibpsa/project1-boptest/issues/785).

- For ``twozone_apartment_hydronic`` test case, update control documentation. This is for [#766](https://github.com/ibpsa/project1-boptest/issues/766).
- For BACnet interface, add support for faster-than-real-time and on-command simulation advance. Optional arguments ``--app_interval`` and ``--simulation_step`` were added to ``BopTestProxy.py`` to support this feature. This is for [#764](https://github.com/ibpsa/project1-boptest/issues/764).
- Update support to ``parsing/parser.py`` for test case compilation using Dymola to be able to specify solver and tolerance and to be able to use references to other string parameters in defining a string parameter.  This is for [#777](https://github.com/ibpsa/project1-boptest/issues/777).
<<<<<<< HEAD
- Update Spawn version to ``light-0.4.3-7048a72798``, which is used in Modelica Buildings Library v9.1.1. This is for [#782](https://github.com/ibpsa/project1-boptest/issues/782).
=======
- For unit tests on travis, remove custom installation of Docker.  This is for [#787](https://github.com/ibpsa/project1-boptest/issues/787).
- Copy ``kpis.json`` from ``jm`` Docker container to test case ``/models`` directory upon compilation and update ``kpis.json`` files where necessary in repo.  This is for [#789](https://github.com/ibpsa/project1-boptest/issues/789).
>>>>>>> 8fa9c859

**The following changes are not backwards compatible, but do not change benchmark results:**

- For BACnet interface, add advance command and simulation time as an available BACnet points. The BACnet point for advancing was added as the first BACnet point object and simulation time was added as the second BACnet point object for each test case by updating all ``bacnet.ttl`` files.  This is not backwards compatible for the BACnet interface for clients referencing BACnet object numbers, since the object numbers are shifted by +2. This is for [#764](https://github.com/ibpsa/project1-boptest/issues/764).

**The following new test cases have been added:**

- ``multizone_office_complex_air``, a DOE reference large office building in Chicago, IL, modeled with 3 floors and 15 zones, with each floor served by a 5-zone AHU VAV system with single-duct terminal box reheat. A water-cooled chiller plant serves chilled water to cooling coils and a gas-fired boiler plant serves hot water to heating coils. Spawn is used to model the envelope in EnergyPlus and the HVAC and controls in Modelica. The test case FMU is compiled by Dymola.  This is for [#218](https://github.com/ibpsa/project1-boptest/issues/218), [#782](https://github.com/ibpsa/project1-boptest/issues/782), and [#792](https://github.com/ibpsa/project1-boptest/issues/792).


## BOPTEST v0.8.0

Released on 06/02/2025.

**The following changes are backwards compatible and do not significantly change benchmark results:**

- For ``bestest_hydronic_heat_pump`` test case, update heat pump documentation. This is for [#704](https://github.com/ibpsa/project1-boptest/issues/704).
- For ``multizone_hydronic_simple_hydronic`` test case, enable BACnet interface to work by creating the ``bacnet.ttl``. This is for [#735](https://github.com/ibpsa/project1-boptest/issues/735).
- Remove the ``scenario`` field from the test case ``config.json``. This is for [#719](https://github.com/ibpsa/project1-boptest/issues/719).
- Update dependencies and environment of ``worker`` container.  This is for [#663](https://github.com/ibpsa/project1-boptest/issues/663).  Changes are summarized as follows:
  - Remove scipy and matplotlib dependencies from ``worker`` container.
  - Substitute scipy.integrate.trapz with numpy.trapezoid in ``kpis/kpi_calculator.py``, scipy.interp1d linear with numpy.interp, and scipy.inter1d zero with a custom zero hold interpolation in ``data/data_manager.py``.
  - Update pyfmi from 2.12 to 2.14, update numpy from 1.26.4 to 2.2.1, and update pandas from 1.5.3 to 2.2.3.
  - Update Python from 3.10 to 3.11, and miniconda version from py310_24.30-1-Linux-x86_64 to py311_24.7.1-0-Linux-x86_64.
  - Update unit tests such that ``test_kpis.py``, ``test_forecast.py``, and ``test_testcase.py`` are run in the ``worker`` container, instead of the ``jm`` container.
- Update Spawn version to ``light-0.3.0-0fa49be497``, which uses a smaller file size and is used in Modelica Buildings Library v9.1.0.  This is for [#718](https://github.com/ibpsa/project1-boptest/issues/718).
- Add weather forecast uncertainty as new scenario options for dry bulb temperature and global horizontal irradiation.  The corresponding new scenario keys are ``temperature_uncertainty`` and ``solar_uncertainty``, which can take values ``None`` (default), ``'low'``, ``'medium'``, or ``'high'``.  A new scenario key ``seed`` is also added to set an integer seed for reproducible uncertainty generation.  The uncertainty models are based on [Zheng et al. (2025)](https://doi.org/10.1080/19401493.2025.2453537). This is for [#135](https://github.com/ibpsa/project1-boptest/issues/135).
- Add status flags properties to bacnet objects for all ``bacnet.ttl`` files. This is for [#762](https://github.com/ibpsa/project1-boptest/issues/762).
- Add support to ``parsing/parser.py`` for test case compilation using Dymola.  The parser can take argument ``tool='Dymola'``.  A user of the parser choosing Dymola requires access to a Dymola license with binary model export capability.  This is for [#755](https://github.com/ibpsa/project1-boptest/issues/755).
- Tag version for ``minio/minio`` and ``minio/mc`` docker images.  This is for [#769](https://github.com/ibpsa/project1-boptest/issues/769).

**The following changes are backwards compatible, but may change benchmark results:**

- For ``multizone_office_simple_hydronic`` test case, correct occupancy count .csv file within the resource directory of the test case FMU.  This will change the forecast of occupancy count provided to a test controller.  This is for [#726](https://github.com/ibpsa/project1-boptest/issues/726).

**The following changes are not backwards compatible, but do not change benchmark results:**

- Written and clarified ``testcase1`` and ``testcase3`` documentation. This is for [#582](https://github.com/ibpsa/project1-boptest/issues/582).
  - For ``testcase1``, changed naming of ``PHea`` to ``PHeaCoo`` for clarity regarding allowed heating and cooling regimes.
  - Similarly for ``testcase3``, changed ``PHeaNor`` and ``PHeaSou`` to ``PHeaCooNor`` and ``PHeaCooSou`` respectively.

**The following changes are not backwards-compatible and significantly change benchmark results:**

- Update ``singlezone_commercial_hydronic`` test case according to changes made for the Adrenalin competition and various issues. This is for [#702](https://github.com/ibpsa/project1-boptest/issues/702),
[#635](https://github.com/ibpsa/project1-boptest/issues/635),
[#432](https://github.com/ibpsa/project1-boptest/issues/432), and
[#733](https://github.com/ibpsa/project1-boptest/issues/733).
The changes are summarized as follows:
  - Hydronic system:
    - Added piping segments in hydronic system to increase thermal delay
    -	Resized valves and switched to two-way valves
    -	Switched to pressure driven pump in hydronic system
    -	Switched DH heat exchanger from constant effectiveness to plate HX model
  -	Ventilation:
    -	Added internal control of rotary heat exchanger
    -	Linked control of supply and extract fan for baseline controller
  -	Occupancy profile:
    -	Fixed missing data that resulted in day of week mismatch
  - Control I/O:
    - Changes to input and measurement names
    - Added new measurement points
  - Scenario changes for time periods
    - Peak Heat Day now centered around day 42
    - Typical Heat Day now centered around day 308

  Impacts on KPIs calculated compared to v0.7.1 for indicated scenarios are as follows:

  **Peak Heat Day**
  |KPI                    |% Change|
  |-----------------------|--------|
  |ener_tot               |+3.26%  |
  |emis_tot               |+3.16%  |
  |tdis_tot               |-98.5%  |
  |idis_tot               |-99.5%  |
  |pele_tot               |-37.2%  |
  |pdih_tot               |-60.5%  |
  |cost_tot_constant      |+3.32%  |
  |cost_tot_dynamic       |+3.26%  |
  |cost_tot_highly_dynamic|+3.16%  |

  **Typical Heat Day**
  |KPI                    |% Change|
  |-----------------------|--------|
  |ener_tot               |+8.01%  |
  |emis_tot               |-2.86%  |
  |tdis_tot               |-99.8%  |
  |idis_tot               |-100%   |
  |pele_tot               |-12.7%  |
  |pdih_tot               |-59.0%  |
  |cost_tot_constant      |+16.6%  |
  |cost_tot_dynamic       |+15.3%  |
  |cost_tot_highly_dynamic|+14.6%  |


## BOPTEST v0.7.1

Released on 01/21/2025.

**The following changes are backwards-compatible and do not significantly change benchmark results:**

- Add note to ``README.md`` about using environment variable ``BOPTEST_TIMEOUT`` to edit the timeout period for idle workers.  This is for [#715](https://github.com/ibpsa/project1-boptest/issues/715).
- Add note to ``README.md`` about a Julia interface implemented by [BOPTestAPI.jl](https://terion-io.github.io/BOPTestAPI.jl/stable/).  This is for [#707](https://github.com/ibpsa/project1-boptest/issues/707).
- Add github actions to build docker images for web and worker and post them as packages in the ibpsa repository.  This is for [#712](https://github.com/ibpsa/project1-boptest/issues/712).


## BOPTEST v0.7.0

Released on 11/25/2024.

**The following changes are backwards-compatible and do not significantly change benchmark results:**

- Update pyfmi version from 2.11 to 2.12 and miniconda version from py310_23.1.0-1-Linux-x86_64 to py310_24.3.0-0-Linux-x86_64. This is for [#643](https://github.com/ibpsa/project1-boptest/issues/643).
- Remove support and unit testing of example python controllers using Python 2. This is for [#634](https://github.com/ibpsa/project1-boptest/issues/634).
- Add a warning message upon test case compilation in ``data/data_manager.py`` that is displayed if any of the weather variables in ``data/categories.json`` is not in ``<testcase_folder>/resources/weather.csv``. This is for [#500](https://github.com/ibpsa/project1-boptest/issues/500).
- Remove matplotlib requirement from travis unit testing. This is for [#655](https://github.com/ibpsa/project1-boptest/issues/655).
- Specify version of scipy to 1.13.0 in test case Dockerfile.  This is for [#657](https://github.com/ibpsa/project1-boptest/issues/657).
- Remove javascript controller example.  This is for [#664](https://github.com/ibpsa/project1-boptest/issues/664).
- Add a new directory ``/baselines``, containing baseline testing scripts and associated KPI results for the baseline controllers of all the testcases. This is for [#495](https://github.com/ibpsa/project1-boptest/issues/495).
- Add support to ``parsing/parser.py`` for test case compilation using [Modelon's OPTIMICA Compiler Toolkit (OCT)](https://help.modelon.com/latest/reference/oct/).  The parser can take arguments ``'JModelica'`` or ``'OCT'``, with ``'JModelica'`` as default.  A user still requires access to an OCT license and software on their set up.  This is for [#675](https://github.com/ibpsa/project1-boptest/issues/675).
- Changed ``bestest_hydronic`` and ``bestest_hydronic_heat_pump`` Modelica implementations in this repository to utilize the Modelica IDEAS Library as a dependency for component models, instead of serving as extensions from the Modelica IDEAS Library.  This is to simplify dependencies for maintaining the models, and is how other test cases are implemented.  It required duplication of the model implementations from the Modelica IDEAS Library into this repository.  This is for [#680](https://github.com/ibpsa/project1-boptest/issues/680).
- Add ``activate`` control inputs that were missing in ``bestest_hydronic`` and ``bestest_hydronic_heat_pump`` Modelica documentation.  This is for [#625](https://github.com/ibpsa/project1-boptest/issues/625).
- Updated ``examples/python/interface.py`` to print correct simulation time step, this is for [#686](https://github.com/ibpsa/project1-boptest/issues/686). Also removed clutter by printed custom KPI results, which is for [#692](https://github.com/ibpsa/project1-boptest/issues/692).

**The following new test cases have been added:**

- ``multizone_office_simple_hydronic``, a 2-zone typical office building in Brussels, Belgium, served by fan-coil units for space heating and cooling, air handling units for space ventilation, an air-source heat pump for hot water production, and an air-cooled chiller for chilled water production. FMU compiled by [OCT](https://help.modelon.com/latest/reference/oct/).  This is for [#465](https://github.com/ibpsa/project1-boptest/issues/465).

**The following changes are backwards-compatible, but might change benchmark results:**

- Fix calculation of computational time ratio (``time_rat``) in the case of a test where the test case was initialized after a test or simulation (use of ``/advance``) had already been done using the same test case deployment (i.e. the docker container had not been shutdown first and newly deployed).  The wait time between the last ``/advance`` before the new initialization and first ``/advance`` of the new initialization was incorrectly incorporated into the calculation as a control step and has been fixed, resulting in a lower computational time ratio.  The extent of impact depends on wait time between tests and control step and number of steps taken in the new test.  This is for [#673](https://github.com/ibpsa/project1-boptest/issues/673).
 - Update ``min`` and ``max`` parameters for heating (``oveTSetHea_u``) and cooling (``oveTSetCoo_u``) setpoints in ``bestest_air`` and ``bestest_hydronic`` test cases to ``min=278.15`` and ``max=308.15``.  This may change benchmark results as it expands the allowable min and max set points for these test cases from previous versions.  This is for [#658](https://github.com/ibpsa/project1-boptest/issues/658).

**The following changes are not backwards-compatible, but do not change benchmark results:**

> [!IMPORTANT]
> - Refactor the deployment architecture so as to migrate [BOPTEST-Service](https://github.com/NREL/boptest-service) code to the BOPTEST repository and make it the only deployment architecture for BOPTEST.  This is for [#617](https://github.com/ibpsa/project1-boptest/issues/617). Notable changes are for those who deploy and use BOPTEST locally, and they include:
>   - To use BOPTEST locally, users now deploy the web-service locally and select a test case to run using the appropriate API request.
>   - Users can run multiple test cases at the same time.
>   - The API requests to interact with a running test case now require the use of a ``testid``, which is received when selecting a test case and is used to uniquely route API requests the intended test case.
>   - Users can stop a test case with the appropriate API request without shutting down the web-service as a whole.  This is especially needed if a user wants to run a new test case, but has not allocated enough workers (command option when starting deploying web-service).

**The following changes are not backwards-compatible and significantly change benchmark results:**

- Update ``multizone_residential_hydronic`` test case overwrite input ``oveTSetPum`` to ``oveTSetPumBoi`` so that this set point change will control thermostat activating both the boiler and the circulation pump. Furthermore, pump control logic is changed from PI following error on set point to on/off depending on thermostat control signal. Lastly, a safety on boiler control is added, allowing it to turn on only if there is flow through the boiler. This safety is bypassed if controlling the boiler directly via ``boi_oveBoi_u``. This is for [#653](https://github.com/ibpsa/project1-boptest/issues/653) and [#660](https://github.com/ibpsa/project1-boptest/issues/660).  Impacts on KPIs calculated compared to v0.6.0 for indicated scenarios are as follows:

  Peak Heat Day
  |KPI                    |% Change|
  |-----------------------|--------|
  |ener_tot               |+1.27%  |
  |emis_tot               |+0.47%  |
  |tdis_tot               |-2.70%  |
  |cost_tot_constant      |+2.78%  |
  |cost_tot_dynamic       |+2.96%  |
  |cost_tot_highly_dynamic|+2.26%  |

  Typical Heat Day
  |KPI                    |% Change|
  |-----------------------|--------|
  |ener_tot	              |+0.98%  |
  |emis_tot	              |+0.47%  |
  |tdis_tot	              |+3.58%  |
  |cost_tot_constant	  |+1.94%  |
  |cost_tot_dynamic	      |+2.06%  |
  |cost_tot_highly_dynamic|+1.59%  |


## BOPTEST v0.6.0

Released on 04/03/2024.

**The following changes are backwards-compatible and do not significantly change benchmark results:**

- Add materials for RLEM23 workshop at ``docs/workshops/RlemWorkshop_20231112``. This is for [#585](https://github.com/ibpsa/project1-boptest/issues/585).
- Change JModelica docker container address  in ``testing/Dockerfile``. This is for [#590](https://github.com/ibpsa/project1-boptest/issues/590).
- Specify the Python version (3.7) used for building the wrapper to execute the example JavaScript controllers in the unit test. This is for [#594](https://github.com/ibpsa/project1-boptest/issues/594).
- Allow simulations and forecast to work across the end of the year to the next year. This is for [#239](https://github.com/ibpsa/project1-boptest/issues/239).
- Pin base Docker image to ``linux/x86_64`` platform. This is for [#608](https://github.com/ibpsa/project1-boptest/issues/608).
- Correct typo in design documentation about connecting inputs to overwrite blocks in wrapper model. This is for [#601](https://github.com/ibpsa/project1-boptest/issues/601).
- Add Git LFS configuration in the ``testing/Dockerfile`` image used in tests and compilation. This is for [#613](https://github.com/ibpsa/project1-boptest/issues/613).
- Correct typo in documentation for ``multizone_office_simple_air``, cooling setback temperature changed from 12 to 30. This is for [#605](https://github.com/ibpsa/project1-boptest/issues/605).
- Modify unit tests for test case scenarios to only simulate two days after warmup instead of the whole two-week scenario. This is for [#576](https://github.com/ibpsa/project1-boptest/issues/576).
- Fix unit tests for possible false passes in certain test cases. This is for [#620](https://github.com/ibpsa/project1-boptest/issues/620).
- Add ``activate`` control inputs to all test case documentation and update ``get_html_IO.py`` to print one file with all inputs, outputs, and forecasts. This is for [#555](https://github.com/ibpsa/project1-boptest/issues/555).
- Add storing of scenario result trajectories, kpis, and test information to simulation directory within test case docker container. This is for [#626](https://github.com/ibpsa/project1-boptest/issues/626).


## BOPTEST v0.5.0

Released on 10/04/2023.

**The following changes are backwards-compatible and do not significantly change benchmark results:**

- Add materials for BS2023 workshop at ``docs/workshops/BS23Workshop_20230904``. This is for [#552](https://github.com/ibpsa/project1-boptest/issues/552).
- Allow forecast horizons of 0 to retrieve boundary condition data at current time like pricing or temperature setpoints. This is for [#554](https://github.com/ibpsa/project1-boptest/issues/554).
- Update ``docs/tutorials/tutorial1_developer`` and ``docs/workshops/BS21Workshop_20210831``.  This is for [#532](https://github.com/ibpsa/project1-boptest/issues/532).
- In examples and unit test Python requests, use ``json`` attribute instead of ``data``.  This is for [#528](https://github.com/ibpsa/project1-boptest/issues/528).
- In unit test checking fetching of single forecast variable, specify specific forecast point to check for each test case.  This is for [#529](https://github.com/ibpsa/project1-boptest/issues/529).
- Update ``KPI_Calculator.get_computational_time_ratio`` to return ``None`` if no simulation steps have been processed. This is for [#540](https://github.com/ibpsa/project1-boptest/issues/540).
- Add ``forecastParameters`` to dashboard submission with empty dictionary and update url for submitting dashboard results.  This is for [#548](https://github.com/ibpsa/project1-boptest/issues/548).
- Fix so that results can be submitted to dashboard if sitting at end of scenario time period instead of needing to try to advance one step past.  This is for [#546](https://github.com/ibpsa/project1-boptest/issues/546).
- Fix for just-in-time adding example python controller scripts to PYTHONPATH.  This is for [#565](https://github.com/ibpsa/project1-boptest/issues/565).
- Add an interface for interacting with a test case through BACnet.  See new directory ``bacnet``.  This is for [#547](https://github.com/ibpsa/project1-boptest/issues/547).
- Update Flask API argument type for overwrite values in the ``/advance`` request to be float to prevent truncation.  This is for [#577](https://github.com/ibpsa/project1-boptest/issues/577).

**The following changes are backwards-compatible, but might change benchmark results:**

- Fix check on control input overwrite in ``testcase.TestCase.advance`` when overwriting a value of 0. This will change results if using BOPTEST-Service and delivering control input overwrites, with value of 0, in an /advance request using the ``json`` attribute with the python requests library.  This is for [#533](https://github.com/ibpsa/project1-boptest/issues/533).

**The following changes are not backwards-compatible, but do not significantly change benchmark results:**

- Update BOPTEST test case Docker container to use Python 3.10, pyfmi 2.11, and co-simulation FMUs.  Also convert all test case FMUs to co-simulation. This is for [#146](https://github.com/ibpsa/project1-boptest/issues/146).
  - Non-backwards compatible due to stricter check by Flask REST API to require content as application/json.  If using Python ``requests``, use the ``json`` parameter instead of ``data``.
  - Tends to slightly speed up simulation time for simpler, single-zone models, while more significantly slowing simulation time for more complex, multi-zone models.  Refer to [this comment](https://github.com/ibpsa/project1-boptest/pull/536#issuecomment-1585183094) for some benchmarking.


## BOPTEST v0.4.0

Released on 03/21/2023.

**The following changes are backwards-compatible and do not significantly change benchmark results:**

- Use python arrays instead of numpy arrays for storage of data in ``y_store`` and ``u_store`` in ``testcase.py`` for more efficient memory utilization, resulting in more consistent computation time for each advance step and faster overall test simulations.  This is for [#520](https://github.com/ibpsa/project1-boptest/issues/520).
- Specify version on master branch as ``<latest release>-dev`` instead of ``0.x.x``.  This is for [#516](https://github.com/ibpsa/project1-boptest/issues/516).
- Update tutorial in ``docs/workshops/BS21Workshop_20210831`` to be compatible with BOPTEST v0.3.0 deployed in BOPTEST-Service.  This is for [#507](https://github.com/ibpsa/project1-boptest/issues/507).
- Add ``get_html_IO.py`` to ``/data`` folder and remove it from ``/testcases`` folders to avoid code duplication. This is for [#464](https://github.com/ibpsa/project1-boptest/issues/464).
- Abstract the definition of input and output lists within if-else statements in the API unit tests in ``utilities.py`` to the setUp method in each test cases's specific testing file ``test_<testcase>``, by introducing the ``input`` and ``measurement`` attributes.  This is for [#463](https://github.com/ibpsa/project1-boptest/issues/463).
- Add unit test reporting script to each individual unit test target in the ``testing/makefile``.  This is for [#466](https://github.com/ibpsa/project1-boptest/issues/466).
- Add error message in case testcase path does not exist in ``testcase.py TestCase __Init__`` method.  This is for [#475](https://github.com/ibpsa/project1-boptest/issues/475).
- Update script ``get_html_IO.py`` to run with the latest API implementation by adding ``['payload']``. This is for [#487](https://github.com/ibpsa/project1-boptest/issues/487).
- Update ``twozone_apartment_hydronic`` documentation with reference to publication where envelope model was validated with experimental data. This is for [#496](https://github.com/ibpsa/project1-boptest/issues/496).
- Update ``twozone_apartment_hydronic`` ``weather.csv`` and ``generate_data.py`` by adding global horizontal radiation ``HGloHor``. This is for [#499](https://github.com/ibpsa/project1-boptest/issues/499).

**The following changes are not backwards-compatible but do not significantly change benchmark results:**

- Change the PUT ``forecast`` API to accept lists of variable names with the parameter ``point_names`` instead of returning data for all variables.  Also add parameters ``interval`` and ``horizon`` to that API endpoint.  Add API GET ``forecast_points`` to return available forecast point names and metadata.  Remove APIs GET and PUT ``forecast_parameters``.  This is for [#356](https://github.com/ibpsa/project1-boptest/issues/356).
- Change the PUT ``results`` API to accept lists of variable names with the parameter ``point_names`` instead of a single string variable name ``point_name``.  This is for [#398](https://github.com/ibpsa/project1-boptest/issues/398).

**The following new test cases have been added:**

- ``twozone_apartment_hydronic``, a 2-zone apartment based on a real newly built building in Milan, Italy, served by an air-to-water heat pump coupled with a floor heating system. This is for [#409](https://github.com/ibpsa/project1-boptest/issues/409).


## BOPTEST v0.3.0

Released on 07/27/2022.

**The following changes are backwards-compatible and do not significantly change benchmark results:**

- Clarify ``README.md`` instructions for the deployment of a test case.  This for [#451](https://github.com/ibpsa/project1-boptest/issues/451).
- Split unit tests into parallel jobs on travis.  This is for [#450](https://github.com/ibpsa/project1-boptest/issues/450).
- Add simulation support for test case FMUs compiled using Spawn of EnergyPlus.  Does not address workflows for the compiling process for test case FMUs using Spawn.  This is for [#406](https://github.com/ibpsa/project1-boptest/issues/406).
- New project home page launched at [https://ibpsa.github.io/project1-boptest/](https://ibpsa.github.io/project1-boptest/).  This is for [#214](https://github.com/ibpsa/project1-boptest/issues/214).
- Add file exclusion list to ``data_manager.py`` when loading data from fmu resource directory.  This is for [#423](https://github.com/ibpsa/project1-boptest/issues/423).
- Specify better command on ``README.md`` for specifying test case to deploy on Windows.  This is for [#419](https://github.com/ibpsa/project1-boptest/issues/419).
- Remove dependency of example controllers on ``pathlib`` package.  This is for [#416](https://github.com/ibpsa/project1-boptest/issues/416).
- Fix and clarify ``README.md`` for the ``/initialize`` and other API end points.  This is for [#408](https://github.com/ibpsa/project1-boptest/issues/408).

**The following changes are not backwards-compatible but do not significantly change benchmark results:**

- Add the POST ``submit`` API to submit test results to the online dashboard under a user's account there.  This is for [#403](https://github.com/ibpsa/project1-boptest/issues/403).
- Update API to standardize return package format and information about about errors and warnings.  The new return package is in the form ``{"status":<status_code_int>, "message":<message_str>, "payload":<relevant_return_data>}``. Status codes are: 200, successful with or without warning; 400, bad input; 500, internal error.  Users should expect the data returned in ``"payload"`` to be the same as the previous version API, which should facilitate the necessary code modifications to maintain compatibility with the new API. This is for [#73](https://github.com/ibpsa/project1-boptest/issues/73).

**The following new test cases have been added:**

- ``multizone_office_simple_air``, a 5-zone building based on the U.S. DOE medium office reference building located in Chicago, IL, USA, served by a single-duct Variable Air Volume (VAV) with terminal reheat, air-cooled chiller, and air-to-water heat pump.  This is for [#273](https://github.com/ibpsa/project1-boptest/issues/273).

**The following new core KPIs have been added:**

- Peak Electricity Demand (``pele_tot`` in kW/m^2): The maximum 15-minute HVAC electrical demand over the test interval.  Returns ``null`` if test case has no electricity consumption.  This is for [#388](https://github.com/ibpsa/project1-boptest/issues/388).
- Peak Gas Demand (``pgas_tot`` in kW/m^2): The maximum 15-minute HVAC gas demand over the test interval.  Returns ``null`` if test case has no gas consumption.  This is for [#388](https://github.com/ibpsa/project1-boptest/issues/388).
- Peak District Heating Demand (``pdih_tot`` in kW/m^2): The maximum 15-minute HVAC district heating demand over the test interval.  Returns ``null`` if test case has no district heating consumption.  This is for [#388](https://github.com/ibpsa/project1-boptest/issues/388).

## BOPTEST v0.2.0

Released on 03/05/2022.

**The following changes are backwards-compatible and do not significantly change benchmark results:**

- Make the test case parser compatible wth python 3.  This is for [#404](https://github.com/ibpsa/project1-boptest/issues/404).
- Use ``docker-compose`` for building and running test case.  Use of ``make build`` and ``make run`` deprecated.  See ``README.md`` for new deployment instructions.  This is for [#365](https://github.com/ibpsa/project1-boptest/issues/365).
- Posted developer tutorial given to IBPSA Project 1 WP1.2 during Rome expert meeting and updated for current version of BOPTEST.  Located at ``docs/tutorials/tutorial1_developer/BOPTEST_Tutorial1_developer_20220110.pdf``.  This is for [#358](https://github.com/ibpsa/project1-boptest/issues/358).
- For ``multizone_residential_hydronic``, correct one-port temperature sensors to two-port and update door models from ``Buildings.Airflow.Multizone.DoorDiscretizedOperable`` to ``Buildings.Airflow.Multizone.DoorDiscretizedOpen``.  This is for [#384](https://github.com/ibpsa/project1-boptest/issues/384).
- Refactor python-based example tests to utilize a single BOPTEST interface script.  This is for [#279](https://github.com/ibpsa/project1-boptest/issues/279).
- Fix ``data/data_generator`` to produce correct set points for defined occupied and unnoccupied times. This is for [#368](https://github.com/ibpsa/project1-boptest/issues/368).
- Freeze IBPSA Modelica library version in creation of ``jm`` image for unit testing.  This is for [#371](https://github.com/ibpsa/project1-boptest/issues/371).
- Update test cases to use Buildings v8.0.0 and IDEAS v2.2.1 commit f1fdd8b.  This is for [#362](https://github.com/ibpsa/project1-boptest/issues/362) and [#364](https://github.com/ibpsa/project1-boptest/issues/364).
- Add content to ``/docs/workshops`` for workshop at IBPSA Building Simulation 2021 Conference.  This is for [#348](https://github.com/ibpsa/project1-boptest/issues/348) and [#374](https://github.com/ibpsa/project1-boptest/issues/374).
- Update README.md to add links to ``boptest-service`` and ``boptest-gym``.  This is for [#353](https://github.com/ibpsa/project1-boptest/issues/353).
- Fix path for documentation images for bestest_hydronic_heat_pump test case.  This is for [#351](https://github.com/ibpsa/project1-boptest/issues/351).

**The following changes are backwards-compatible but do change benchmark results:**

- Correct calculation of mix day scenario in ``/data/find_days.py``.  This changes the reference day for the mix day scenario time period for the ``bestest_air`` test case.  This is for [#381](https://github.com/ibpsa/project1-boptest/issues/381).

**The following changes are not backwards-compatible but do not significantly change benchmark results:**

- Fix so that data returned through the API using ``/results`` and ``/advance`` for ``<control_signal_name>_u`` represents the "current value" of the control signal utilized within the emulator.  It is equal to the baseline controller value if not being overwritten and the overwritten value otherwise.  While this change does not change benchmark results, it is not backward compatible since the measurement signals available in some test cases that reported such "current values" (e.g. ``reaTSetHea_y`` in ``bestest_hydronic``) have been removed.  Users should instead request data for the control signal ``<control_signal_name>_u`` (e.g. ``oveTSetHea_u`` in ``bestest_hydronic``).  This is for [#364](https://github.com/ibpsa/project1-boptest/issues/364).

**The following new test cases have been added:**

- ``singlezone_commercial_hydronic``, a single-zone commercial hydronic model with district heating source, zone radiator, and air handling unit providing fresh air with CO2 control and heat recovery.  This is for [#162](https://github.com/ibpsa/project1-boptest/issues/162).


## BOPTEST v0.1.0

Released on 07/13/2021.

This is an initial development release.<|MERGE_RESOLUTION|>--- conflicted
+++ resolved
@@ -11,12 +11,9 @@
 - For ``twozone_apartment_hydronic`` test case, update control documentation. This is for [#766](https://github.com/ibpsa/project1-boptest/issues/766).
 - For BACnet interface, add support for faster-than-real-time and on-command simulation advance. Optional arguments ``--app_interval`` and ``--simulation_step`` were added to ``BopTestProxy.py`` to support this feature. This is for [#764](https://github.com/ibpsa/project1-boptest/issues/764).
 - Update support to ``parsing/parser.py`` for test case compilation using Dymola to be able to specify solver and tolerance and to be able to use references to other string parameters in defining a string parameter.  This is for [#777](https://github.com/ibpsa/project1-boptest/issues/777).
-<<<<<<< HEAD
-- Update Spawn version to ``light-0.4.3-7048a72798``, which is used in Modelica Buildings Library v9.1.1. This is for [#782](https://github.com/ibpsa/project1-boptest/issues/782).
-=======
 - For unit tests on travis, remove custom installation of Docker.  This is for [#787](https://github.com/ibpsa/project1-boptest/issues/787).
 - Copy ``kpis.json`` from ``jm`` Docker container to test case ``/models`` directory upon compilation and update ``kpis.json`` files where necessary in repo.  This is for [#789](https://github.com/ibpsa/project1-boptest/issues/789).
->>>>>>> 8fa9c859
+- Update Spawn version to ``light-0.4.3-7048a72798``, which is used in Modelica Buildings Library v9.1.1. This is for [#782](https://github.com/ibpsa/project1-boptest/issues/782).
 
 **The following changes are not backwards compatible, but do not change benchmark results:**
 
