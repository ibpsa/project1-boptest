--- conflicted
+++ resolved
@@ -9,16 +9,13 @@
 - Update heat pump documentation to BESTEST Hydronic Heat Pump testcase. This is for [#704](https://github.com/ibpsa/project1-boptest/issues/704).
 - Enable BACnet interface to work with test case ``multizone_hydronic_simple_hydronic`` by creating the ``bacnet.ttl``. This is for [#735](https://github.com/ibpsa/project1-boptest/issues/735).
 - Remove the ``scenario`` field from the test case ``config.json``. This is for [#719](https://github.com/ibpsa/project1-boptest/issues/719).
-<<<<<<< HEAD
-- Update Spawn version to ``light-0.3.0-0fa49be497``, which is used in Modelica Buildings Library v9.1.0.  This is for [#718](https://github.com/ibpsa/project1-boptest/issues/718).
-=======
 - Update dependencies and environment of ``worker`` container.  This is for [#663](https://github.com/ibpsa/project1-boptest/issues/663).  Changes are summarized as follows:
   - Remove scipy and matplotlib dependencies from ``worker`` container.
   - Substitute scipy.integrate.trapz with numpy.trapezoid in ``kpis/kpi_calculator.py``, scipy.interp1d linear with numpy.interp, and scipy.inter1d zero with a custom zero hold interpolation in ``data/data_manager.py``.
   - Update pyfmi from 2.12 to 2.14, update numpy from 1.26.4 to 2.2.1, and update pandas from 1.5.3 to 2.2.3.
   - Update Python from 3.10 to 3.11, and miniconda version from py310_24.30-1-Linux-x86_64 to py311_24.7.1-0-Linux-x86_64.
   - Update unit tests such that ``test_kpis.py``, ``test_forecast.py``, and ``test_testcase.py`` are run in the ``worker`` container, instead of the ``jm`` container.
->>>>>>> 0140bc06
+- Update Spawn version to ``light-0.3.0-0fa49be497``, which is used in Modelica Buildings Library v9.1.0.  This is for [#718](https://github.com/ibpsa/project1-boptest/issues/718).
 
 **The following changes are not backwards-compatible and significantly change benchmark results:**
 
