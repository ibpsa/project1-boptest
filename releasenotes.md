--- conflicted
+++ resolved
@@ -6,13 +6,9 @@
 
 **The following changes are backwards compatible and do not significantly change benchmark results:**
 
-<<<<<<< HEAD
-- Update heat pump documentation to BESTEST Hydronic Heat Pump testcase. This is for [#704](https://github.com/ibpsa/project1-boptest/issues/704)
-- Remove the ``scenario`` field from the test case ``config.json``. This is for [#719](https://github.com/ibpsa/project1-boptest/issues/719).
-=======
 - Update heat pump documentation to BESTEST Hydronic Heat Pump testcase. This is for [#704](https://github.com/ibpsa/project1-boptest/issues/704).
 - Enable BACnet interface to work with test case ``multizone_hydronic_simple_hydronic`` by creating the ``bacnet.ttl``. This is for [#735](https://github.com/ibpsa/project1-boptest/issues/735).
->>>>>>> 18031baa
+- Remove the ``scenario`` field from the test case ``config.json``. This is for [#719](https://github.com/ibpsa/project1-boptest/issues/719).
 
 **The following changes are not backwards-compatible and significantly change benchmark results:**
 
