# Release Notes

## BOPTEST v0.5.0-dev

Released on xx/xx/xxxx.

**The following changes are backwards-compatible and do not significantly change benchmark results:**

- Add materials for RLEM23 workshop at ``docs/workshops/RlemWorkshop_20231112``. This is for [#585](https://github.com/ibpsa/project1-boptest/issues/585).
- Change JModelica docker container address  in ``testing/Dockerfile``. This is for [#590](https://github.com/ibpsa/project1-boptest/issues/590).
- Specify the Python version (3.7) used for building the wrapper to execute the example JavaScript controllers in the unit test. This is for [#594](https://github.com/ibpsa/project1-boptest/issues/594).
- Allow simulations and forecast to work across the end of the year to the next year. This is for [#239](https://github.com/ibpsa/project1-boptest/issues/239).
- Pin base Docker image to ``linux/x86_64`` platform. This is for [#608](https://github.com/ibpsa/project1-boptest/issues/608).
- Correct typo in design documentation about connecting inputs to overwrite blocks in wrapper model. This is for [#601](https://github.com/ibpsa/project1-boptest/issues/601).
- Add Git LFS configuration in the ``testing/Dockerfile`` image used in tests and compilation. This is for [#613](https://github.com/ibpsa/project1-boptest/issues/613).
- Correct typo in documentation for ``multizone_office_simple_air``, cooling setback temperature changed from 12 to 30. This is for [#605](https://github.com/ibpsa/project1-boptest/issues/605).
- Modify unit tests for test case scenarios to only simulate two days after warmup instead of the whole two-week scenario. This is for [#576](https://github.com/ibpsa/project1-boptest/issues/576).
- Fix unit tests for possible false passes in certain test cases. This is for [#620](https://github.com/ibpsa/project1-boptest/issues/620).
<<<<<<< HEAD
- Add storing of scenario results to simulation directory. This is for [#626](https://github.com/ibpsa/project1-boptest/issues/626).
=======
- Add ``activate`` control inputs to all test case documentation and update ``get_html_IO.py`` to print one file with all inputs, outputs, and forecasts. This is for [#555](https://github.com/ibpsa/project1-boptest/issues/555).

>>>>>>> cf4a1648

## BOPTEST v0.5.0

Released on 10/04/2023.

**The following changes are backwards-compatible and do not significantly change benchmark results:**

- Add materials for BS2023 workshop at ``docs/workshops/BS23Workshop_20230904``. This is for [#552](https://github.com/ibpsa/project1-boptest/issues/552).
- Allow forecast horizons of 0 to retrieve boundary condition data at current time like pricing or temperature setpoints. This is for [#554](https://github.com/ibpsa/project1-boptest/issues/554).
- Update ``docs/tutorials/tutorial1_developer`` and ``docs/workshops/BS21Workshop_20210831``.  This is for [#532](https://github.com/ibpsa/project1-boptest/issues/532).
- In examples and unit test Python requests, use ``json`` attribute instead of ``data``.  This is for [#528](https://github.com/ibpsa/project1-boptest/issues/528).
- In unit test checking fetching of single forecast variable, specify specific forecast point to check for each test case.  This is for [#529](https://github.com/ibpsa/project1-boptest/issues/529).
- Update ``KPI_Calculator.get_computational_time_ratio`` to return ``None`` if no simulation steps have been processed. This is for [#540](https://github.com/ibpsa/project1-boptest/issues/540).
- Add ``forecastParameters`` to dashboard submission with empty dictionary and update url for submitting dashboard results.  This is for [#548](https://github.com/ibpsa/project1-boptest/issues/548).
- Fix so that results can be submitted to dashboard if sitting at end of scenario time period instead of needing to try to advance one step past.  This is for [#546](https://github.com/ibpsa/project1-boptest/issues/546).
- Fix for just-in-time adding example python controller scripts to PYTHONPATH.  This is for [#565](https://github.com/ibpsa/project1-boptest/issues/565).
- Add an interface for interacting with a test case through BACnet.  See new directory ``bacnet``.  This is for [#547](https://github.com/ibpsa/project1-boptest/issues/547).
- Update Flask API argument type for overwrite values in the ``/advance`` request to be float to prevent truncation.  This is for [#577](https://github.com/ibpsa/project1-boptest/issues/577).

**The following changes are backwards-compatible, but might change benchmark results:**

- Fix check on control input overwrite in ``testcase.TestCase.advance`` when overwriting a value of 0. This will change results if using BOPTEST-Service and delivering control input overwrites, with value of 0, in an /advance request using the ``json`` attribute with the python requests library.  This is for [#533](https://github.com/ibpsa/project1-boptest/issues/533).

**The following changes are not backwards-compatible, but do not significantly change benchmark results:**

- Update BOPTEST test case Docker container to use Python 3.10, pyfmi 2.11, and co-simulation FMUs.  Also convert all test case FMUs to co-simulation. This is for [#146](https://github.com/ibpsa/project1-boptest/issues/146).
  - Non-backwards compatible due to stricter check by Flask REST API to require content as application/json.  If using Python ``requests``, use the ``json`` parameter instead of ``data``.
  - Tends to slightly speed up simulation time for simpler, single-zone models, while more significantly slowing simulation time for more complex, multi-zone models.  Refer to [this comment](https://github.com/ibpsa/project1-boptest/pull/536#issuecomment-1585183094) for some benchmarking.


## BOPTEST v0.4.0

Released on 03/21/2023.

**The following changes are backwards-compatible and do not significantly change benchmark results:**

- Use python arrays instead of numpy arrays for storage of data in ``y_store`` and ``u_store`` in ``testcase.py`` for more efficient memory utilization, resulting in more consistent computation time for each advance step and faster overall test simulations.  This is for [#520](https://github.com/ibpsa/project1-boptest/issues/520).
- Specify version on master branch as ``<latest release>-dev`` instead of ``0.x.x``.  This is for [#516](https://github.com/ibpsa/project1-boptest/issues/516).
- Update tutorial in ``docs/workshops/BS21Workshop_20210831`` to be compatible with BOPTEST v0.3.0 deployed in BOPTEST-Service.  This is for [#507](https://github.com/ibpsa/project1-boptest/issues/507).
- Add ``get_html_IO.py`` to ``/data`` folder and remove it from ``/testcases`` folders to avoid code duplication. This is for [#464](https://github.com/ibpsa/project1-boptest/issues/464).
- Abstract the definition of input and output lists within if-else statements in the API unit tests in ``utilities.py`` to the setUp method in each test cases's specific testing file ``test_<testcase>``, by introducing the ``input`` and ``measurement`` attributes.  This is for [#463](https://github.com/ibpsa/project1-boptest/issues/463).
- Add unit test reporting script to each individual unit test target in the ``testing/makefile``.  This is for [#466](https://github.com/ibpsa/project1-boptest/issues/466).
- Add error message in case testcase path does not exist in ``testcase.py TestCase __Init__`` method.  This is for [#475](https://github.com/ibpsa/project1-boptest/issues/475).
- Update script ``get_html_IO.py`` to run with the latest API implementation by adding ``['payload']``. This is for [#487](https://github.com/ibpsa/project1-boptest/issues/487).
- Update ``twozone_apartment_hydronic`` documentation with reference to publication where envelope model was validated with experimental data. This is for [#496](https://github.com/ibpsa/project1-boptest/issues/496).
- Update ``twozone_apartment_hydronic`` ``weather.csv`` and ``generate_data.py`` by adding global horizontal radiation ``HGloHor``. This is for [#499](https://github.com/ibpsa/project1-boptest/issues/499).

**The following changes are not backwards-compatible but do not significantly change benchmark results:**

- Change the PUT ``forecast`` API to accept lists of variable names with the parameter ``point_names`` instead of returning data for all variables.  Also add parameters ``interval`` and ``horizon`` to that API endpoint.  Add API GET ``forecast_points`` to return available forecast point names and metadata.  Remove APIs GET and PUT ``forecast_parameters``.  This is for [#356](https://github.com/ibpsa/project1-boptest/issues/356).
- Change the PUT ``results`` API to accept lists of variable names with the parameter ``point_names`` instead of a single string variable name ``point_name``.  This is for [#398](https://github.com/ibpsa/project1-boptest/issues/398).

**The following new test cases have been added:**

- ``twozone_apartment_hydronic``, a 2-zone apartment based on a real newly built building in Milan, Italy, served by an air-to-water heat pump coupled with a floor heating system. This is for [#409](https://github.com/ibpsa/project1-boptest/issues/409).


## BOPTEST v0.3.0

Released on 07/27/2022.

**The following changes are backwards-compatible and do not significantly change benchmark results:**

- Clarify ``README.md`` instructions for the deployment of a test case.  This for [#451](https://github.com/ibpsa/project1-boptest/issues/451).
- Split unit tests into parallel jobs on travis.  This is for [#450](https://github.com/ibpsa/project1-boptest/issues/450).
- Add simulation support for test case FMUs compiled using Spawn of EnergyPlus.  Does not address workflows for the compiling process for test case FMUs using Spawn.  This is for [#406](https://github.com/ibpsa/project1-boptest/issues/406).
- New project home page launched at [https://ibpsa.github.io/project1-boptest/](https://ibpsa.github.io/project1-boptest/).  This is for [#214](https://github.com/ibpsa/project1-boptest/issues/214).
- Add file exclusion list to ``data_manager.py`` when loading data from fmu resource directory.  This is for [#423](https://github.com/ibpsa/project1-boptest/issues/423).
- Specify better command on ``README.md`` for specifying test case to deploy on Windows.  This is for [#419](https://github.com/ibpsa/project1-boptest/issues/419).
- Remove dependency of example controllers on ``pathlib`` package.  This is for [#416](https://github.com/ibpsa/project1-boptest/issues/416).
- Fix and clarify ``README.md`` for the ``/initialize`` and other API end points.  This is for [#408](https://github.com/ibpsa/project1-boptest/issues/408).

**The following changes are not backwards-compatible but do not significantly change benchmark results:**

- Add the POST ``submit`` API to submit test results to the online dashboard under a user's account there.  This is for [#403](https://github.com/ibpsa/project1-boptest/issues/403).
- Update API to standardize return package format and information about about errors and warnings.  The new return package is in the form ``{"status":<status_code_int>, "message":<message_str>, "payload":<relevant_return_data>}``. Status codes are: 200, successful with or without warning; 400, bad input; 500, internal error.  Users should expect the data returned in ``"payload"`` to be the same as the previous version API, which should facilitate the necessary code modifications to maintain compatibility with the new API. This is for [#73](https://github.com/ibpsa/project1-boptest/issues/73).

**The following new test cases have been added:**

- ``multizone_office_simple_air``, a 5-zone building based on the U.S. DOE medium office reference building located in Chicago, IL, USA, served by a single-duct Variable Air Volume (VAV) with terminal reheat, air-cooled chiller, and air-to-water heat pump.  This is for [#273](https://github.com/ibpsa/project1-boptest/issues/273).

**The following new core KPIs have been added:**

- Peak Electricity Demand (``pele_tot`` in kW/m^2): The maximum 15-minute HVAC electrical demand over the test interval.  Returns ``null`` if test case has no electricity consumption.  This is for [#388](https://github.com/ibpsa/project1-boptest/issues/388).
- Peak Gas Demand (``pgas_tot`` in kW/m^2): The maximum 15-minute HVAC gas demand over the test interval.  Returns ``null`` if test case has no gas consumption.  This is for [#388](https://github.com/ibpsa/project1-boptest/issues/388).
- Peak District Heating Demand (``pdih_tot`` in kW/m^2): The maximum 15-minute HVAC district heating demand over the test interval.  Returns ``null`` if test case has no district heating consumption.  This is for [#388](https://github.com/ibpsa/project1-boptest/issues/388).

## BOPTEST v0.2.0

Released on 03/05/2022.

**The following changes are backwards-compatible and do not significantly change benchmark results:**

- Make the test case parser compatible wth python 3.  This is for [#404](https://github.com/ibpsa/project1-boptest/issues/404).
- Use ``docker-compose`` for building and running test case.  Use of ``make build`` and ``make run`` deprecated.  See ``README.md`` for new deployment instructions.  This is for [#365](https://github.com/ibpsa/project1-boptest/issues/365).
- Posted developer tutorial given to IBPSA Project 1 WP1.2 during Rome expert meeting and updated for current version of BOPTEST.  Located at ``docs/tutorials/tutorial1_developer/BOPTEST_Tutorial1_developer_20220110.pdf``.  This is for [#358](https://github.com/ibpsa/project1-boptest/issues/358).
- For ``multizone_residential_hydronic``, correct one-port temperature sensors to two-port and update door models from ``Buildings.Airflow.Multizone.DoorDiscretizedOperable`` to ``Buildings.Airflow.Multizone.DoorDiscretizedOpen``.  This is for [#384](https://github.com/ibpsa/project1-boptest/issues/384).
- Refactor python-based example tests to utilize a single BOPTEST interface script.  This is for [#279](https://github.com/ibpsa/project1-boptest/issues/279).
- Fix ``data/data_generator`` to produce correct set points for defined occupied and unnoccupied times. This is for [#368](https://github.com/ibpsa/project1-boptest/issues/368).
- Freeze IBPSA Modelica library version in creation of ``jm`` image for unit testing.  This is for [#371](https://github.com/ibpsa/project1-boptest/issues/371).
- Update test cases to use Buildings v8.0.0 and IDEAS v2.2.1 commit f1fdd8b.  This is for [#362](https://github.com/ibpsa/project1-boptest/issues/362) and [#364](https://github.com/ibpsa/project1-boptest/issues/364).
- Add content to ``/docs/workshops`` for workshop at IBPSA Building Simulation 2021 Conference.  This is for [#348](https://github.com/ibpsa/project1-boptest/issues/348) and [#374](https://github.com/ibpsa/project1-boptest/issues/374).
- Update README.md to add links to ``boptest-service`` and ``boptest-gym``.  This is for [#353](https://github.com/ibpsa/project1-boptest/issues/353).
- Fix path for documentation images for bestest_hydronic_heat_pump test case.  This is for [#351](https://github.com/ibpsa/project1-boptest/issues/351).

**The following changes are backwards-compatible but do change benchmark results:**

- Correct calculation of mix day scenario in ``/data/find_days.py``.  This changes the reference day for the mix day scenario time period for the ``bestest_air`` test case.  This is for [#381](https://github.com/ibpsa/project1-boptest/issues/381).

**The following changes are not backwards-compatible but do not significantly change benchmark results:**

- Fix so that data returned through the API using ``/results`` and ``/advance`` for ``<control_signal_name>_u`` represents the "current value" of the control signal utilized within the emulator.  It is equal to the baseline controller value if not being overwritten and the overwritten value otherwise.  While this change does not change benchmark results, it is not backward compatible since the measurement signals available in some test cases that reported such "current values" (e.g. ``reaTSetHea_y`` in ``bestest_hydronic``) have been removed.  Users should instead request data for the control signal ``<control_signal_name>_u`` (e.g. ``oveTSetHea_u`` in ``bestest_hydronic``).  This is for [#364](https://github.com/ibpsa/project1-boptest/issues/364).

**The following new test cases have been added:**

- ``singlezone_commercial_hydronic``, a single-zone commercial hydronic model with district heating source, zone radiator, and air handling unit providing fresh air with CO2 control and heat recovery.  This is for [#162](https://github.com/ibpsa/project1-boptest/issues/162).


## BOPTEST v0.1.0

Released on 07/13/2021.

This is an initial development release.<|MERGE_RESOLUTION|>--- conflicted
+++ resolved
@@ -16,12 +16,9 @@
 - Correct typo in documentation for ``multizone_office_simple_air``, cooling setback temperature changed from 12 to 30. This is for [#605](https://github.com/ibpsa/project1-boptest/issues/605).
 - Modify unit tests for test case scenarios to only simulate two days after warmup instead of the whole two-week scenario. This is for [#576](https://github.com/ibpsa/project1-boptest/issues/576).
 - Fix unit tests for possible false passes in certain test cases. This is for [#620](https://github.com/ibpsa/project1-boptest/issues/620).
-<<<<<<< HEAD
+- Add ``activate`` control inputs to all test case documentation and update ``get_html_IO.py`` to print one file with all inputs, outputs, and forecasts. This is for [#555](https://github.com/ibpsa/project1-boptest/issues/555).
 - Add storing of scenario results to simulation directory. This is for [#626](https://github.com/ibpsa/project1-boptest/issues/626).
-=======
-- Add ``activate`` control inputs to all test case documentation and update ``get_html_IO.py`` to print one file with all inputs, outputs, and forecasts. This is for [#555](https://github.com/ibpsa/project1-boptest/issues/555).
 
->>>>>>> cf4a1648
 
 ## BOPTEST v0.5.0
 
