--- conflicted
+++ resolved
@@ -6,7 +6,12 @@
 
 **The following changes are backwards compatible and do not significantly change benchmark results:**
 
-- Update heat pump documentation to BESTEST Hydronic Heat Pump testcase. This is for [#704](https://github.com/ibpsa/project1-boptest/issues/704)
+- Update heat pump documentation to BESTEST Hydronic Heat Pump testcase. This is for [#704](https://github.com/ibpsa/project1-boptest/issues/704).
+- Remove scipy and matplotlib dependencies from worker container. scipy.integrate.trapz was substituted with numpy.trapezoid in ``kpis/kpi_calculator.py``,
+scipy.interp1d linear with numpy.interp, and scipy.inter1d zero with a custom zero hold interpolation in ``data/data_manager.py``.
+Update pyfmi from 2.12 to 2.14, update numpy from 1.26.4 to 2.2.1, and update pandas from 1.5.3 to 2.2.3.
+Update worker Python from 3.10 to 3.11, and miniconda version from py310_24.30-1-Linux-x86_64 to py311_24.7.1-0-Linux-x86_64.
+This is for [#663](https://github.com/ibpsa/project1-boptest/issues/663).
 
 **The following changes are not backwards-compatible and significantly change benchmark results:**
 
@@ -60,6 +65,7 @@
   |cost_tot_dynamic       |+15.3%  |
   |cost_tot_highly_dynamic|+14.6%  |
 
+
 ## BOPTEST v0.7.1
 
 Released on 01/21/2025.
@@ -68,15 +74,7 @@
 
 - Add note to ``README.md`` about using environment variable ``BOPTEST_TIMEOUT`` to edit the timeout period for idle workers.  This is for [#715](https://github.com/ibpsa/project1-boptest/issues/715).
 - Add note to ``README.md`` about a Julia interface implemented by [BOPTestAPI.jl](https://terion-io.github.io/BOPTestAPI.jl/stable/).  This is for [#707](https://github.com/ibpsa/project1-boptest/issues/707).
-<<<<<<< HEAD
-- Remove scipy and matplotlib dependencies from worker container. scipy.integrate.trapz was substituted with numpy.trapezoid in ``kpis/kpi_calculator.py``,
-scipy.interp1d linear with numpy.interp, and scipy.inter1d zero with a custom zero hold interpolation in ``data/data_manager.py``.
-Update pyfmi from 2.12 to 2.14, update numpy from 1.26.4 to 2.2.1, and update pandas from 1.5.3 to 2.2.3.
-Update worker Python from 3.10 to 3.11, and miniconda version from py310_24.30-1-Linux-x86_64 to py311_24.7.1-0-Linux-x86_64.
-This is for [#663](https://github.com/ibpsa/project1-boptest/issues/663).
-=======
 - Add github actions to build docker images for web and worker and post them as packages in the ibpsa repository.  This is for [#712](https://github.com/ibpsa/project1-boptest/issues/712).
->>>>>>> b3b13d69
 
 
 ## BOPTEST v0.7.0
