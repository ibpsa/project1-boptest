--- conflicted
+++ resolved
@@ -15,11 +15,8 @@
 - Add ``forecastParameters`` to dashboard submission with empty dictionary and update url for submitting dashboard results.  This is for [#548](https://github.com/ibpsa/project1-boptest/issues/548).
 - Fix so that results can be submitted to dashboard if sitting at end of scenario time period instead of needing to try to advance one step past.  This is for [#546](https://github.com/ibpsa/project1-boptest/issues/546).
 - Fix for just-in-time adding example python controller scripts to PYTHONPATH.  This is for [#565](https://github.com/ibpsa/project1-boptest/issues/565).
-<<<<<<< HEAD
+- Add an interface for interacting with a test case through BACnet.  See new directory ``bacnet``.  This is for [#547](https://github.com/ibpsa/project1-boptest/issues/547).
 - Update Flask API argument type for overwrite values in the ``/advance`` request to be float to prevent truncation.  This is for [#577](https://github.com/ibpsa/project1-boptest/issues/577).
-=======
-- Add an interface for interacting with a test case through BACnet.  See new directory ``bacnet``.  This is for [#547](https://github.com/ibpsa/project1-boptest/issues/547).
->>>>>>> 2821791b
 
 **The following changes are backwards-compatible, but might change benchmark results:**
 
