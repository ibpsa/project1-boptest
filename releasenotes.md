# Release Notes

## BOPTEST v0.5.0-dev

Released on xx/xx/xxxx.

**The following changes are backwards-compatible and do not significantly change benchmark results:**

- Add materials for RLEM23 workshop at ``docs/workshops/RlemWorkshop_20231112``. This is for [#585](https://github.com/ibpsa/project1-boptest/issues/585).
- Change JModelica docker container address  in ``testing/Dockerfile``. This is for [#590](https://github.com/ibpsa/project1-boptest/issues/590).
- Specify the Python version (3.7) used for building the wrapper to execute the example JavaScript controllers in the unit test. This is for [#594](https://github.com/ibpsa/project1-boptest/issues/594).
<<<<<<< HEAD
- Implement method to get disaggregated KPIs with absolute values. This enables to make a more comprehensive analysis of which elements are contributing to each KPI. This is for [#604](https://github.com/ibpsa/project1-boptest/issues/604).
=======
- Allow simulations and forecast to work across the end of the year to the next year. This is for [#239](https://github.com/ibpsa/project1-boptest/issues/239).
- Pin base Docker image to ``linux/x86_64`` platform. This is for [#608](https://github.com/ibpsa/project1-boptest/issues/608).
- Correct typo in design documentation about connecting inputs to overwrite blocks in wrapper model. This is for [#601](https://github.com/ibpsa/project1-boptest/issues/601).
- Add Git LFS configuration in the ``testing/Dockerfile`` image used in tests and compilation. This is for [#613](https://github.com/ibpsa/project1-boptest/issues/613).
- Correct typo in documentation for ``multizone_office_simple_air``, cooling setback temperature changed from 12 to 30. This is for [#605](https://github.com/ibpsa/project1-boptest/issues/605).
- Modify unit tests for test case scenarios to only simulate two days after warmup instead of the whole two-week scenario. This is for [#576](https://github.com/ibpsa/project1-boptest/issues/576).
- Fix unit tests for possible false passes in certain test cases. This is for [#620](https://github.com/ibpsa/project1-boptest/issues/620).
- Add ``activate`` control inputs to all test case documentation and update ``get_html_IO.py`` to print one file with all inputs, outputs, and forecasts. This is for [#555](https://github.com/ibpsa/project1-boptest/issues/555).
- Add storing of scenario result trajectories, kpis, and test information to simulation directory within test case docker container. This is for [#626](https://github.com/ibpsa/project1-boptest/issues/626).

>>>>>>> 841c803a

## BOPTEST v0.5.0

Released on 10/04/2023.

**The following changes are backwards-compatible and do not significantly change benchmark results:**

- Add materials for BS2023 workshop at ``docs/workshops/BS23Workshop_20230904``. This is for [#552](https://github.com/ibpsa/project1-boptest/issues/552).
- Allow forecast horizons of 0 to retrieve boundary condition data at current time like pricing or temperature setpoints. This is for [#554](https://github.com/ibpsa/project1-boptest/issues/554).
- Update ``docs/tutorials/tutorial1_developer`` and ``docs/workshops/BS21Workshop_20210831``.  This is for [#532](https://github.com/ibpsa/project1-boptest/issues/532).
- In examples and unit test Python requests, use ``json`` attribute instead of ``data``.  This is for [#528](https://github.com/ibpsa/project1-boptest/issues/528).
- In unit test checking fetching of single forecast variable, specify specific forecast point to check for each test case.  This is for [#529](https://github.com/ibpsa/project1-boptest/issues/529).
- Update ``KPI_Calculator.get_computational_time_ratio`` to return ``None`` if no simulation steps have been processed. This is for [#540](https://github.com/ibpsa/project1-boptest/issues/540).
- Add ``forecastParameters`` to dashboard submission with empty dictionary and update url for submitting dashboard results.  This is for [#548](https://github.com/ibpsa/project1-boptest/issues/548).
- Fix so that results can be submitted to dashboard if sitting at end of scenario time period instead of needing to try to advance one step past.  This is for [#546](https://github.com/ibpsa/project1-boptest/issues/546).
- Fix for just-in-time adding example python controller scripts to PYTHONPATH.  This is for [#565](https://github.com/ibpsa/project1-boptest/issues/565).
- Add an interface for interacting with a test case through BACnet.  See new directory ``bacnet``.  This is for [#547](https://github.com/ibpsa/project1-boptest/issues/547).
- Update Flask API argument type for overwrite values in the ``/advance`` request to be float to prevent truncation.  This is for [#577](https://github.com/ibpsa/project1-boptest/issues/577).

**The following changes are backwards-compatible, but might change benchmark results:**

- Fix check on control input overwrite in ``testcase.TestCase.advance`` when overwriting a value of 0. This will change results if using BOPTEST-Service and delivering control input overwrites, with value of 0, in an /advance request using the ``json`` attribute with the python requests library.  This is for [#533](https://github.com/ibpsa/project1-boptest/issues/533).

**The following changes are not backwards-compatible, but do not significantly change benchmark results:**

- Update BOPTEST test case Docker container to use Python 3.10, pyfmi 2.11, and co-simulation FMUs.  Also convert all test case FMUs to co-simulation. This is for [#146](https://github.com/ibpsa/project1-boptest/issues/146).
  - Non-backwards compatible due to stricter check by Flask REST API to require content as application/json.  If using Python ``requests``, use the ``json`` parameter instead of ``data``.
  - Tends to slightly speed up simulation time for simpler, single-zone models, while more significantly slowing simulation time for more complex, multi-zone models.  Refer to [this comment](https://github.com/ibpsa/project1-boptest/pull/536#issuecomment-1585183094) for some benchmarking.


## BOPTEST v0.4.0

Released on 03/21/2023.

**The following changes are backwards-compatible and do not significantly change benchmark results:**

- Use python arrays instead of numpy arrays for storage of data in ``y_store`` and ``u_store`` in ``testcase.py`` for more efficient memory utilization, resulting in more consistent computation time for each advance step and faster overall test simulations.  This is for [#520](https://github.com/ibpsa/project1-boptest/issues/520).
- Specify version on master branch as ``<latest release>-dev`` instead of ``0.x.x``.  This is for [#516](https://github.com/ibpsa/project1-boptest/issues/516).
- Update tutorial in ``docs/workshops/BS21Workshop_20210831`` to be compatible with BOPTEST v0.3.0 deployed in BOPTEST-Service.  This is for [#507](https://github.com/ibpsa/project1-boptest/issues/507).
- Add ``get_html_IO.py`` to ``/data`` folder and remove it from ``/testcases`` folders to avoid code duplication. This is for [#464](https://github.com/ibpsa/project1-boptest/issues/464).
- Abstract the definition of input and output lists within if-else statements in the API unit tests in ``utilities.py`` to the setUp method in each test cases's specific testing file ``test_<testcase>``, by introducing the ``input`` and ``measurement`` attributes.  This is for [#463](https://github.com/ibpsa/project1-boptest/issues/463).
- Add unit test reporting script to each individual unit test target in the ``testing/makefile``.  This is for [#466](https://github.com/ibpsa/project1-boptest/issues/466).
- Add error message in case testcase path does not exist in ``testcase.py TestCase __Init__`` method.  This is for [#475](https://github.com/ibpsa/project1-boptest/issues/475).
- Update script ``get_html_IO.py`` to run with the latest API implementation by adding ``['payload']``. This is for [#487](https://github.com/ibpsa/project1-boptest/issues/487).
- Update ``twozone_apartment_hydronic`` documentation with reference to publication where envelope model was validated with experimental data. This is for [#496](https://github.com/ibpsa/project1-boptest/issues/496).
- Update ``twozone_apartment_hydronic`` ``weather.csv`` and ``generate_data.py`` by adding global horizontal radiation ``HGloHor``. This is for [#499](https://github.com/ibpsa/project1-boptest/issues/499).

**The following changes are not backwards-compatible but do not significantly change benchmark results:**

- Change the PUT ``forecast`` API to accept lists of variable names with the parameter ``point_names`` instead of returning data for all variables.  Also add parameters ``interval`` and ``horizon`` to that API endpoint.  Add API GET ``forecast_points`` to return available forecast point names and metadata.  Remove APIs GET and PUT ``forecast_parameters``.  This is for [#356](https://github.com/ibpsa/project1-boptest/issues/356).
- Change the PUT ``results`` API to accept lists of variable names with the parameter ``point_names`` instead of a single string variable name ``point_name``.  This is for [#398](https://github.com/ibpsa/project1-boptest/issues/398).

**The following new test cases have been added:**

- ``twozone_apartment_hydronic``, a 2-zone apartment based on a real newly built building in Milan, Italy, served by an air-to-water heat pump coupled with a floor heating system. This is for [#409](https://github.com/ibpsa/project1-boptest/issues/409).


## BOPTEST v0.3.0

Released on 07/27/2022.

**The following changes are backwards-compatible and do not significantly change benchmark results:**

- Clarify ``README.md`` instructions for the deployment of a test case.  This for [#451](https://github.com/ibpsa/project1-boptest/issues/451).
- Split unit tests into parallel jobs on travis.  This is for [#450](https://github.com/ibpsa/project1-boptest/issues/450).
- Add simulation support for test case FMUs compiled using Spawn of EnergyPlus.  Does not address workflows for the compiling process for test case FMUs using Spawn.  This is for [#406](https://github.com/ibpsa/project1-boptest/issues/406).
- New project home page launched at [https://ibpsa.github.io/project1-boptest/](https://ibpsa.github.io/project1-boptest/).  This is for [#214](https://github.com/ibpsa/project1-boptest/issues/214).
- Add file exclusion list to ``data_manager.py`` when loading data from fmu resource directory.  This is for [#423](https://github.com/ibpsa/project1-boptest/issues/423).
- Specify better command on ``README.md`` for specifying test case to deploy on Windows.  This is for [#419](https://github.com/ibpsa/project1-boptest/issues/419).
- Remove dependency of example controllers on ``pathlib`` package.  This is for [#416](https://github.com/ibpsa/project1-boptest/issues/416).
- Fix and clarify ``README.md`` for the ``/initialize`` and other API end points.  This is for [#408](https://github.com/ibpsa/project1-boptest/issues/408).

**The following changes are not backwards-compatible but do not significantly change benchmark results:**

- Add the POST ``submit`` API to submit test results to the online dashboard under a user's account there.  This is for [#403](https://github.com/ibpsa/project1-boptest/issues/403).
- Update API to standardize return package format and information about about errors and warnings.  The new return package is in the form ``{"status":<status_code_int>, "message":<message_str>, "payload":<relevant_return_data>}``. Status codes are: 200, successful with or without warning; 400, bad input; 500, internal error.  Users should expect the data returned in ``"payload"`` to be the same as the previous version API, which should facilitate the necessary code modifications to maintain compatibility with the new API. This is for [#73](https://github.com/ibpsa/project1-boptest/issues/73).

**The following new test cases have been added:**

- ``multizone_office_simple_air``, a 5-zone building based on the U.S. DOE medium office reference building located in Chicago, IL, USA, served by a single-duct Variable Air Volume (VAV) with terminal reheat, air-cooled chiller, and air-to-water heat pump.  This is for [#273](https://github.com/ibpsa/project1-boptest/issues/273).

**The following new core KPIs have been added:**

- Peak Electricity Demand (``pele_tot`` in kW/m^2): The maximum 15-minute HVAC electrical demand over the test interval.  Returns ``null`` if test case has no electricity consumption.  This is for [#388](https://github.com/ibpsa/project1-boptest/issues/388).
- Peak Gas Demand (``pgas_tot`` in kW/m^2): The maximum 15-minute HVAC gas demand over the test interval.  Returns ``null`` if test case has no gas consumption.  This is for [#388](https://github.com/ibpsa/project1-boptest/issues/388).
- Peak District Heating Demand (``pdih_tot`` in kW/m^2): The maximum 15-minute HVAC district heating demand over the test interval.  Returns ``null`` if test case has no district heating consumption.  This is for [#388](https://github.com/ibpsa/project1-boptest/issues/388).

## BOPTEST v0.2.0

Released on 03/05/2022.

**The following changes are backwards-compatible and do not significantly change benchmark results:**

- Make the test case parser compatible wth python 3.  This is for [#404](https://github.com/ibpsa/project1-boptest/issues/404).
- Use ``docker-compose`` for building and running test case.  Use of ``make build`` and ``make run`` deprecated.  See ``README.md`` for new deployment instructions.  This is for [#365](https://github.com/ibpsa/project1-boptest/issues/365).
- Posted developer tutorial given to IBPSA Project 1 WP1.2 during Rome expert meeting and updated for current version of BOPTEST.  Located at ``docs/tutorials/tutorial1_developer/BOPTEST_Tutorial1_developer_20220110.pdf``.  This is for [#358](https://github.com/ibpsa/project1-boptest/issues/358).
- For ``multizone_residential_hydronic``, correct one-port temperature sensors to two-port and update door models from ``Buildings.Airflow.Multizone.DoorDiscretizedOperable`` to ``Buildings.Airflow.Multizone.DoorDiscretizedOpen``.  This is for [#384](https://github.com/ibpsa/project1-boptest/issues/384).
- Refactor python-based example tests to utilize a single BOPTEST interface script.  This is for [#279](https://github.com/ibpsa/project1-boptest/issues/279).
- Fix ``data/data_generator`` to produce correct set points for defined occupied and unnoccupied times. This is for [#368](https://github.com/ibpsa/project1-boptest/issues/368).
- Freeze IBPSA Modelica library version in creation of ``jm`` image for unit testing.  This is for [#371](https://github.com/ibpsa/project1-boptest/issues/371).
- Update test cases to use Buildings v8.0.0 and IDEAS v2.2.1 commit f1fdd8b.  This is for [#362](https://github.com/ibpsa/project1-boptest/issues/362) and [#364](https://github.com/ibpsa/project1-boptest/issues/364).
- Add content to ``/docs/workshops`` for workshop at IBPSA Building Simulation 2021 Conference.  This is for [#348](https://github.com/ibpsa/project1-boptest/issues/348) and [#374](https://github.com/ibpsa/project1-boptest/issues/374).
- Update README.md to add links to ``boptest-service`` and ``boptest-gym``.  This is for [#353](https://github.com/ibpsa/project1-boptest/issues/353).
- Fix path for documentation images for bestest_hydronic_heat_pump test case.  This is for [#351](https://github.com/ibpsa/project1-boptest/issues/351).

**The following changes are backwards-compatible but do change benchmark results:**

- Correct calculation of mix day scenario in ``/data/find_days.py``.  This changes the reference day for the mix day scenario time period for the ``bestest_air`` test case.  This is for [#381](https://github.com/ibpsa/project1-boptest/issues/381).

**The following changes are not backwards-compatible but do not significantly change benchmark results:**

- Fix so that data returned through the API using ``/results`` and ``/advance`` for ``<control_signal_name>_u`` represents the "current value" of the control signal utilized within the emulator.  It is equal to the baseline controller value if not being overwritten and the overwritten value otherwise.  While this change does not change benchmark results, it is not backward compatible since the measurement signals available in some test cases that reported such "current values" (e.g. ``reaTSetHea_y`` in ``bestest_hydronic``) have been removed.  Users should instead request data for the control signal ``<control_signal_name>_u`` (e.g. ``oveTSetHea_u`` in ``bestest_hydronic``).  This is for [#364](https://github.com/ibpsa/project1-boptest/issues/364).

**The following new test cases have been added:**

- ``singlezone_commercial_hydronic``, a single-zone commercial hydronic model with district heating source, zone radiator, and air handling unit providing fresh air with CO2 control and heat recovery.  This is for [#162](https://github.com/ibpsa/project1-boptest/issues/162).


## BOPTEST v0.1.0

Released on 07/13/2021.

This is an initial development release.<|MERGE_RESOLUTION|>--- conflicted
+++ resolved
@@ -9,9 +9,6 @@
 - Add materials for RLEM23 workshop at ``docs/workshops/RlemWorkshop_20231112``. This is for [#585](https://github.com/ibpsa/project1-boptest/issues/585).
 - Change JModelica docker container address  in ``testing/Dockerfile``. This is for [#590](https://github.com/ibpsa/project1-boptest/issues/590).
 - Specify the Python version (3.7) used for building the wrapper to execute the example JavaScript controllers in the unit test. This is for [#594](https://github.com/ibpsa/project1-boptest/issues/594).
-<<<<<<< HEAD
-- Implement method to get disaggregated KPIs with absolute values. This enables to make a more comprehensive analysis of which elements are contributing to each KPI. This is for [#604](https://github.com/ibpsa/project1-boptest/issues/604).
-=======
 - Allow simulations and forecast to work across the end of the year to the next year. This is for [#239](https://github.com/ibpsa/project1-boptest/issues/239).
 - Pin base Docker image to ``linux/x86_64`` platform. This is for [#608](https://github.com/ibpsa/project1-boptest/issues/608).
 - Correct typo in design documentation about connecting inputs to overwrite blocks in wrapper model. This is for [#601](https://github.com/ibpsa/project1-boptest/issues/601).
@@ -22,7 +19,6 @@
 - Add ``activate`` control inputs to all test case documentation and update ``get_html_IO.py`` to print one file with all inputs, outputs, and forecasts. This is for [#555](https://github.com/ibpsa/project1-boptest/issues/555).
 - Add storing of scenario result trajectories, kpis, and test information to simulation directory within test case docker container. This is for [#626](https://github.com/ibpsa/project1-boptest/issues/626).
 
->>>>>>> 841c803a
 
 ## BOPTEST v0.5.0
 
