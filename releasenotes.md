# Release Notes

## BOPTEST v0.4.0-dev

Released on xx/xx/xxxx.

**The following changes are backwards-compatible and do not significantly change benchmark results:**

- Update ``docs/tutorials/tutorial1_developer`` and ``docs/workshops/BS21Workshop_20210831``.  This is for [#532](https://github.com/ibpsa/project1-boptest/issues/532).
- In examples and unit test Python requests, use ``json`` attribute instead of ``data``.  This is for [#528](https://github.com/ibpsa/project1-boptest/issues/528).
- In unit test checking fetching of single forecast variable, specify specific forecast point to check for each test case.  This is for [#529](https://github.com/ibpsa/project1-boptest/issues/529).
- Update ``KPI_Calculator.get_computational_time_ratio`` to return ``None`` if no simulation steps have been processed. This is for [#540](https://github.com/ibpsa/project1-boptest/issues/540).
<<<<<<< HEAD
- Update example and unit test environment with the latest packages for Python 3.9. This is for [#550](https://github.com/ibpsa/project1-boptest/issues/550).
=======
- Add ``forecastParameters`` to dashboard submission with empty dictionary and update url for submitting dashboard results.  This is for [#548](https://github.com/ibpsa/project1-boptest/issues/548).

>>>>>>> 4465066b

## BOPTEST v0.4.0

Released on 03/21/2023.

**The following changes are backwards-compatible and do not significantly change benchmark results:**

- Use python arrays instead of numpy arrays for storage of data in ``y_store`` and ``u_store`` in ``testcase.py`` for more efficient memory utilization, resulting in more consistent computation time for each advance step and faster overall test simulations.  This is for [#520](https://github.com/ibpsa/project1-boptest/issues/520).
- Specify version on master branch as ``<latest release>-dev`` instead of ``0.x.x``.  This is for [#516](https://github.com/ibpsa/project1-boptest/issues/516).
- Update tutorial in ``docs/workshops/BS21Workshop_20210831`` to be compatible with BOPTEST v0.3.0 deployed in BOPTEST-Service.  This is for [#507](https://github.com/ibpsa/project1-boptest/issues/507).
- Add ``get_html_IO.py`` to ``/data`` folder and remove it from ``/testcases`` folders to avoid code duplication. This is for [#464](https://github.com/ibpsa/project1-boptest/issues/464).
- Abstract the definition of input and output lists within if-else statements in the API unit tests in ``utilities.py`` to the setUp method in each test cases's specific testing file ``test_<testcase>``, by introducing the ``input`` and ``measurement`` attributes.  This is for [#463](https://github.com/ibpsa/project1-boptest/issues/463).
- Add unit test reporting script to each individual unit test target in the ``testing/makefile``.  This is for [#466](https://github.com/ibpsa/project1-boptest/issues/466).
- Add error message in case testcase path does not exist in ``testcase.py TestCase __Init__`` method.  This is for [#475](https://github.com/ibpsa/project1-boptest/issues/475).
- Update script ``get_html_IO.py`` to run with the latest API implementation by adding ``['payload']``. This is for [#487](https://github.com/ibpsa/project1-boptest/issues/487).
- Update ``twozone_apartment_hydronic`` documentation with reference to publication where envelope model was validated with experimental data. This is for [#496](https://github.com/ibpsa/project1-boptest/issues/496).
- Update ``twozone_apartment_hydronic`` ``weather.csv`` and ``generate_data.py`` by adding global horizontal radiation ``HGloHor``. This is for [#499](https://github.com/ibpsa/project1-boptest/issues/499).

**The following changes are not backwards-compatible but do not significantly change benchmark results:**

- Change the PUT ``forecast`` API to accept lists of variable names with the parameter ``point_names`` instead of returning data for all variables.  Also add parameters ``interval`` and ``horizon`` to that API endpoint.  Add API GET ``forecast_points`` to return available forecast point names and metadata.  Remove APIs GET and PUT ``forecast_parameters``.  This is for [#356](https://github.com/ibpsa/project1-boptest/issues/356).
- Change the PUT ``results`` API to accept lists of variable names with the parameter ``point_names`` instead of a single string variable name ``point_name``.  This is for [#398](https://github.com/ibpsa/project1-boptest/issues/398).

**The following new test cases have been added:**

- ``twozone_apartment_hydronic``, a 2-zone apartment based on a real newly built building in Milan, Italy, served by an air-to-water heat pump coupled with a floor heating system. This is for [#409](https://github.com/ibpsa/project1-boptest/issues/409).


## BOPTEST v0.3.0

Released on 07/27/2022.

**The following changes are backwards-compatible and do not significantly change benchmark results:**

- Clarify ``README.md`` instructions for the deployment of a test case.  This for [#451](https://github.com/ibpsa/project1-boptest/issues/451).
- Split unit tests into parallel jobs on travis.  This is for [#450](https://github.com/ibpsa/project1-boptest/issues/450).
- Add simulation support for test case FMUs compiled using Spawn of EnergyPlus.  Does not address workflows for the compiling process for test case FMUs using Spawn.  This is for [#406](https://github.com/ibpsa/project1-boptest/issues/406).
- New project home page launched at [https://ibpsa.github.io/project1-boptest/](https://ibpsa.github.io/project1-boptest/).  This is for [#214](https://github.com/ibpsa/project1-boptest/issues/214).
- Add file exclusion list to ``data_manager.py`` when loading data from fmu resource directory.  This is for [#423](https://github.com/ibpsa/project1-boptest/issues/423).
- Specify better command on ``README.md`` for specifying test case to deploy on Windows.  This is for [#419](https://github.com/ibpsa/project1-boptest/issues/419).
- Remove dependency of example controllers on ``pathlib`` package.  This is for [#416](https://github.com/ibpsa/project1-boptest/issues/416).
- Fix and clarify ``README.md`` for the ``/initialize`` and other API end points.  This is for [#408](https://github.com/ibpsa/project1-boptest/issues/408).

**The following changes are not backwards-compatible but do not significantly change benchmark results:**

- Add the POST ``submit`` API to submit test results to the online dashboard under a user's account there.  This is for [#403](https://github.com/ibpsa/project1-boptest/issues/403).
- Update API to standardize return package format and information about about errors and warnings.  The new return package is in the form ``{"status":<status_code_int>, "message":<message_str>, "payload":<relevant_return_data>}``. Status codes are: 200, successful with or without warning; 400, bad input; 500, internal error.  Users should expect the data returned in ``"payload"`` to be the same as the previous version API, which should facilitate the necessary code modifications to maintain compatibility with the new API. This is for [#73](https://github.com/ibpsa/project1-boptest/issues/73).

**The following new test cases have been added:**

- ``multizone_office_simple_air``, a 5-zone building based on the U.S. DOE medium office reference building located in Chicago, IL, USA, served by a single-duct Variable Air Volume (VAV) with terminal reheat, air-cooled chiller, and air-to-water heat pump.  This is for [#273](https://github.com/ibpsa/project1-boptest/issues/273).

**The following new core KPIs have been added:**

- Peak Electricity Demand (``pele_tot`` in kW/m^2): The maximum 15-minute HVAC electrical demand over the test interval.  Returns ``null`` if test case has no electricity consumption.  This is for [#388](https://github.com/ibpsa/project1-boptest/issues/388).
- Peak Gas Demand (``pgas_tot`` in kW/m^2): The maximum 15-minute HVAC gas demand over the test interval.  Returns ``null`` if test case has no gas consumption.  This is for [#388](https://github.com/ibpsa/project1-boptest/issues/388).
- Peak District Heating Demand (``pdih_tot`` in kW/m^2): The maximum 15-minute HVAC district heating demand over the test interval.  Returns ``null`` if test case has no district heating consumption.  This is for [#388](https://github.com/ibpsa/project1-boptest/issues/388).

## BOPTEST v0.2.0

Released on 03/05/2022.

**The following changes are backwards-compatible and do not significantly change benchmark results:**

- Make the test case parser compatible wth python 3.  This is for [#404](https://github.com/ibpsa/project1-boptest/issues/404).
- Use ``docker-compose`` for building and running test case.  Use of ``make build`` and ``make run`` deprecated.  See ``README.md`` for new deployment instructions.  This is for [#365](https://github.com/ibpsa/project1-boptest/issues/365).
- Posted developer tutorial given to IBPSA Project 1 WP1.2 during Rome expert meeting and updated for current version of BOPTEST.  Located at ``docs/tutorials/tutorial1_developer/BOPTEST_Tutorial1_developer_20220110.pdf``.  This is for [#358](https://github.com/ibpsa/project1-boptest/issues/358).
- For ``multizone_residential_hydronic``, correct one-port temperature sensors to two-port and update door models from ``Buildings.Airflow.Multizone.DoorDiscretizedOperable`` to ``Buildings.Airflow.Multizone.DoorDiscretizedOpen``.  This is for [#384](https://github.com/ibpsa/project1-boptest/issues/384).
- Refactor python-based example tests to utilize a single BOPTEST interface script.  This is for [#279](https://github.com/ibpsa/project1-boptest/issues/279).
- Fix ``data/data_generator`` to produce correct set points for defined occupied and unnoccupied times. This is for [#368](https://github.com/ibpsa/project1-boptest/issues/368).
- Freeze IBPSA Modelica library version in creation of ``jm`` image for unit testing.  This is for [#371](https://github.com/ibpsa/project1-boptest/issues/371).
- Update test cases to use Buildings v8.0.0 and IDEAS v2.2.1 commit f1fdd8b.  This is for [#362](https://github.com/ibpsa/project1-boptest/issues/362) and [#364](https://github.com/ibpsa/project1-boptest/issues/364).
- Add content to ``/docs/workshops`` for workshop at IBPSA Building Simulation 2021 Conference.  This is for [#348](https://github.com/ibpsa/project1-boptest/issues/348) and [#374](https://github.com/ibpsa/project1-boptest/issues/374).
- Update README.md to add links to ``boptest-service`` and ``boptest-gym``.  This is for [#353](https://github.com/ibpsa/project1-boptest/issues/353).
- Fix path for documentation images for bestest_hydronic_heat_pump test case.  This is for [#351](https://github.com/ibpsa/project1-boptest/issues/351).

**The following changes are backwards-compatible but do change benchmark results:**

- Correct calculation of mix day scenario in ``/data/find_days.py``.  This changes the reference day for the mix day scenario time period for the ``bestest_air`` test case.  This is for [#381](https://github.com/ibpsa/project1-boptest/issues/381).

**The following changes are not backwards-compatible but do not significantly change benchmark results:**

- Fix so that data returned through the API using ``/results`` and ``/advance`` for ``<control_signal_name>_u`` represents the "current value" of the control signal utilized within the emulator.  It is equal to the baseline controller value if not being overwritten and the overwritten value otherwise.  While this change does not change benchmark results, it is not backward compatible since the measurement signals available in some test cases that reported such "current values" (e.g. ``reaTSetHea_y`` in ``bestest_hydronic``) have been removed.  Users should instead request data for the control signal ``<control_signal_name>_u`` (e.g. ``oveTSetHea_u`` in ``bestest_hydronic``).  This is for [#364](https://github.com/ibpsa/project1-boptest/issues/364).

**The following new test cases have been added:**

- ``singlezone_commercial_hydronic``, a single-zone commercial hydronic model with district heating source, zone radiator, and air handling unit providing fresh air with CO2 control and heat recovery.  This is for [#162](https://github.com/ibpsa/project1-boptest/issues/162).


## BOPTEST v0.1.0

Released on 07/13/2021.

This is an initial development release.<|MERGE_RESOLUTION|>--- conflicted
+++ resolved
@@ -10,12 +10,9 @@
 - In examples and unit test Python requests, use ``json`` attribute instead of ``data``.  This is for [#528](https://github.com/ibpsa/project1-boptest/issues/528).
 - In unit test checking fetching of single forecast variable, specify specific forecast point to check for each test case.  This is for [#529](https://github.com/ibpsa/project1-boptest/issues/529).
 - Update ``KPI_Calculator.get_computational_time_ratio`` to return ``None`` if no simulation steps have been processed. This is for [#540](https://github.com/ibpsa/project1-boptest/issues/540).
-<<<<<<< HEAD
+- Add ``forecastParameters`` to dashboard submission with empty dictionary and update url for submitting dashboard results.  This is for [#548](https://github.com/ibpsa/project1-boptest/issues/548).
 - Update example and unit test environment with the latest packages for Python 3.9. This is for [#550](https://github.com/ibpsa/project1-boptest/issues/550).
-=======
-- Add ``forecastParameters`` to dashboard submission with empty dictionary and update url for submitting dashboard results.  This is for [#548](https://github.com/ibpsa/project1-boptest/issues/548).
 
->>>>>>> 4465066b
 
 ## BOPTEST v0.4.0
 
