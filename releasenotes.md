--- conflicted
+++ resolved
@@ -18,12 +18,10 @@
 - Update Spawn version to ``light-0.3.0-0fa49be497``, which uses a smaller file size and is used in Modelica Buildings Library v9.1.0.  This is for [#718](https://github.com/ibpsa/project1-boptest/issues/718).
 - Add weather forecast uncertainty as new scenario options for dry bulb temperature and global horizontal irradiation.  The corresponding new scenario keys are ``temperature_uncertainty`` and ``solar_uncertainty``, which can take values ``None`` (default), ``'low'``, ``'medium'``, or ``'high'``.  A new scenario key ``seed`` is also added to set an integer seed for reproducible uncertainty generation.  The uncertainty models are based on [Zheng et al. (2025)](https://doi.org/10.1080/19401493.2025.2453537). This is for [#135](https://github.com/ibpsa/project1-boptest/issues/135).
 - Add status flags properties to bacnet objects for all ``bacnet.ttl`` files. This is for [#762](https://github.com/ibpsa/project1-boptest/issues/762).
-<<<<<<< HEAD
 - For ``twozone_apartment_hydronic`` test case, update control documentation. This is for [#766](https://github.com/ibpsa/project1-boptest/issues/766).
-=======
 - Add support to ``parsing/parser.py`` for test case compilation using Dymola.  The parser can take argument ``tool='Dymola'``.  A user of the parser choosing Dymola requires access to a Dymola license with binary model export capability.  This is for [#755](https://github.com/ibpsa/project1-boptest/issues/755).
 - Tag version for ``minio/minio`` and ``minio/mc`` docker images.  This is for [#769](https://github.com/ibpsa/project1-boptest/issues/769).
->>>>>>> e5a744c1
+
 
 **The following changes are backwards compatible, but may change benchmark results:**
 
