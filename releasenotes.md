# Release Notes

## BOPTEST v0.x.x

Released on xx/xx/xxxx.

**The following changes are backwards-compatible and do not significantly change benchmark results:**

<<<<<<< HEAD
- Add unit test reporting script to each individual unit test target in the ``testing/makefile``.  This for [#466](https://github.com/ibpsa/project1-boptest/issues/466).
- Add ``get_html_IO.py`` to ``/data`` folder and remove it from ``/testcases`` folders to avoid code duplication. This is for [#464](https://github.com/ibpsa/project1-boptest/issues/464).
=======
- Add unit test reporting script to each individual unit test target in the ``testing/makefile``.  This is for [#466](https://github.com/ibpsa/project1-boptest/issues/466).
- Abstract the definition of input and output lists within if-else statements in the API unit tests in ``utilities.py`` to the setUp method in each test cases's specific testing file ``test_<testcase>``, by introducing the ``input`` and ``measurement`` attributes.  This is for [#463](https://github.com/ibpsa/project1-boptest/issues/463).
>>>>>>> e057e925

## BOPTEST v0.3.0

Released on 07/27/2022.

**The following changes are backwards-compatible and do not significantly change benchmark results:**

- Clarify ``README.md`` instructions for the deployment of a test case.  This for [#451](https://github.com/ibpsa/project1-boptest/issues/451).
- Split unit tests into parallel jobs on travis.  This is for [#450](https://github.com/ibpsa/project1-boptest/issues/450).
- Add simulation support for test case FMUs compiled using Spawn of EnergyPlus.  Does not address workflows for the compiling process for test case FMUs using Spawn.  This is for [#406](https://github.com/ibpsa/project1-boptest/issues/406).
- New project home page launched at [https://ibpsa.github.io/project1-boptest/](https://ibpsa.github.io/project1-boptest/).  This is for [#214](https://github.com/ibpsa/project1-boptest/issues/214).
- Add file exclusion list to ``data_manager.py`` when loading data from fmu resource directory.  This is for [#423](https://github.com/ibpsa/project1-boptest/issues/423).
- Specify better command on ``README.md`` for specifying test case to deploy on Windows.  This is for [#419](https://github.com/ibpsa/project1-boptest/issues/419).
- Remove dependency of example controllers on ``pathlib`` package.  This is for [#416](https://github.com/ibpsa/project1-boptest/issues/416).
- Fix and clarify ``README.md`` for the ``/initialize`` and other API end points.  This is for [#408](https://github.com/ibpsa/project1-boptest/issues/408).

**The following changes are not backwards-compatible but do not significantly change benchmark results:**

- Add the POST ``submit`` API to submit test results to the online dashboard under a user's account there.  This is for [#403](https://github.com/ibpsa/project1-boptest/issues/403).
- Update API to standardize return package format and information about about errors and warnings.  The new return package is in the form ``{"status":<status_code_int>, "message":<message_str>, "payload":<relevant_return_data>}``. Status codes are: 200, successful with or without warning; 400, bad input; 500, internal error.  Users should expect the data returned in ``"payload"`` to be the same as the previous version API, which should facilitate the necessary code modifications to maintain compatibility with the new API. This is for [#73](https://github.com/ibpsa/project1-boptest/issues/73).

**The following new test cases have been added:**

- ``multizone_office_simple_air``, a 5-zone building based on the U.S. DOE medium office reference building located in Chicago, IL, USA, served by a single-duct Variable Air Volume (VAV) with terminal reheat, air-cooled chiller, and air-to-water heat pump.  This is for [#273](https://github.com/ibpsa/project1-boptest/issues/273).

**The following new core KPIs have been added:**

- Peak Electricity Demand (``pele_tot`` in kW/m^2): The maximum 15-minute HVAC electrical demand over the test interval.  Returns ``null`` if test case has no electricity consumption.  This is for [#388](https://github.com/ibpsa/project1-boptest/issues/388).
- Peak Gas Demand (``pgas_tot`` in kW/m^2): The maximum 15-minute HVAC gas demand over the test interval.  Returns ``null`` if test case has no gas consumption.  This is for [#388](https://github.com/ibpsa/project1-boptest/issues/388).
- Peak District Heating Demand (``pdih_tot`` in kW/m^2): The maximum 15-minute HVAC district heating demand over the test interval.  Returns ``null`` if test case has no district heating consumption.  This is for [#388](https://github.com/ibpsa/project1-boptest/issues/388).

## BOPTEST v0.2.0

Released on 03/05/2022.

**The following changes are backwards-compatible and do not significantly change benchmark results:**

- Make the test case parser compatible wth python 3.  This is for [#404](https://github.com/ibpsa/project1-boptest/issues/404).
- Use ``docker-compose`` for building and running test case.  Use of ``make build`` and ``make run`` deprecated.  See ``README.md`` for new deployment instructions.  This is for [#365](https://github.com/ibpsa/project1-boptest/issues/365).
- Posted developer tutorial given to IBPSA Project 1 WP1.2 during Rome expert meeting and updated for current version of BOPTEST.  Located at ``docs/tutorials/tutorial1_developer/BOPTEST_Tutorial1_developer_20220110.pdf``.  This is for [#358](https://github.com/ibpsa/project1-boptest/issues/358).
- For ``multizone_residential_hydronic``, correct one-port temperature sensors to two-port and update door models from ``Buildings.Airflow.Multizone.DoorDiscretizedOperable`` to ``Buildings.Airflow.Multizone.DoorDiscretizedOpen``.  This is for [#384](https://github.com/ibpsa/project1-boptest/issues/384).
- Refactor python-based example tests to utilize a single BOPTEST interface script.  This is for [#279](https://github.com/ibpsa/project1-boptest/issues/279).
- Fix ``data/data_generator`` to produce correct set points for defined occupied and unnoccupied times. This is for [#368](https://github.com/ibpsa/project1-boptest/issues/368).
- Freeze IBPSA Modelica library version in creation of ``jm`` image for unit testing.  This is for [#371](https://github.com/ibpsa/project1-boptest/issues/371).
- Update test cases to use Buildings v8.0.0 and IDEAS v2.2.1 commit f1fdd8b.  This is for [#362](https://github.com/ibpsa/project1-boptest/issues/362) and [#364](https://github.com/ibpsa/project1-boptest/issues/364).
- Add content to ``/docs/workshops`` for workshop at IBPSA Building Simulation 2021 Conference.  This is for [#348](https://github.com/ibpsa/project1-boptest/issues/348) and [#374](https://github.com/ibpsa/project1-boptest/issues/374).
- Update README.md to add links to ``boptest-service`` and ``boptest-gym``.  This is for [#353](https://github.com/ibpsa/project1-boptest/issues/353).
- Fix path for documentation images for bestest_hydronic_heat_pump test case.  This is for [#351](https://github.com/ibpsa/project1-boptest/issues/351).

**The following changes are backwards-compatible but do change benchmark results:**

- Correct calculation of mix day scenario in ``/data/find_days.py``.  This changes the reference day for the mix day scenario time period for the ``bestest_air`` test case.  This is for [#381](https://github.com/ibpsa/project1-boptest/issues/381).

**The following changes are not backwards-compatible but do not significantly change benchmark results:**

- Fix so that data returned through the API using ``/results`` and ``/advance`` for ``<control_signal_name>_u`` represents the "current value" of the control signal utilized within the emulator.  It is equal to the baseline controller value if not being overwritten and the overwritten value otherwise.  While this change does not change benchmark results, it is not backward compatible since the measurement signals available in some test cases that reported such "current values" (e.g. ``reaTSetHea_y`` in ``bestest_hydronic``) have been removed.  Users should instead request data for the control signal ``<control_signal_name>_u`` (e.g. ``oveTSetHea_u`` in ``bestest_hydronic``).  This is for [#364](https://github.com/ibpsa/project1-boptest/issues/364).

**The following new test cases have been added:**

- ``singlezone_commercial_hydronic``, a single-zone commercial hydronic model with district heating source, zone radiator, and air handling unit providing fresh air with CO2 control and heat recovery.  This is for [#162](https://github.com/ibpsa/project1-boptest/issues/162).


## BOPTEST v0.1.0

Released on 07/13/2021.

This is an initial development release.<|MERGE_RESOLUTION|>--- conflicted
+++ resolved
@@ -6,13 +6,9 @@
 
 **The following changes are backwards-compatible and do not significantly change benchmark results:**
 
-<<<<<<< HEAD
-- Add unit test reporting script to each individual unit test target in the ``testing/makefile``.  This for [#466](https://github.com/ibpsa/project1-boptest/issues/466).
 - Add ``get_html_IO.py`` to ``/data`` folder and remove it from ``/testcases`` folders to avoid code duplication. This is for [#464](https://github.com/ibpsa/project1-boptest/issues/464).
-=======
+- Abstract the definition of input and output lists within if-else statements in the API unit tests in ``utilities.py`` to the setUp method in each test cases's specific testing file ``test_<testcase>``, by introducing the ``input`` and ``measurement`` attributes.  This is for [#463](https://github.com/ibpsa/project1-boptest/issues/463).
 - Add unit test reporting script to each individual unit test target in the ``testing/makefile``.  This is for [#466](https://github.com/ibpsa/project1-boptest/issues/466).
-- Abstract the definition of input and output lists within if-else statements in the API unit tests in ``utilities.py`` to the setUp method in each test cases's specific testing file ``test_<testcase>``, by introducing the ``input`` and ``measurement`` attributes.  This is for [#463](https://github.com/ibpsa/project1-boptest/issues/463).
->>>>>>> e057e925
 
 ## BOPTEST v0.3.0
 
