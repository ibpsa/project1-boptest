--- conflicted
+++ resolved
@@ -12,11 +12,8 @@
 - Allow simulations and forecast to work across the end of the year to the next year. This is for [#239](https://github.com/ibpsa/project1-boptest/issues/239).
 - Pin base Docker image to ``linux/x86_64`` platform. This is for [#608](https://github.com/ibpsa/project1-boptest/issues/608).
 - Correct typo in design documentation about connecting inputs to overwrite blocks in wrapper model. This is for [#601](https://github.com/ibpsa/project1-boptest/issues/601).
-<<<<<<< HEAD
+- Add Git LFS configuration in the ``testing/Dockerfile`` image used in tests and compilation. This is for [#613](https://github.com/ibpsa/project1-boptest/issues/613).
 - Correct typo in documentation for ``multizone_office_simple_air``, cooling setback temperature changed from 12 to 30. This is for [#605](https://github.com/ibpsa/project1-boptest/issues/605).
-=======
-- Correct Git LFS configuration in the ``testing/Dockerfile`` image used in tests and compilation. This is for [#613](https://github.com/ibpsa/project1-boptest/issues/613).
->>>>>>> f1c71b0c
 
 ## BOPTEST v0.5.0
 
