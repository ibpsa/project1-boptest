--- conflicted
+++ resolved
@@ -6,11 +6,8 @@
 
 **The following changes are backwards-compatible and do not significantly change benchmark results:**
 
-<<<<<<< HEAD
 - Add simulation support for test case FMUs compiled using Spawn of EnergyPlus.  Does not address workflows for the compiling process for test case FMUs using Spawn.  This is for [#406](https://github.com/ibpsa/project1-boptest/issues/406).
-=======
 - New project home page launched at [https://ibpsa.github.io/project1-boptest/](https://ibpsa.github.io/project1-boptest/).  This is for [#214](https://github.com/ibpsa/project1-boptest/issues/214).
->>>>>>> 0e9673ae
 - Add file exclusion list to ``data_manager.py`` when loading data from fmu resource directory.  This is for [#423](https://github.com/ibpsa/project1-boptest/issues/423).
 - Specify better command on ``README.md`` for specifying test case to deploy on Windows.  This is for [#419](https://github.com/ibpsa/project1-boptest/issues/419).
 - Remove dependency of example controllers on ``pathlib`` package.  This is for [#416](https://github.com/ibpsa/project1-boptest/issues/416).
