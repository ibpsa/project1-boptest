# Release Notes

## BOPTEST v0.8.0-dev

Released on xx/xx/xxxx.

**The following changes are backwards compatible and do not significantly change benchmark results:**

- Add materials for BS2025 workshop at ``docs/workshops/BS25Workshop_20250828`` and add link for test case review document in ``testcases/README.md``. This is for [#785](https://github.com/ibpsa/project1-boptest/issues/785).

- For ``twozone_apartment_hydronic`` test case, update control documentation. This is for [#766](https://github.com/ibpsa/project1-boptest/issues/766).
- For BACnet interface, add support for faster-than-real-time and on-command simulation advance. Optional arguments ``--app_interval`` and ``--simulation_step`` were added to ``BopTestProxy.py`` to support this feature. This is for [#764](https://github.com/ibpsa/project1-boptest/issues/764).
- Update support to ``parsing/parser.py`` for test case compilation using Dymola to be able to specify solver and tolerance and to be able to use references to other string parameters in defining a string parameter.  This is for [#777](https://github.com/ibpsa/project1-boptest/issues/777).
- For unit tests on travis, remove custom installation of Docker.  This is for [#787](https://github.com/ibpsa/project1-boptest/issues/787).

**The following changes are not backwards compatible, but do not change benchmark results:**

- For BACnet interface, add advance command and simulation time as an available BACnet points. The BACnet point for advancing was added as the first BACnet point object and simulation time was added as the second BACnet point object for each test case by updating all ``bacnet.ttl`` files.  This is not backwards compatible for the BACnet interface for clients referencing BACnet object numbers, since the object numbers are shifted by +2. This is for [#764](https://github.com/ibpsa/project1-boptest/issues/764).

**The following new test cases have been added:**

- ``multizone_office_complex_air``, a DOE reference large office building in Chicago, IL, modeled with 3 floors and 15 zones, with each floor served by a 5-zone AHU VAV system with single-duct terminal box reheat. A water-cooled chiller plant serves chilled water to cooling coils and a gas-fired boiler plant serves hot water to heating coils. Spawn is used to model the envelope in EnergyPlus and the HVAC and controls in Modelica. The test case FMU is compiled by Dymola.  This is for [#218](https://github.com/ibpsa/project1-boptest/issues/218).


## BOPTEST v0.8.0

Released on 06/02/2025.

**The following changes are backwards compatible and do not significantly change benchmark results:**

- For ``bestest_hydronic_heat_pump`` test case, update heat pump documentation. This is for [#704](https://github.com/ibpsa/project1-boptest/issues/704).
- For ``multizone_hydronic_simple_hydronic`` test case, enable BACnet interface to work by creating the ``bacnet.ttl``. This is for [#735](https://github.com/ibpsa/project1-boptest/issues/735).
- Remove the ``scenario`` field from the test case ``config.json``. This is for [#719](https://github.com/ibpsa/project1-boptest/issues/719).
- Update dependencies and environment of ``worker`` container.  This is for [#663](https://github.com/ibpsa/project1-boptest/issues/663).  Changes are summarized as follows:
  - Remove scipy and matplotlib dependencies from ``worker`` container.
  - Substitute scipy.integrate.trapz with numpy.trapezoid in ``kpis/kpi_calculator.py``, scipy.interp1d linear with numpy.interp, and scipy.inter1d zero with a custom zero hold interpolation in ``data/data_manager.py``.
  - Update pyfmi from 2.12 to 2.14, update numpy from 1.26.4 to 2.2.1, and update pandas from 1.5.3 to 2.2.3.
  - Update Python from 3.10 to 3.11, and miniconda version from py310_24.30-1-Linux-x86_64 to py311_24.7.1-0-Linux-x86_64.
  - Update unit tests such that ``test_kpis.py``, ``test_forecast.py``, and ``test_testcase.py`` are run in the ``worker`` container, instead of the ``jm`` container.
- Update Spawn version to ``light-0.3.0-0fa49be497``, which uses a smaller file size and is used in Modelica Buildings Library v9.1.0.  This is for [#718](https://github.com/ibpsa/project1-boptest/issues/718).
- Add weather forecast uncertainty as new scenario options for dry bulb temperature and global horizontal irradiation.  The corresponding new scenario keys are ``temperature_uncertainty`` and ``solar_uncertainty``, which can take values ``None`` (default), ``'low'``, ``'medium'``, or ``'high'``.  A new scenario key ``seed`` is also added to set an integer seed for reproducible uncertainty generation.  The uncertainty models are based on [Zheng et al. (2025)](https://doi.org/10.1080/19401493.2025.2453537). This is for [#135](https://github.com/ibpsa/project1-boptest/issues/135).
- Add status flags properties to bacnet objects for all ``bacnet.ttl`` files. This is for [#762](https://github.com/ibpsa/project1-boptest/issues/762).
- Add support to ``parsing/parser.py`` for test case compilation using Dymola.  The parser can take argument ``tool='Dymola'``.  A user of the parser choosing Dymola requires access to a Dymola license with binary model export capability.  This is for [#755](https://github.com/ibpsa/project1-boptest/issues/755).
- Tag version for ``minio/minio`` and ``minio/mc`` docker images.  This is for [#769](https://github.com/ibpsa/project1-boptest/issues/769).

**The following changes are backwards compatible, but may change benchmark results:**

- For ``multizone_office_simple_hydronic`` test case, correct occupancy count .csv file within the resource directory of the test case FMU.  This will change the forecast of occupancy count provided to a test controller.  This is for [#726](https://github.com/ibpsa/project1-boptest/issues/726).

**The following changes are not backwards compatible, but do not change benchmark results:**

- Written and clarified ``testcase1`` and ``testcase3`` documentation. This is for [#582](https://github.com/ibpsa/project1-boptest/issues/582).
  - For ``testcase1``, changed naming of ``PHea`` to ``PHeaCoo`` for clarity regarding allowed heating and cooling regimes.
  - Similarly for ``testcase3``, changed ``PHeaNor`` and ``PHeaSou`` to ``PHeaCooNor`` and ``PHeaCooSou`` respectively.

**The following changes are not backwards-compatible and significantly change benchmark results:**

- Update ``singlezone_commercial_hydronic`` test case according to changes made for the Adrenalin competition and various issues. This is for [#702](https://github.com/ibpsa/project1-boptest/issues/702),
[#635](https://github.com/ibpsa/project1-boptest/issues/635),
[#432](https://github.com/ibpsa/project1-boptest/issues/432), and
[#733](https://github.com/ibpsa/project1-boptest/issues/733).
The changes are summarized as follows:
  - Hydronic system:
    - Added piping segments in hydronic system to increase thermal delay
    -	Resized valves and switched to two-way valves
    -	Switched to pressure driven pump in hydronic system
    -	Switched DH heat exchanger from constant effectiveness to plate HX model
  -	Ventilation:
    -	Added internal control of rotary heat exchanger
    -	Linked control of supply and extract fan for baseline controller
  -	Occupancy profile:
    -	Fixed missing data that resulted in day of week mismatch
  - Control I/O:
    - Changes to input and measurement names
    - Added new measurement points
  - Scenario changes for time periods
    - Peak Heat Day now centered around day 42
    - Typical Heat Day now centered around day 308

  Impacts on KPIs calculated compared to v0.7.1 for indicated scenarios are as follows:

  **Peak Heat Day**
  |KPI                    |% Change|
  |-----------------------|--------|
  |ener_tot               |+3.26%  |
  |emis_tot               |+3.16%  |
  |tdis_tot               |-98.5%  |
  |idis_tot               |-99.5%  |
  |pele_tot               |-37.2%  |
  |pdih_tot               |-60.5%  |
  |cost_tot_constant      |+3.32%  |
  |cost_tot_dynamic       |+3.26%  |
  |cost_tot_highly_dynamic|+3.16%  |

  **Typical Heat Day**
  |KPI                    |% Change|
  |-----------------------|--------|
  |ener_tot               |+8.01%  |
  |emis_tot               |-2.86%  |
  |tdis_tot               |-99.8%  |
  |idis_tot               |-100%   |
  |pele_tot               |-12.7%  |
  |pdih_tot               |-59.0%  |
  |cost_tot_constant      |+16.6%  |
  |cost_tot_dynamic       |+15.3%  |
  |cost_tot_highly_dynamic|+14.6%  |


## BOPTEST v0.7.1

Released on 01/21/2025.

**The following changes are backwards-compatible and do not significantly change benchmark results:**

- Add note to ``README.md`` about using environment variable ``BOPTEST_TIMEOUT`` to edit the timeout period for idle workers.  This is for [#715](https://github.com/ibpsa/project1-boptest/issues/715).
- Add note to ``README.md`` about a Julia interface implemented by [BOPTestAPI.jl](https://terion-io.github.io/BOPTestAPI.jl/stable/).  This is for [#707](https://github.com/ibpsa/project1-boptest/issues/707).
- Add github actions to build docker images for web and worker and post them as packages in the ibpsa repository.  This is for [#712](https://github.com/ibpsa/project1-boptest/issues/712).


## BOPTEST v0.7.0

Released on 11/25/2024.

**The following changes are backwards-compatible and do not significantly change benchmark results:**

- Update pyfmi version from 2.11 to 2.12 and miniconda version from py310_23.1.0-1-Linux-x86_64 to py310_24.3.0-0-Linux-x86_64. This is for [#643](https://github.com/ibpsa/project1-boptest/issues/643).
- Remove support and unit testing of example python controllers using Python 2. This is for [#634](https://github.com/ibpsa/project1-boptest/issues/634).
<<<<<<< HEAD
=======
- Add a warning message upon test case compilation in ``data/data_manager.py`` that is displayed if any of the weather variables in ``data/categories.json`` is not in ``<testcase_folder>/resources/weather.csv``. This is for [#500](https://github.com/ibpsa/project1-boptest/issues/500).
- Remove matplotlib requirement from travis unit testing. This is for [#655](https://github.com/ibpsa/project1-boptest/issues/655).
- Specify version of scipy to 1.13.0 in test case Dockerfile.  This is for [#657](https://github.com/ibpsa/project1-boptest/issues/657).
- Remove javascript controller example.  This is for [#664](https://github.com/ibpsa/project1-boptest/issues/664).
- Add a new directory ``/baselines``, containing baseline testing scripts and associated KPI results for the baseline controllers of all the testcases. This is for [#495](https://github.com/ibpsa/project1-boptest/issues/495).
- Add support to ``parsing/parser.py`` for test case compilation using [Modelon's OPTIMICA Compiler Toolkit (OCT)](https://help.modelon.com/latest/reference/oct/).  The parser can take arguments ``'JModelica'`` or ``'OCT'``, with ``'JModelica'`` as default.  A user still requires access to an OCT license and software on their set up.  This is for [#675](https://github.com/ibpsa/project1-boptest/issues/675).
- Changed ``bestest_hydronic`` and ``bestest_hydronic_heat_pump`` Modelica implementations in this repository to utilize the Modelica IDEAS Library as a dependency for component models, instead of serving as extensions from the Modelica IDEAS Library.  This is to simplify dependencies for maintaining the models, and is how other test cases are implemented.  It required duplication of the model implementations from the Modelica IDEAS Library into this repository.  This is for [#680](https://github.com/ibpsa/project1-boptest/issues/680).
- Add ``activate`` control inputs that were missing in ``bestest_hydronic`` and ``bestest_hydronic_heat_pump`` Modelica documentation.  This is for [#625](https://github.com/ibpsa/project1-boptest/issues/625).
- Updated ``examples/python/interface.py`` to print correct simulation time step, this is for [#686](https://github.com/ibpsa/project1-boptest/issues/686). Also removed clutter by printed custom KPI results, which is for [#692](https://github.com/ibpsa/project1-boptest/issues/692).

**The following new test cases have been added:**

- ``multizone_office_simple_hydronic``, a 2-zone typical office building in Brussels, Belgium, served by fan-coil units for space heating and cooling, air handling units for space ventilation, an air-source heat pump for hot water production, and an air-cooled chiller for chilled water production. FMU compiled by [OCT](https://help.modelon.com/latest/reference/oct/).  This is for [#465](https://github.com/ibpsa/project1-boptest/issues/465).

**The following changes are backwards-compatible, but might change benchmark results:**

- Fix calculation of computational time ratio (``time_rat``) in the case of a test where the test case was initialized after a test or simulation (use of ``/advance``) had already been done using the same test case deployment (i.e. the docker container had not been shutdown first and newly deployed).  The wait time between the last ``/advance`` before the new initialization and first ``/advance`` of the new initialization was incorrectly incorporated into the calculation as a control step and has been fixed, resulting in a lower computational time ratio.  The extent of impact depends on wait time between tests and control step and number of steps taken in the new test.  This is for [#673](https://github.com/ibpsa/project1-boptest/issues/673).
 - Update ``min`` and ``max`` parameters for heating (``oveTSetHea_u``) and cooling (``oveTSetCoo_u``) setpoints in ``bestest_air`` and ``bestest_hydronic`` test cases to ``min=278.15`` and ``max=308.15``.  This may change benchmark results as it expands the allowable min and max set points for these test cases from previous versions.  This is for [#658](https://github.com/ibpsa/project1-boptest/issues/658).

**The following changes are not backwards-compatible, but do not change benchmark results:**

> [!IMPORTANT]
> - Refactor the deployment architecture so as to migrate [BOPTEST-Service](https://github.com/NREL/boptest-service) code to the BOPTEST repository and make it the only deployment architecture for BOPTEST.  This is for [#617](https://github.com/ibpsa/project1-boptest/issues/617). Notable changes are for those who deploy and use BOPTEST locally, and they include:
>   - To use BOPTEST locally, users now deploy the web-service locally and select a test case to run using the appropriate API request.
>   - Users can run multiple test cases at the same time.
>   - The API requests to interact with a running test case now require the use of a ``testid``, which is received when selecting a test case and is used to uniquely route API requests the intended test case.
>   - Users can stop a test case with the appropriate API request without shutting down the web-service as a whole.  This is especially needed if a user wants to run a new test case, but has not allocated enough workers (command option when starting deploying web-service).

**The following changes are not backwards-compatible and significantly change benchmark results:**

- Update ``multizone_residential_hydronic`` test case overwrite input ``oveTSetPum`` to ``oveTSetPumBoi`` so that this set point change will control thermostat activating both the boiler and the circulation pump. Furthermore, pump control logic is changed from PI following error on set point to on/off depending on thermostat control signal. Lastly, a safety on boiler control is added, allowing it to turn on only if there is flow through the boiler. This safety is bypassed if controlling the boiler directly via ``boi_oveBoi_u``. This is for [#653](https://github.com/ibpsa/project1-boptest/issues/653) and [#660](https://github.com/ibpsa/project1-boptest/issues/660).  Impacts on KPIs calculated compared to v0.6.0 for indicated scenarios are as follows:

  Peak Heat Day
  |KPI                    |% Change|
  |-----------------------|--------|
  |ener_tot               |+1.27%  |
  |emis_tot               |+0.47%  |
  |tdis_tot               |-2.70%  |
  |cost_tot_constant      |+2.78%  |
  |cost_tot_dynamic       |+2.96%  |
  |cost_tot_highly_dynamic|+2.26%  |

  Typical Heat Day
  |KPI                    |% Change|
  |-----------------------|--------|
  |ener_tot	              |+0.98%  |
  |emis_tot	              |+0.47%  |
  |tdis_tot	              |+3.58%  |
  |cost_tot_constant	  |+1.94%  |
  |cost_tot_dynamic	      |+2.06%  |
  |cost_tot_highly_dynamic|+1.59%  |
>>>>>>> ca74e06f


## BOPTEST v0.6.0

Released on 04/03/2024.

**The following changes are backwards-compatible and do not significantly change benchmark results:**

- Add materials for RLEM23 workshop at ``docs/workshops/RlemWorkshop_20231112``. This is for [#585](https://github.com/ibpsa/project1-boptest/issues/585).
- Change JModelica docker container address  in ``testing/Dockerfile``. This is for [#590](https://github.com/ibpsa/project1-boptest/issues/590).
- Specify the Python version (3.7) used for building the wrapper to execute the example JavaScript controllers in the unit test. This is for [#594](https://github.com/ibpsa/project1-boptest/issues/594).
- Allow simulations and forecast to work across the end of the year to the next year. This is for [#239](https://github.com/ibpsa/project1-boptest/issues/239).
- Pin base Docker image to ``linux/x86_64`` platform. This is for [#608](https://github.com/ibpsa/project1-boptest/issues/608).
- Correct typo in design documentation about connecting inputs to overwrite blocks in wrapper model. This is for [#601](https://github.com/ibpsa/project1-boptest/issues/601).
- Add Git LFS configuration in the ``testing/Dockerfile`` image used in tests and compilation. This is for [#613](https://github.com/ibpsa/project1-boptest/issues/613).
- Correct typo in documentation for ``multizone_office_simple_air``, cooling setback temperature changed from 12 to 30. This is for [#605](https://github.com/ibpsa/project1-boptest/issues/605).
- Modify unit tests for test case scenarios to only simulate two days after warmup instead of the whole two-week scenario. This is for [#576](https://github.com/ibpsa/project1-boptest/issues/576).
- Fix unit tests for possible false passes in certain test cases. This is for [#620](https://github.com/ibpsa/project1-boptest/issues/620).
- Add ``activate`` control inputs to all test case documentation and update ``get_html_IO.py`` to print one file with all inputs, outputs, and forecasts. This is for [#555](https://github.com/ibpsa/project1-boptest/issues/555).
- Add storing of scenario result trajectories, kpis, and test information to simulation directory within test case docker container. This is for [#626](https://github.com/ibpsa/project1-boptest/issues/626).


## BOPTEST v0.5.0

Released on 10/04/2023.

**The following changes are backwards-compatible and do not significantly change benchmark results:**

- Add materials for BS2023 workshop at ``docs/workshops/BS23Workshop_20230904``. This is for [#552](https://github.com/ibpsa/project1-boptest/issues/552).
- Allow forecast horizons of 0 to retrieve boundary condition data at current time like pricing or temperature setpoints. This is for [#554](https://github.com/ibpsa/project1-boptest/issues/554).
- Update ``docs/tutorials/tutorial1_developer`` and ``docs/workshops/BS21Workshop_20210831``.  This is for [#532](https://github.com/ibpsa/project1-boptest/issues/532).
- In examples and unit test Python requests, use ``json`` attribute instead of ``data``.  This is for [#528](https://github.com/ibpsa/project1-boptest/issues/528).
- In unit test checking fetching of single forecast variable, specify specific forecast point to check for each test case.  This is for [#529](https://github.com/ibpsa/project1-boptest/issues/529).
- Update ``KPI_Calculator.get_computational_time_ratio`` to return ``None`` if no simulation steps have been processed. This is for [#540](https://github.com/ibpsa/project1-boptest/issues/540).
- Add ``forecastParameters`` to dashboard submission with empty dictionary and update url for submitting dashboard results.  This is for [#548](https://github.com/ibpsa/project1-boptest/issues/548).
- Fix so that results can be submitted to dashboard if sitting at end of scenario time period instead of needing to try to advance one step past.  This is for [#546](https://github.com/ibpsa/project1-boptest/issues/546).
- Fix for just-in-time adding example python controller scripts to PYTHONPATH.  This is for [#565](https://github.com/ibpsa/project1-boptest/issues/565).
- Add an interface for interacting with a test case through BACnet.  See new directory ``bacnet``.  This is for [#547](https://github.com/ibpsa/project1-boptest/issues/547).
- Update Flask API argument type for overwrite values in the ``/advance`` request to be float to prevent truncation.  This is for [#577](https://github.com/ibpsa/project1-boptest/issues/577).

**The following changes are backwards-compatible, but might change benchmark results:**

- Fix check on control input overwrite in ``testcase.TestCase.advance`` when overwriting a value of 0. This will change results if using BOPTEST-Service and delivering control input overwrites, with value of 0, in an /advance request using the ``json`` attribute with the python requests library.  This is for [#533](https://github.com/ibpsa/project1-boptest/issues/533).

**The following changes are not backwards-compatible, but do not significantly change benchmark results:**

- Update BOPTEST test case Docker container to use Python 3.10, pyfmi 2.11, and co-simulation FMUs.  Also convert all test case FMUs to co-simulation. This is for [#146](https://github.com/ibpsa/project1-boptest/issues/146).
  - Non-backwards compatible due to stricter check by Flask REST API to require content as application/json.  If using Python ``requests``, use the ``json`` parameter instead of ``data``.
  - Tends to slightly speed up simulation time for simpler, single-zone models, while more significantly slowing simulation time for more complex, multi-zone models.  Refer to [this comment](https://github.com/ibpsa/project1-boptest/pull/536#issuecomment-1585183094) for some benchmarking.


## BOPTEST v0.4.0

Released on 03/21/2023.

**The following changes are backwards-compatible and do not significantly change benchmark results:**

- Use python arrays instead of numpy arrays for storage of data in ``y_store`` and ``u_store`` in ``testcase.py`` for more efficient memory utilization, resulting in more consistent computation time for each advance step and faster overall test simulations.  This is for [#520](https://github.com/ibpsa/project1-boptest/issues/520).
- Specify version on master branch as ``<latest release>-dev`` instead of ``0.x.x``.  This is for [#516](https://github.com/ibpsa/project1-boptest/issues/516).
- Update tutorial in ``docs/workshops/BS21Workshop_20210831`` to be compatible with BOPTEST v0.3.0 deployed in BOPTEST-Service.  This is for [#507](https://github.com/ibpsa/project1-boptest/issues/507).
- Add ``get_html_IO.py`` to ``/data`` folder and remove it from ``/testcases`` folders to avoid code duplication. This is for [#464](https://github.com/ibpsa/project1-boptest/issues/464).
- Abstract the definition of input and output lists within if-else statements in the API unit tests in ``utilities.py`` to the setUp method in each test cases's specific testing file ``test_<testcase>``, by introducing the ``input`` and ``measurement`` attributes.  This is for [#463](https://github.com/ibpsa/project1-boptest/issues/463).
- Add unit test reporting script to each individual unit test target in the ``testing/makefile``.  This is for [#466](https://github.com/ibpsa/project1-boptest/issues/466).
- Add error message in case testcase path does not exist in ``testcase.py TestCase __Init__`` method.  This is for [#475](https://github.com/ibpsa/project1-boptest/issues/475).
- Update script ``get_html_IO.py`` to run with the latest API implementation by adding ``['payload']``. This is for [#487](https://github.com/ibpsa/project1-boptest/issues/487).
- Update ``twozone_apartment_hydronic`` documentation with reference to publication where envelope model was validated with experimental data. This is for [#496](https://github.com/ibpsa/project1-boptest/issues/496).
- Update ``twozone_apartment_hydronic`` ``weather.csv`` and ``generate_data.py`` by adding global horizontal radiation ``HGloHor``. This is for [#499](https://github.com/ibpsa/project1-boptest/issues/499).

**The following changes are not backwards-compatible but do not significantly change benchmark results:**

- Change the PUT ``forecast`` API to accept lists of variable names with the parameter ``point_names`` instead of returning data for all variables.  Also add parameters ``interval`` and ``horizon`` to that API endpoint.  Add API GET ``forecast_points`` to return available forecast point names and metadata.  Remove APIs GET and PUT ``forecast_parameters``.  This is for [#356](https://github.com/ibpsa/project1-boptest/issues/356).
- Change the PUT ``results`` API to accept lists of variable names with the parameter ``point_names`` instead of a single string variable name ``point_name``.  This is for [#398](https://github.com/ibpsa/project1-boptest/issues/398).

**The following new test cases have been added:**

- ``twozone_apartment_hydronic``, a 2-zone apartment based on a real newly built building in Milan, Italy, served by an air-to-water heat pump coupled with a floor heating system. This is for [#409](https://github.com/ibpsa/project1-boptest/issues/409).


## BOPTEST v0.3.0

Released on 07/27/2022.

**The following changes are backwards-compatible and do not significantly change benchmark results:**

- Clarify ``README.md`` instructions for the deployment of a test case.  This for [#451](https://github.com/ibpsa/project1-boptest/issues/451).
- Split unit tests into parallel jobs on travis.  This is for [#450](https://github.com/ibpsa/project1-boptest/issues/450).
- Add simulation support for test case FMUs compiled using Spawn of EnergyPlus.  Does not address workflows for the compiling process for test case FMUs using Spawn.  This is for [#406](https://github.com/ibpsa/project1-boptest/issues/406).
- New project home page launched at [https://ibpsa.github.io/project1-boptest/](https://ibpsa.github.io/project1-boptest/).  This is for [#214](https://github.com/ibpsa/project1-boptest/issues/214).
- Add file exclusion list to ``data_manager.py`` when loading data from fmu resource directory.  This is for [#423](https://github.com/ibpsa/project1-boptest/issues/423).
- Specify better command on ``README.md`` for specifying test case to deploy on Windows.  This is for [#419](https://github.com/ibpsa/project1-boptest/issues/419).
- Remove dependency of example controllers on ``pathlib`` package.  This is for [#416](https://github.com/ibpsa/project1-boptest/issues/416).
- Fix and clarify ``README.md`` for the ``/initialize`` and other API end points.  This is for [#408](https://github.com/ibpsa/project1-boptest/issues/408).

**The following changes are not backwards-compatible but do not significantly change benchmark results:**

- Add the POST ``submit`` API to submit test results to the online dashboard under a user's account there.  This is for [#403](https://github.com/ibpsa/project1-boptest/issues/403).
- Update API to standardize return package format and information about about errors and warnings.  The new return package is in the form ``{"status":<status_code_int>, "message":<message_str>, "payload":<relevant_return_data>}``. Status codes are: 200, successful with or without warning; 400, bad input; 500, internal error.  Users should expect the data returned in ``"payload"`` to be the same as the previous version API, which should facilitate the necessary code modifications to maintain compatibility with the new API. This is for [#73](https://github.com/ibpsa/project1-boptest/issues/73).

**The following new test cases have been added:**

- ``multizone_office_simple_air``, a 5-zone building based on the U.S. DOE medium office reference building located in Chicago, IL, USA, served by a single-duct Variable Air Volume (VAV) with terminal reheat, air-cooled chiller, and air-to-water heat pump.  This is for [#273](https://github.com/ibpsa/project1-boptest/issues/273).

**The following new core KPIs have been added:**

- Peak Electricity Demand (``pele_tot`` in kW/m^2): The maximum 15-minute HVAC electrical demand over the test interval.  Returns ``null`` if test case has no electricity consumption.  This is for [#388](https://github.com/ibpsa/project1-boptest/issues/388).
- Peak Gas Demand (``pgas_tot`` in kW/m^2): The maximum 15-minute HVAC gas demand over the test interval.  Returns ``null`` if test case has no gas consumption.  This is for [#388](https://github.com/ibpsa/project1-boptest/issues/388).
- Peak District Heating Demand (``pdih_tot`` in kW/m^2): The maximum 15-minute HVAC district heating demand over the test interval.  Returns ``null`` if test case has no district heating consumption.  This is for [#388](https://github.com/ibpsa/project1-boptest/issues/388).

## BOPTEST v0.2.0

Released on 03/05/2022.

**The following changes are backwards-compatible and do not significantly change benchmark results:**

- Make the test case parser compatible wth python 3.  This is for [#404](https://github.com/ibpsa/project1-boptest/issues/404).
- Use ``docker-compose`` for building and running test case.  Use of ``make build`` and ``make run`` deprecated.  See ``README.md`` for new deployment instructions.  This is for [#365](https://github.com/ibpsa/project1-boptest/issues/365).
- Posted developer tutorial given to IBPSA Project 1 WP1.2 during Rome expert meeting and updated for current version of BOPTEST.  Located at ``docs/tutorials/tutorial1_developer/BOPTEST_Tutorial1_developer_20220110.pdf``.  This is for [#358](https://github.com/ibpsa/project1-boptest/issues/358).
- For ``multizone_residential_hydronic``, correct one-port temperature sensors to two-port and update door models from ``Buildings.Airflow.Multizone.DoorDiscretizedOperable`` to ``Buildings.Airflow.Multizone.DoorDiscretizedOpen``.  This is for [#384](https://github.com/ibpsa/project1-boptest/issues/384).
- Refactor python-based example tests to utilize a single BOPTEST interface script.  This is for [#279](https://github.com/ibpsa/project1-boptest/issues/279).
- Fix ``data/data_generator`` to produce correct set points for defined occupied and unnoccupied times. This is for [#368](https://github.com/ibpsa/project1-boptest/issues/368).
- Freeze IBPSA Modelica library version in creation of ``jm`` image for unit testing.  This is for [#371](https://github.com/ibpsa/project1-boptest/issues/371).
- Update test cases to use Buildings v8.0.0 and IDEAS v2.2.1 commit f1fdd8b.  This is for [#362](https://github.com/ibpsa/project1-boptest/issues/362) and [#364](https://github.com/ibpsa/project1-boptest/issues/364).
- Add content to ``/docs/workshops`` for workshop at IBPSA Building Simulation 2021 Conference.  This is for [#348](https://github.com/ibpsa/project1-boptest/issues/348) and [#374](https://github.com/ibpsa/project1-boptest/issues/374).
- Update README.md to add links to ``boptest-service`` and ``boptest-gym``.  This is for [#353](https://github.com/ibpsa/project1-boptest/issues/353).
- Fix path for documentation images for bestest_hydronic_heat_pump test case.  This is for [#351](https://github.com/ibpsa/project1-boptest/issues/351).

**The following changes are backwards-compatible but do change benchmark results:**

- Correct calculation of mix day scenario in ``/data/find_days.py``.  This changes the reference day for the mix day scenario time period for the ``bestest_air`` test case.  This is for [#381](https://github.com/ibpsa/project1-boptest/issues/381).

**The following changes are not backwards-compatible but do not significantly change benchmark results:**

- Fix so that data returned through the API using ``/results`` and ``/advance`` for ``<control_signal_name>_u`` represents the "current value" of the control signal utilized within the emulator.  It is equal to the baseline controller value if not being overwritten and the overwritten value otherwise.  While this change does not change benchmark results, it is not backward compatible since the measurement signals available in some test cases that reported such "current values" (e.g. ``reaTSetHea_y`` in ``bestest_hydronic``) have been removed.  Users should instead request data for the control signal ``<control_signal_name>_u`` (e.g. ``oveTSetHea_u`` in ``bestest_hydronic``).  This is for [#364](https://github.com/ibpsa/project1-boptest/issues/364).

**The following new test cases have been added:**

- ``singlezone_commercial_hydronic``, a single-zone commercial hydronic model with district heating source, zone radiator, and air handling unit providing fresh air with CO2 control and heat recovery.  This is for [#162](https://github.com/ibpsa/project1-boptest/issues/162).


## BOPTEST v0.1.0

Released on 07/13/2021.

This is an initial development release.<|MERGE_RESOLUTION|>--- conflicted
+++ resolved
@@ -125,8 +125,7 @@
 
 - Update pyfmi version from 2.11 to 2.12 and miniconda version from py310_23.1.0-1-Linux-x86_64 to py310_24.3.0-0-Linux-x86_64. This is for [#643](https://github.com/ibpsa/project1-boptest/issues/643).
 - Remove support and unit testing of example python controllers using Python 2. This is for [#634](https://github.com/ibpsa/project1-boptest/issues/634).
-<<<<<<< HEAD
-=======
+
 - Add a warning message upon test case compilation in ``data/data_manager.py`` that is displayed if any of the weather variables in ``data/categories.json`` is not in ``<testcase_folder>/resources/weather.csv``. This is for [#500](https://github.com/ibpsa/project1-boptest/issues/500).
 - Remove matplotlib requirement from travis unit testing. This is for [#655](https://github.com/ibpsa/project1-boptest/issues/655).
 - Specify version of scipy to 1.13.0 in test case Dockerfile.  This is for [#657](https://github.com/ibpsa/project1-boptest/issues/657).
@@ -178,7 +177,7 @@
   |cost_tot_constant	  |+1.94%  |
   |cost_tot_dynamic	      |+2.06%  |
   |cost_tot_highly_dynamic|+1.59%  |
->>>>>>> ca74e06f
+
 
 
 ## BOPTEST v0.6.0
