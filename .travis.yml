language: python

git:
  depth: 10

notifications:
  email: false

services:
  - docker

install:
  - pip install --upgrade pip
<<<<<<< HEAD
  - pip install pandas numpy matplotlib requests requests_toolbelt
=======
  - pip install pandas numpy matplotlib requests pathlib
>>>>>>> 8b65dee3

before_script:
  - export PYTHONPATH=$PYTHONPATH:$(pwd)

jobs:
  include:
  - python: 3.9
    script: cd testing && make test_all
  - python: 2.7
    script: cd testing && make test_python2<|MERGE_RESOLUTION|>--- conflicted
+++ resolved
@@ -11,11 +11,7 @@
 
 install:
   - pip install --upgrade pip
-<<<<<<< HEAD
-  - pip install pandas numpy matplotlib requests requests_toolbelt
-=======
-  - pip install pandas numpy matplotlib requests pathlib
->>>>>>> 8b65dee3
+  - pip install pandas numpy matplotlib requests pathlib requests_toolbelt
 
 before_script:
   - export PYTHONPATH=$PYTHONPATH:$(pwd)
