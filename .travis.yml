language: python

branches:
  only:
    - master

git:
  depth: 10

notifications:
  email: false

services:
  - docker

env:
  - DOCKER_COMPOSE_VERSION=1.26.0

before_install:
  - sudo rm /usr/local/bin/docker-compose
  - curl -L https://github.com/docker/compose/releases/download/${DOCKER_COMPOSE_VERSION}/docker-compose-`uname -s`-`uname -m` > docker-compose
  - chmod +x docker-compose
  - sudo mv docker-compose /usr/local/bin

before_script:
  - export PYTHONPATH=$PYTHONPATH:$(pwd)

jobs:
  include:
  - python: 3.9
    install: pip install --upgrade pip && pip install pandas==1.2.5 numpy==1.20.2 matplotlib==3.3.4 requests==2.25.1
    script: cd testing && make build_jm_image && make test_parser
  - python: 3.9
    install: pip install --upgrade pip && pip install pandas==1.2.5 numpy==1.20.2 matplotlib==3.3.4 requests==2.25.1
    script: cd testing && make build_jm_image && make test_data
  - python: 3.9
    install: pip install --upgrade pip && pip install pandas==1.2.5 numpy==1.20.2 matplotlib==3.3.4 requests==2.25.1
    script: cd testing && make build_jm_image && make test_forecast
  - python: 3.9
    install: pip install --upgrade pip && pip install pandas==1.2.5 numpy==1.20.2 matplotlib==3.3.4 requests==2.25.1
    script: cd testing && make build_jm_image && make test_kpis
  - python: 3.9
    install: pip install --upgrade pip && pip install pandas==1.2.5 numpy==1.20.2 matplotlib==3.3.4 requests==2.25.1 rdflib==6.3.2 bacpypes==0.18.7
    script: cd testing && make build_jm_image && make test_bacnet
  - python: 3.9
    install: pip install --upgrade pip && pip install pandas==1.2.5 numpy==1.20.2 matplotlib==3.3.4 requests==2.25.1
    script: cd testing && make build_jm_image && make test_testcase
  - python: 3.9
    install: pip install --upgrade pip && pip install pandas==1.2.5 numpy==1.20.2 matplotlib==3.3.4 requests==2.25.1
    script: cd testing && make build_jm_image && make test_readme_commands
  - python: 3.9
    install: pip install --upgrade pip && pip install pandas==1.2.5 numpy==1.20.2 matplotlib==3.3.4 requests==2.25.1
    script: cd testing && make build_jm_image && make test_testcase1
  - python: 3.9
    install: pip install --upgrade pip && pip install pandas==1.2.5 numpy==1.20.2 matplotlib==3.3.4 requests==2.25.1
    script: cd testing && make build_jm_image && make test_testcase2
  - python: 3.9
    install: pip install --upgrade pip && pip install pandas==1.2.5 numpy==1.20.2 matplotlib==3.3.4 requests==2.25.1
    script: cd testing && make build_jm_image && make test_testcase3
  - python: 3.9
    install: pip install --upgrade pip && pip install pandas==1.2.5 numpy==1.20.2 matplotlib==3.3.4 requests==2.25.1
    script: cd testing && make build_jm_image && make test_bestest_air
  - python: 3.9
    install: pip install --upgrade pip && pip install pandas==1.2.5 numpy==1.20.2 matplotlib==3.3.4 requests==2.25.1
    script: cd testing && make build_jm_image && make test_bestest_hydronic
  - python: 3.9
    install: pip install --upgrade pip && pip install pandas==1.2.5 numpy==1.20.2 matplotlib==3.3.4 requests==2.25.1
    script: cd testing && make build_jm_image && make test_bestest_hydronic_heat_pump
  - python: 3.9
    install: pip install --upgrade pip && pip install pandas==1.2.5 numpy==1.20.2 matplotlib==3.3.4 requests==2.25.1
    script: cd testing && make build_jm_image && make test_singlezone_commercial_hydronic
  - python: 3.9
    install: pip install --upgrade pip && pip install pandas==1.2.5 numpy==1.20.2 matplotlib==3.3.4 requests==2.25.1
    script: cd testing && make build_jm_image && make test_twozone_apartment_hydronic
  - python: 3.9
    install: pip install --upgrade pip && pip install pandas==1.2.5 numpy==1.20.2 matplotlib==3.3.4 requests==2.25.1
<<<<<<< HEAD
    script: cd testing && travis_wait 90 make test_multizone_office_simple_hydronic_travis_no_compile
  - python: 3.9
    install: pip install --upgrade pip && pip install pandas==1.2.5 numpy==1.20.2 matplotlib==3.3.4 requests==2.25.1
    script: cd testing && make build_jm_image && travis_wait 90 make test_multizone_office_simple_air_travis ARG="-s test_peak_heat_day,test_typical_heat_day"
=======
    script: cd testing && make build_jm_image && travis_wait 90 make test_multizone_office_simple_air ARG="-s test_peak_heat_day,test_typical_heat_day"
>>>>>>> c7c5fbef
  - python: 3.9
    install: pip install --upgrade pip && pip install pandas==1.2.5 numpy==1.20.2 matplotlib==3.3.4 requests==2.25.1
    script: cd testing && make build_jm_image && travis_wait 90 make test_multizone_office_simple_air ARG="-s test_peak_cool_day,test_typical_cool_day,test_mix_day"
  - python: 3.9
    install: pip install --upgrade pip && pip install pandas==1.2.5 numpy==1.20.2 matplotlib==3.3.4 requests==2.25.1
    script: cd testing && make build_jm_image && travis_wait 90 make test_multizone_office_simple_air ARG="-s API"
  - python: 3.9
    install: pip install --upgrade pip && pip install pandas==1.2.5 numpy==1.20.2 matplotlib==3.3.4 requests==2.25.1
    script: cd testing && make build_jm_image && travis_wait 90 make test_multizone_residential_hydronic ARG="-s test_peak_heat_day,test_shoulder"
  - python: 3.9
    install: pip install --upgrade pip && pip install pandas==1.2.5 numpy==1.20.2 matplotlib==3.3.4 requests==2.25.1
    script: cd testing && make build_jm_image && travis_wait 90 make test_multizone_residential_hydronic ARG="-s test_typical_heat_day,test_summer"
  - python: 3.9
    install: pip install --upgrade pip && pip install pandas==1.2.5 numpy==1.20.2 matplotlib==3.3.4 requests==2.25.1
    script: cd testing && make build_jm_image && travis_wait 90 make test_multizone_residential_hydronic ARG="-s API"
  - python: 2.7
    install: pip install --upgrade pip && pip install pandas==0.24.2 numpy==1.16.6 matplotlib==2.1.1 requests==2.18.4
    script: cd testing && make test_python2<|MERGE_RESOLUTION|>--- conflicted
+++ resolved
@@ -74,14 +74,10 @@
     script: cd testing && make build_jm_image && make test_twozone_apartment_hydronic
   - python: 3.9
     install: pip install --upgrade pip && pip install pandas==1.2.5 numpy==1.20.2 matplotlib==3.3.4 requests==2.25.1
-<<<<<<< HEAD
-    script: cd testing && travis_wait 90 make test_multizone_office_simple_hydronic_travis_no_compile
+    script: cd testing && travis_wait 90 make test_multizone_office_simple_hydronic_no_compile
   - python: 3.9
     install: pip install --upgrade pip && pip install pandas==1.2.5 numpy==1.20.2 matplotlib==3.3.4 requests==2.25.1
-    script: cd testing && make build_jm_image && travis_wait 90 make test_multizone_office_simple_air_travis ARG="-s test_peak_heat_day,test_typical_heat_day"
-=======
     script: cd testing && make build_jm_image && travis_wait 90 make test_multizone_office_simple_air ARG="-s test_peak_heat_day,test_typical_heat_day"
->>>>>>> c7c5fbef
   - python: 3.9
     install: pip install --upgrade pip && pip install pandas==1.2.5 numpy==1.20.2 matplotlib==3.3.4 requests==2.25.1
     script: cd testing && make build_jm_image && travis_wait 90 make test_multizone_office_simple_air ARG="-s test_peak_cool_day,test_typical_cool_day,test_mix_day"
