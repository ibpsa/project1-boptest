--- conflicted
+++ resolved
@@ -73,14 +73,10 @@
     install: pip install --upgrade pip && pip install pandas==1.2.5 numpy==1.20.2 requests==2.25.1
     script: cd testing && make build_jm_image && make test_twozone_apartment_hydronic
   - python: 3.9
-<<<<<<< HEAD
-    install: pip install --upgrade pip && pip install pandas==1.2.5 numpy==1.20.2 matplotlib==3.3.4 requests==2.25.1
+    install: pip install --upgrade pip && pip install pandas==1.2.5 numpy==1.20.2 requests==2.25.1
     script: cd testing && travis_wait 90 make test_multizone_office_simple_hydronic_no_compile
   - python: 3.9
-    install: pip install --upgrade pip && pip install pandas==1.2.5 numpy==1.20.2 matplotlib==3.3.4 requests==2.25.1
-=======
     install: pip install --upgrade pip && pip install pandas==1.2.5 numpy==1.20.2 requests==2.25.1
->>>>>>> 6d857bfd
     script: cd testing && make build_jm_image && travis_wait 90 make test_multizone_office_simple_air ARG="-s test_peak_heat_day,test_typical_heat_day"
   - python: 3.9
     install: pip install --upgrade pip && pip install pandas==1.2.5 numpy==1.20.2 requests==2.25.1
